#
# Project:
#   glideinWMS
#
# File Version:
#
# Description:
#   This module implements the functions to execute condor commands
#
# Author:
#   Igor Sfiligoi (Sept 7th 2006)
#


import os
import subprocess
import subprocessSupport
import string

class UnconfigError(RuntimeError):
    def __init__(self, err_str):
        RuntimeError.__init__(self, err_str)

class ExeError(RuntimeError):
    def __init__(self, err_str):
        RuntimeError.__init__(self, err_str)

#
# Configuration
#

# Set path to condor binaries, if needed
def set_path(new_condor_bin_path,new_condor_sbin_path=None):
    global condor_bin_path,condor_sbin_path
    condor_bin_path=new_condor_bin_path
    if new_condor_sbin_path is not None:
        condor_sbin_path=new_condor_sbin_path

#
# Execute an arbitrary condor command and return its output as a list of lines
#  condor_exe uses a relative path to $CONDOR_BIN
# Fails if stderr is not empty
#

# can throw UnconfigError or ExeError
def exe_cmd(condor_exe,args,stdin_data=None,env={}):
    global condor_bin_path

    if condor_bin_path is None:
        raise UnconfigError, "condor_bin_path is undefined!"
    condor_exe_path=os.path.join(condor_bin_path,condor_exe)

    cmd="%s %s" % (condor_exe_path,args)

    return iexe_cmd(cmd,stdin_data,env)

def exe_cmd_sbin(condor_exe,args,stdin_data=None,env={}):
    global condor_sbin_path

    if condor_sbin_path is None:
        raise UnconfigError, "condor_sbin_path is undefined!"
    condor_exe_path=os.path.join(condor_sbin_path,condor_exe)

    cmd="%s %s" % (condor_exe_path,args)

    return iexe_cmd(cmd,stdin_data,env)

############################################################
#
# P R I V A T E, do not use
#
############################################################

# can throw ExeError
def iexe_cmd(cmd, stdin_data=None, child_env=None):
    """
    Fork a process and execute cmd - rewritten to use select to avoid filling
    up stderr and stdout queues.

    @type cmd: string
    @param cmd: Sting containing the entire command including all arguments
    @type stdin_data: string
    @param stdin_data: Data that will be fed to the command via stdin
    @type env: dict
    @param env: Environment to be set before execution
    """
    stdoutdata = ""
    try:
<<<<<<< HEAD
        saved_env={}
        try:
            # save and set the environment
            for k in env.keys():
                if os.environ.has_key(k):
                    saved_env[k]=os.environ[k]
                    if env[k] is None:
                        del os.environ[k]
                else:
                    saved_env[k]=None
                if env[k] is not None:
                    os.environ[k]=env[k]

            # launch process
            child = popen2.Popen3(cmd, capturestderr=True)
        finally:
            # restore the environemnt
            for k in saved_env.keys():
                if saved_env[k] is None:
                    del os.environ[k]
                else:
                    os.environ[k]=saved_env[k]
            
        if stdin_data is not None:
            child.tochild.write(stdin_data)

        child.tochild.close()

        stdout = child.fromchild
        stderr = child.childerr

        outfd = stdout.fileno()
        errfd = stderr.fileno()

        outeof = erreof = 0
        outdata = cStringIO.StringIO()
        errdata = cStringIO.StringIO()

        fdlist = [outfd, errfd]
        for fd in fdlist: # make stdout/stderr nonblocking
            fl = fcntl.fcntl(fd, fcntl.F_GETFL)
            fcntl.fcntl(fd, fcntl.F_SETFL, fl | os.O_NONBLOCK)

        while fdlist:
            time.sleep(.001) # prevent 100% CPU spin
            ready = select.select(fdlist, [], [])
            if outfd in ready[0]:
                outchunk = stdout.read()
                if outchunk == '':
                    fdlist.remove(outfd)
                else:
                    outdata.write(outchunk)

            if errfd in ready[0]:
                errchunk = stderr.read()
                if errchunk == '':
                    fdlist.remove(errfd)
                else:
                    errdata.write(errchunk)

        exitStatus = child.wait()
        outdata.seek(0)
        errdata.seek(0)
        output_lines = outdata.readlines()
        error_lines = errdata.readlines()

=======
        stdoutdata = subprocessSupport.iexe_cmd(cmd, stdin_data=stdin_data,
                                                child_env=child_env)
>>>>>>> 233a8746
    except Exception, ex:
        raise ExeError, "Unexpected Error running '%s'. Details: %s" % (cmd, ex)

    return stdoutdata.splitlines()


#
# Set condor_bin_path
#

def init1():
    global condor_bin_path
    # try using condor commands to find it out
    try:
        condor_bin_path=iexe_cmd("condor_config_val BIN")[0].strip() # remove trailing newline
    except ExeError,e:
        # try to find the RELEASE_DIR, and append bin
        try:
            release_path=iexe_cmd("condor_config_val RELEASE_DIR")
            condor_bin_path=os.path.join(release_path[0].strip(),"bin")
        except ExeError,e:
            # try condor_q in the path
            try:
                condorq_bin_path=iexe_cmd("which condor_q")
                condor_bin_path=os.path.dirname(condorq_bin_path[0].strip())
            except ExeError,e:
                # look for condor_config in /etc
                if os.environ.has_key("CONDOR_CONFIG"):
                    condor_config=os.environ["CONDOR_CONFIG"]
                else:
                    condor_config="/etc/condor/condor_config"

                try:
                    # BIN = <path>
                    bin_def=iexe_cmd('grep "^ *BIN" %s'%condor_config)
                    condor_bin_path=string.split(bin_def[0].strip())[2]
                except ExeError, e:
                    try:
                        # RELEASE_DIR = <path>
                        release_def=iexe_cmd('grep "^ *RELEASE_DIR" %s'%condor_config)
                        condor_bin_path=os.path.join(string.split(release_def[0].strip())[2],"bin")
                    except ExeError, e:
                        pass # don't know what else to try

#
# Set condor_sbin_path
#

def init2():
    global condor_sbin_path
    # try using condor commands to find it out
    try:
        condor_sbin_path=iexe_cmd("condor_config_val SBIN")[0].strip() # remove trailing newline
    except ExeError,e:
        # try to find the RELEASE_DIR, and append bin
        try:
            release_path=iexe_cmd("condor_config_val RELEASE_DIR")
            condor_sbin_path=os.path.join(release_path[0].strip(),"sbin")
        except ExeError,e:
            # try condor_q in the path
            try:
                condora_sbin_path=iexe_cmd("which condor_advertise")
                condor_sbin_path=os.path.dirname(condora_sbin_path[0].strip())
            except ExeError,e:
                # look for condor_config in /etc
                if os.environ.has_key("CONDOR_CONFIG"):
                    condor_config=os.environ["CONDOR_CONFIG"]
                else:
                    condor_config="/etc/condor/condor_config"

                try:
                    # BIN = <path>
                    bin_def=iexe_cmd('grep "^ *SBIN" %s'%condor_config)
                    condor_sbin_path=string.split(bin_def[0].strip())[2]
                except ExeError, e:
                    try:
                        # RELEASE_DIR = <path>
                        release_def=iexe_cmd('grep "^ *RELEASE_DIR" %s'%condor_config)
                        condor_sbin_path=os.path.join(string.split(release_def[0].strip())[2],"sbin")
                    except ExeError, e:
                        pass # don't know what else to try

def init():
    init1()
    init2()

# This way we know that it is undefined
condor_bin_path=None
condor_sbin_path=None

init()<|MERGE_RESOLUTION|>--- conflicted
+++ resolved
@@ -86,77 +86,8 @@
     """
     stdoutdata = ""
     try:
-<<<<<<< HEAD
-        saved_env={}
-        try:
-            # save and set the environment
-            for k in env.keys():
-                if os.environ.has_key(k):
-                    saved_env[k]=os.environ[k]
-                    if env[k] is None:
-                        del os.environ[k]
-                else:
-                    saved_env[k]=None
-                if env[k] is not None:
-                    os.environ[k]=env[k]
-
-            # launch process
-            child = popen2.Popen3(cmd, capturestderr=True)
-        finally:
-            # restore the environemnt
-            for k in saved_env.keys():
-                if saved_env[k] is None:
-                    del os.environ[k]
-                else:
-                    os.environ[k]=saved_env[k]
-            
-        if stdin_data is not None:
-            child.tochild.write(stdin_data)
-
-        child.tochild.close()
-
-        stdout = child.fromchild
-        stderr = child.childerr
-
-        outfd = stdout.fileno()
-        errfd = stderr.fileno()
-
-        outeof = erreof = 0
-        outdata = cStringIO.StringIO()
-        errdata = cStringIO.StringIO()
-
-        fdlist = [outfd, errfd]
-        for fd in fdlist: # make stdout/stderr nonblocking
-            fl = fcntl.fcntl(fd, fcntl.F_GETFL)
-            fcntl.fcntl(fd, fcntl.F_SETFL, fl | os.O_NONBLOCK)
-
-        while fdlist:
-            time.sleep(.001) # prevent 100% CPU spin
-            ready = select.select(fdlist, [], [])
-            if outfd in ready[0]:
-                outchunk = stdout.read()
-                if outchunk == '':
-                    fdlist.remove(outfd)
-                else:
-                    outdata.write(outchunk)
-
-            if errfd in ready[0]:
-                errchunk = stderr.read()
-                if errchunk == '':
-                    fdlist.remove(errfd)
-                else:
-                    errdata.write(errchunk)
-
-        exitStatus = child.wait()
-        outdata.seek(0)
-        errdata.seek(0)
-        output_lines = outdata.readlines()
-        error_lines = errdata.readlines()
-
-=======
         stdoutdata = subprocessSupport.iexe_cmd(cmd, stdin_data=stdin_data,
                                                 child_env=child_env)
->>>>>>> 233a8746
     except Exception, ex:
         raise ExeError, "Unexpected Error running '%s'. Details: %s" % (cmd, ex)
 
