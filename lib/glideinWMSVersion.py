--- conflicted
+++ resolved
@@ -37,12 +37,6 @@
 
         def __init__(self, dir, chksumFile='checksum'):
             self.versionIdentifier = 'GLIDEINWMS_VERSION'
-<<<<<<< HEAD
-            if chksumFile is None:
-                self.distroChksumFile = os.path.join(dir,'etc/checksum')
-            else:
-                self.distroChksumFile = chksumFile
-=======
             self.type="TARBALL"
             self.distroChksumFile = os.path.join(dir,'etc',chksumFile)
             if not os.path.exists(self.distroChksumFile):
@@ -51,7 +45,6 @@
                 self.type="RPM"
                 if not os.path.exists(self.distroChksumFile):
                     self.type="UNKNOWN"
->>>>>>> 70550698
             try:
                 self.createVersionString(dir)
             except:
