from __future__ import absolute_import
#
# Project:
#   glideinWMS
#
# File Version: 
#
# Description:
#   This module implements functions and classes
#   to handle forking of processes
#   and the collection of results
#
# Author:
#   Burt Holzman and Igor Sfiligoi
#
# TODO: This could be rewritten so that the polling lists are registered once and the fd are removed only when
#       not needed anymore (currently there is an extrnal structure and the poll object is a new one each time)
import cPickle
import os
#import sys
import time
import select
<<<<<<< HEAD
from .pidSupport import register_sighandler, unregister_sighandler, termsignal
from . import logSupport
=======
import errno
from pidSupport import register_sighandler, unregister_sighandler, termsignal
import logSupport
>>>>>>> 17045bff


class ForkResultError(RuntimeError):
    def __init__(self, nr_errors, good_results, failed=[]):
        RuntimeError.__init__(self, "Found %i errors" % nr_errors)
        self.nr_errors = nr_errors
        self.good_results = good_results
        self.failed = failed


################################################
# Low level fork and collect functions

def fork_in_bg(function_torun, *args):
    # fork and call a function with args
    #  return a dict with {'r': fd, 'pid': pid} where fd is the stdout from a pipe.
    #    example:
    #      def add(i, j): return i+j
    #      d = fork_in_bg(add, i, j)

    r, w = os.pipe()
    unregister_sighandler()
    pid = os.fork()
    if pid == 0:
        logSupport.disable_rotate = True
        os.close(r)
        try:
            out = function_torun(*args)
            os.write(w, cPickle.dumps(out))
        except:
            logSupport.log.warning("Forked process '%s' failed" % str(function_torun))
            logSupport.log.exception("Forked process '%s' failed" % str(function_torun))
        finally:
            os.close(w)
            # Exit, immediately. Don't want any cleanup, since I was created
            # just for performing the work
            os._exit(0)
    else:
        register_sighandler()
        os.close(w)

    return {'r': r, 'pid': pid}


###############################
def fetch_fork_result(r, pid):
    """
    Used with fork clients
    Can raise OSError if Bad file descriptor or file already closed

    @type r: pipe
    @param r: Input pipe

    @type pid: int
    @param pid: pid of the child

    @rtype: Object
    @return: Unpickled object
    """

    rin = ""
    try:
        s = os.read(r, 1024*1024)
        while s != "":  # "" means EOF
            rin += s
            s = os.read(r, 1024*1024)
    except IOError as err:
        logSupport.log.debug('exception %s' % err)
        logSupport.log.exception('exception %s' % err)
    finally:
        os.close(r)
        os.waitpid(pid, 0)
    out = cPickle.loads(rin)
    return out


def fetch_fork_result_list(pipe_ids):
    """
    Read the output pipe of the children, used after forking to perform work
    and after forking to entry.writeStats()
 
    @type pipe_ids: dict
    @param pipe_ids: Dictinary of pipe and pid 

    @rtype: dict
    @return: Dictionary of fork_results
    """

    out = {}
    failures = 0
    failed = []
    for key in pipe_ids:
        try:
            # Collect the results
            out[key] = fetch_fork_result(pipe_ids[key]['r'],
                                         pipe_ids[key]['pid'])
        except (IOError, KeyError, OSError) as err:
            errmsg = "Failed to extract info from child '%s' %s" % (str(key), err)
            logSupport.log.warning(errmsg)
            logSupport.log.exception(errmsg)
            # Record failed keys
            failed.append(key)
            failures += 1

    if failures > 0:
        raise ForkResultError(failures, out, failed=failed)

    return out


def fetch_ready_fork_result_list(pipe_ids):
    """
    Read the output pipe of the children, used after forking. If there is data
    on the pipes to consume, read the data and close the pipe.
    and after forking to entry.writeStats()

    @type pipe_ids: dict
    @param pipe_ids: Dictinary of pipe and pid

    @rtype: dict
    @return: Dictionary of work_done
    """

    # Timeout for epoll/poll in milliseconds: -1 is blocking, 0 non blocking, >0 timeout
    # Select timeout (in seconds) = POLL_TIMEOUT/1000.0
    # Waiting at most POLL_TIMEOUT for one event to be triggered.
    # If there are no ready fd by the timeout and empty list is returned (no exception triggered)
    POLL_TIMEOUT = 100
    work_info = {}
    failures = 0
    failed = []
    fds_to_entry = dict((pipe_ids[x]['r'], x) for x in pipe_ids)
    poll_obj = None
    time_this = False
    if time_this:
        t_begin = time.time()
    try:
        # epoll tested fastest, and supports > 1024 open fds
        # unfortunately linux only
        # Level Trigger behavior (default)
        poll_obj = select.epoll()
        poll_type = "epoll"
        for read_fd in fds_to_entry.keys():
            try:
                poll_obj.register(read_fd, select.EPOLLIN | select.EPOLLPRI)
            except IOError as err:
                # Epoll (contrary to poll) complains about duplicate registrations:  IOError: [Errno 17] File exists
                # All other errors are re-risen
                if err.errno == errno.EEXIST:
                    logSupport.log.warning("Ignoring duplicate fd %s registration in epoll(): '%s'" %
                                           (read_fd, str(err)))
                else:
                    logSupport.log.warning("Unsupported fd %s registration failure in epoll(): '%s'" %
                                           (read_fd, str(err)))
                    raise
        # File descriptors: [i[0] for i in poll_obj.poll(0) if i[1] & (select.EPOLLIN|select.EPOLLPRI)]
        # Filtering is not needed, done by epoll, both EPOLLIN and EPOLLPRI are OK
        # EPOLLHUP events are registered by default. The consumer will read eventual data and close the fd
        readable_fds = [i[0] for i in poll_obj.poll(POLL_TIMEOUT)]
    except (AttributeError, IOError) as err:
        logSupport.log.warning("Failed to load select.epoll() '%s'" % str(err))
        try:
            # no epoll(), try poll(). Still supports > 1024 fds and
            # tested faster than select() on linux when multiple forks configured
            poll_obj = select.poll()
            poll_type = "poll"
            for read_fd in fds_to_entry.keys():
                poll_obj.register(read_fd, select.POLLIN | select.POLLPRI)
            readable_fds = [i[0] for i in poll_obj.poll(POLL_TIMEOUT)]
        except (AttributeError, IOError) as err:
            logSupport.log.warning("Failed to load select.poll() '%s'" % str(err))
            # no epoll() or poll(), use select()
            readable_fds = select.select(fds_to_entry.keys(), [], [], POLL_TIMEOUT/1000.0)[0]
            poll_type = "select"

    count = 0
    # logSupport.log.debug("Data available via %s, fd list: %s" % (poll_type, readable_fds))
    for fd in readable_fds:
        if fd not in fds_to_entry:
            continue
        try:
            key = fds_to_entry[fd]
            pid = pipe_ids[key]['pid']
            out = fetch_fork_result(fd, pid)
            if poll_obj:
                poll_obj.unregister(fd)  # Is this needed? the poll object is no more used, next time will be a new one
            work_info[key] = out
            count += 1
<<<<<<< HEAD
        except (IOError, ValueError, KeyError) as err:
            errmsg = ("Failed to extract info from child '%s' %s" % (str(key), err))
=======
        except (IOError, ValueError, KeyError, OSError) as err:
            # KeyError: inconsistent dictionary or reverse dictionary
            # IOError: Error in poll_obj.unregister()
            # OSError: [Errno 9] Bad file descriptor - fetch_fork_result with wrong file descriptor
            errmsg = ("Failed to extract info from child '%s': %s" % (str(key), err))
>>>>>>> 17045bff
            logSupport.log.warning(errmsg)
            logSupport.log.exception(errmsg)
            # Record failed keys
            failed.append(key)
            failures += 1

    if failures > 0:
        raise ForkResultError(failures, work_info, failed=failed)
    
    if time_this:
        logSupport.log.debug("%s: using %s fetched %s of %s in %s seconds" %
            ('fetch_ready_fork_result_list', poll_type, count, len(fds_to_entry.keys()), time.time()-t_begin))

    return work_info


def wait_for_pids(pid_list):
    """
    Wait for all pids to finish.
    Throw away any stdout or err
    """
    for pidel in pid_list:
<<<<<<< HEAD
       pid=pidel['pid']
       r=pidel['r']
       try:
          #empty the read buffer first
          s=os.read(r, 1024)
          while (s!=""): # "" means EOF
             s=os.read(r, 1024) 
       finally:
          os.close(r)
          os.waitpid(pid, 0)
=======
        pid = pidel['pid']
        r = pidel['r']
        try:
            # empty the read buffer first
            s = os.read(r, 1024)
            while s != "":  # "" means EOF
                s = os.read(r, 1024)
        finally:
            os.close(r)
            os.waitpid(pid, 0)
>>>>>>> 17045bff
         

################################################
# Fork Class

class ForkManager:
     def __init__(self):
          self.functions_tofork = {}
          # I need a separate list to keep the order
          self.key_list = []
          return

     def __len__(self):
          return len(self.functions_tofork)

     def add_fork(self, key, function, *args):
          if key in self.functions_tofork:
               raise KeyError("Fork key '%s' already in use"%key)
          self.functions_tofork[key] = ( (function, ) + args)
          self.key_list.append(key)

     def fork_and_wait(self):
          pids=[]
          for key in self.key_list:
               pids.append(fork_in_bg(*self.functions_tofork[key]))
          wait_for_pids(pids)

     def fork_and_collect(self):
          pipe_ids = {}
          for key in self.key_list:
               pipe_ids[key] = fork_in_bg(*self.functions_tofork[key])
          results = fetch_fork_result_list(pipe_ids)
          return results

     def bounded_fork_and_collect(self, max_forks,
                                  log_progress=True, sleep_time=0.01):

         post_work_info = {}
         nr_errors = 0

         pipe_ids = {}
         forks_remaining = max_forks
         functions_remaining = len(self.functions_tofork)

         # try to fork all the functions
         for key in self.key_list:
             # Check if we can fork more
             if (forks_remaining == 0):
                  if log_progress:
                       # log here, since we will have to wait
                       logSupport.log.info("Active forks = %i, Forks to finish = %i"%(max_forks, functions_remaining))
             while (forks_remaining == 0):
                 failed_keys = []
                 # Give some time for the processes to finish the work
                 # logSupport.log.debug("Reached parallel_workers limit of %s" % parallel_workers)
                 time.sleep(sleep_time)

                 # Wait and gather results for work done so far before forking more
                 try:
                     # logSupport.log.debug("Checking finished workers")
                     post_work_info_subset = fetch_ready_fork_result_list(pipe_ids)
                 except ForkResultError as e:
                     # Collect the partial result
                     post_work_info_subset = e.good_results
                     # Expect all errors logged already, just count
                     nr_errors += e.nr_errors
                     functions_remaining -= e.nr_errors
                     failed_keys = e.failed

                 post_work_info.update(post_work_info_subset)
                 forks_remaining += len(post_work_info_subset)
                 functions_remaining -= len(post_work_info_subset)

                 for i in (post_work_info_subset.keys() + failed_keys):
                     if pipe_ids.get(i):
                         del pipe_ids[i]
                 #end for
             #end while

             # yes, we can, do it
             pipe_ids[key] = fork_in_bg(*self.functions_tofork[key])
             forks_remaining -= 1
         #end for

         if log_progress:
              logSupport.log.info("Active forks = %i, Forks to finish = %i"%(max_forks-forks_remaining, functions_remaining))
         
         # now we just have to wait for all to finish
         while (functions_remaining>0):
            failed_keys = []
            # Give some time for the processes to finish the work
            time.sleep(sleep_time)

            # Wait and gather results for work done so far before forking more
            try:
                # logSupport.log.debug("Checking finished workers")
                post_work_info_subset = fetch_ready_fork_result_list(pipe_ids)
            except ForkResultError as e:
                # Collect the partial result
                post_work_info_subset = e.good_results
                # Expect all errors logged already, just count
                nr_errors += e.nr_errors
                functions_remaining -= e.nr_errors
                failed_keys = e.failed

            post_work_info.update(post_work_info_subset)
            forks_remaining += len(post_work_info_subset)
            functions_remaining -= len(post_work_info_subset)

            for i in (post_work_info_subset.keys() + failed_keys):
                del pipe_ids[i]

            if len(post_work_info_subset)>0:
                 if log_progress:
                      logSupport.log.info("Active forks = %i, Forks to finish = %i"%(max_forks-forks_remaining, functions_remaining))
         #end while
          
         if nr_errors>0:
              raise ForkResultError(nr_errors, post_work_info)

         return post_work_info<|MERGE_RESOLUTION|>--- conflicted
+++ resolved
@@ -20,14 +20,9 @@
 #import sys
 import time
 import select
-<<<<<<< HEAD
+import errno
 from .pidSupport import register_sighandler, unregister_sighandler, termsignal
 from . import logSupport
-=======
-import errno
-from pidSupport import register_sighandler, unregister_sighandler, termsignal
-import logSupport
->>>>>>> 17045bff
 
 
 class ForkResultError(RuntimeError):
@@ -216,16 +211,11 @@
                 poll_obj.unregister(fd)  # Is this needed? the poll object is no more used, next time will be a new one
             work_info[key] = out
             count += 1
-<<<<<<< HEAD
-        except (IOError, ValueError, KeyError) as err:
-            errmsg = ("Failed to extract info from child '%s' %s" % (str(key), err))
-=======
         except (IOError, ValueError, KeyError, OSError) as err:
             # KeyError: inconsistent dictionary or reverse dictionary
             # IOError: Error in poll_obj.unregister()
             # OSError: [Errno 9] Bad file descriptor - fetch_fork_result with wrong file descriptor
             errmsg = ("Failed to extract info from child '%s': %s" % (str(key), err))
->>>>>>> 17045bff
             logSupport.log.warning(errmsg)
             logSupport.log.exception(errmsg)
             # Record failed keys
@@ -248,18 +238,6 @@
     Throw away any stdout or err
     """
     for pidel in pid_list:
-<<<<<<< HEAD
-       pid=pidel['pid']
-       r=pidel['r']
-       try:
-          #empty the read buffer first
-          s=os.read(r, 1024)
-          while (s!=""): # "" means EOF
-             s=os.read(r, 1024) 
-       finally:
-          os.close(r)
-          os.waitpid(pid, 0)
-=======
         pid = pidel['pid']
         r = pidel['r']
         try:
@@ -270,8 +248,7 @@
         finally:
             os.close(r)
             os.waitpid(pid, 0)
->>>>>>> 17045bff
-         
+
 
 ################################################
 # Fork Class
