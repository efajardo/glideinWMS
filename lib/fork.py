from __future__ import absolute_import
#
# Project:
#   glideinWMS
#
# File Version: 
#
# Description:
#   This module implements functions and classes
#   to handle forking of processes
#   and the collection of results
#
# Author:
#   Burt Holzman and Igor Sfiligoi
#
import cPickle
import os
import sys
import time
import select
from .pidSupport import register_sighandler, unregister_sighandler, termsignal
from . import logSupport


class ForkResultError(RuntimeError):
    def __init__(self, nr_errors, good_results, failed=[]):
        RuntimeError.__init__(self, "Found %i errors" % nr_errors)
        self.nr_errors = nr_errors
        self.good_results = good_results
        self.failed = failed


################################################
# Low level fork and collect functions

def fork_in_bg(function, *args):
    # fork and call a function with args
    #  return a dict with {'r': fd, 'pid': pid} where fd is the stdout from a pipe.
    #    example:
    #      def add(i, j): return i+j
    #      d = fork_in_bg(add, i, j)

    r, w = os.pipe()
    unregister_sighandler()
    pid = os.fork()
    if pid == 0:
        logSupport.disable_rotate = True
        os.close(r)
        try:
            out = function(*args)
            os.write(w, cPickle.dumps(out))
        except:
            logSupport.log.warning("Forked process '%s' failed" % str(function))
            logSupport.log.exception("Forked process '%s' failed" % str(function))
        finally:
            os.close(w)
            # Exit, immediately. Don't want any cleanup, since I was created
            # just for performing the work
            os._exit(0)
    else:
        register_sighandler()
        os.close(w)

    return {'r': r, 'pid': pid}


###############################
def fetch_fork_result(r, pid):
    """
    Used with fork clients

    @type r: pipe
    @param r: Input pipe

    @type pid: int
    @param pid: pid of the child

    @rtype: Object
    @return: Unpickled object
    """

    rin = ""
    try:
        s = os.read(r, 1024*1024)
        while (s != ""):  # "" means EOF
            rin += s
            s = os.read(r, 1024*1024)
    except IOError as err:
        logSupport.log.debug('exception %s' % err)
        logSupport.log.exception('exception %s' % err)
      
    finally:
        os.close(r)
        os.waitpid(pid, 0)
    out = cPickle.loads(rin)
    return out


def fetch_fork_result_list(pipe_ids):
    """
    Read the output pipe of the children, used after forking to perform work
    and after forking to entry.writeStats()
 
    @type pipe_ids: dict
    @param pipe_ids: Dictinary of pipe and pid 

    @rtype: dict
    @return: Dictionary of fork_results
    """

    out = {}
    failures = 0
    failed = []
    for key in pipe_ids:
        try:
            # Collect the results
            out[key] = fetch_fork_result(pipe_ids[key]['r'],
                                         pipe_ids[key]['pid'])
<<<<<<< HEAD
        except Exception as e:
            logSupport.log.warning("Failed to extract info from child '%s'" % str(key))
            logSupport.log.exception("Failed to extract info from child '%s'" % str(key))
=======
        except (IOError, KeyError) as err:
            errmsg = "Failed to extract info from child '%s' %s"%(str(key),err)
            logSupport.log.warning(errmsg)
            logSupport.log.exception(errmsg)
>>>>>>> fb50a4f6
            # Record failed keys
            failed.append(key)
            failures += 1

    if failures>0:
        raise ForkResultError(failures, out, failed=failed)

    return out


def fetch_ready_fork_result_list(pipe_ids):
    """
    Read the output pipe of the children, used after forking. If there is data
    on the pipes to consume, read the data and close the pipe.
    and after forking to entry.writeStats()

    @type pipe_ids: dict
    @param pipe_ids: Dictinary of pipe and pid

    @rtype: dict
    @return: Dictionary of work_done
    """

    work_info = {}
    failures = 0
    failed = []
    fds_to_entry = dict((pipe_ids[x]['r'], x) for x in pipe_ids)
    poll_obj = None
    time_this = False
    if time_this:
        t_begin = time.time()
    try:
        #epoll tested fastest, and supports > 1024 open fds 
        #unfortunately linux only
        poll_obj = select.epoll()
        poll_type = "epoll"
        for read_fd in fds_to_entry.keys():
            poll_obj.register(read_fd, select.EPOLLIN|select.EPOLLPRI)
        readable_fds = poll_obj.poll()[0]
    except (AttributeError, IOError) as err:
        logSupport.log.warning("Failed to load select.epoll() '%s'"%\
                str(err))
        try:
            #no epoll(), try poll(). Still supports > 1024 fds and
            #tested faster than select() on linux when multiple forks configured
            poll_obj = select.poll()
            poll_type = "poll"
            for read_fd in fds_to_entry.keys():
                poll_obj.register(read_fd, select.POLLIN|select.POLLPRI)
            readable_fds = poll_obj.poll()[0]
        except (AttributeError, IOError) as err:
            logSupport.log.warning("Failed to load select.poll() '%s'"%\
                    str(err))
            #no epoll() or poll(), use select()
            readable_fds = select.select(fds_to_entry.keys(), [], [], 0)[0]
            poll_type = "select"

    count = 0
    for fd in readable_fds:
        if fd not in fds_to_entry:
            continue
        try:
            key = fds_to_entry[fd]
            pid = pipe_ids[key]['pid']
            out = fetch_fork_result(fd, pid)
            if poll_obj:
                poll_obj.unregister(fd)
            work_info[key] = out
<<<<<<< HEAD
        except Exception as e:
            logSupport.log.warning("Failed to extract info from child '%s'" % str(key))
            logSupport.log.exception("Failed to extract info from child '%s'" % str(key))
=======
            count += 1
        except (IOError, ValueError, KeyError) as err:
            errmsg = ("Failed to extract info from child '%s' %s"%\
                    (str(key), err))
            logSupport.log.warning(errmsg)
            logSupport.log.exception(errmsg)
>>>>>>> fb50a4f6
            # Record failed keys
            failed.append(key)
            failures += 1

    if failures>0:
        raise ForkResultError(failures, work_info, failed=failed)
    
    if time_this:
        logSupport.log.debug("%s: using %s fetched %s of %s in %s seconds" %\
            ('fetch_ready_fork_result_list', poll_type, count,
             len(fds_to_entry.keys()), time.time()-t_begin))

    return work_info


def wait_for_pids(pid_list):
    """
    Wait for all pids to finish.
    Throw away any stdout or err
    """
    for pidel in pid_list:
       pid=pidel['pid']
       r=pidel['r']
       try:
          #empty the read buffer first
          s=os.read(r, 1024)
          while (s!=""): # "" means EOF
             s=os.read(r, 1024) 
       finally:
          os.close(r)
          os.waitpid(pid, 0)
         

################################################
# Fork Class

class ForkManager:
     def __init__(self):
          self.functions_tofork = {}
          # I need a separate list to keep the order
          self.key_list = []
          return

     def __len__(self):
          return len(self.functions_tofork)

     def add_fork(self, key, function, *args):
          if key in self.functions_tofork:
               raise KeyError("Fork key '%s' already in use"%key)
          self.functions_tofork[key] = ( (function, ) + args)
          self.key_list.append(key)

     def fork_and_wait(self):
          pids=[]
          for key in self.key_list:
               pids.append(fork_in_bg(*self.functions_tofork[key]))
          wait_for_pids(pids)

     def fork_and_collect(self):
          pipe_ids = {}
          for key in self.key_list:
               pipe_ids[key] = fork_in_bg(*self.functions_tofork[key])
          results = fetch_fork_result_list(pipe_ids)
          return results

     def bounded_fork_and_collect(self, max_forks,
                                  log_progress=True, sleep_time=0.01):

         post_work_info = {}
         nr_errors = 0

         pipe_ids = {}
         forks_remaining = max_forks
         functions_remaining = len(self.functions_tofork)

         # try to fork all the functions
         for key in self.key_list:
             # Check if we can fork more
             if (forks_remaining == 0):
                  if log_progress:
                       # log here, since we will have to wait
                       logSupport.log.info("Active forks = %i, Forks to finish = %i"%(max_forks, functions_remaining))
             while (forks_remaining == 0):
                 failed_keys = []
                 # Give some time for the processes to finish the work
                 # logSupport.log.debug("Reached parallel_workers limit of %s" % parallel_workers)
                 time.sleep(sleep_time)

                 # Wait and gather results for work done so far before forking more
                 try:
                     # logSupport.log.debug("Checking finished workers")
                     post_work_info_subset = fetch_ready_fork_result_list(pipe_ids)
                 except ForkResultError as e:
                     # Collect the partial result
                     post_work_info_subset = e.good_results
                     # Expect all errors logged already, just count
                     nr_errors += e.nr_errors
                     functions_remaining -= e.nr_errors
                     failed_keys = e.failed

                 post_work_info.update(post_work_info_subset)
                 forks_remaining += len(post_work_info_subset)
                 functions_remaining -= len(post_work_info_subset)

                 for i in (post_work_info_subset.keys() + failed_keys):
                     if pipe_ids.get(i):
                         del pipe_ids[i]
                 #end for
             #end while

             # yes, we can, do it
             pipe_ids[key] = fork_in_bg(*self.functions_tofork[key])
             forks_remaining -= 1
         #end for

         if log_progress:
              logSupport.log.info("Active forks = %i, Forks to finish = %i"%(max_forks-forks_remaining, functions_remaining))
         
         # now we just have to wait for all to finish
         while (functions_remaining>0):
            failed_keys = []
            # Give some time for the processes to finish the work
            time.sleep(sleep_time)

            # Wait and gather results for work done so far before forking more
            try:
                # logSupport.log.debug("Checking finished workers")
                post_work_info_subset = fetch_ready_fork_result_list(pipe_ids)
            except ForkResultError as e:
                # Collect the partial result
                post_work_info_subset = e.good_results
                # Expect all errors logged already, just count
                nr_errors += e.nr_errors
                functions_remaining -= e.nr_errors
                failed_keys = e.failed

            post_work_info.update(post_work_info_subset)
            forks_remaining += len(post_work_info_subset)
            functions_remaining -= len(post_work_info_subset)

            for i in (post_work_info_subset.keys() + failed_keys):
                del pipe_ids[i]

            if len(post_work_info_subset)>0:
                 if log_progress:
                      logSupport.log.info("Active forks = %i, Forks to finish = %i"%(max_forks-forks_remaining, functions_remaining))
         #end while
          
         if nr_errors>0:
              raise ForkResultError(nr_errors, post_work_info)

         return post_work_info<|MERGE_RESOLUTION|>--- conflicted
+++ resolved
@@ -116,16 +116,10 @@
             # Collect the results
             out[key] = fetch_fork_result(pipe_ids[key]['r'],
                                          pipe_ids[key]['pid'])
-<<<<<<< HEAD
-        except Exception as e:
-            logSupport.log.warning("Failed to extract info from child '%s'" % str(key))
-            logSupport.log.exception("Failed to extract info from child '%s'" % str(key))
-=======
         except (IOError, KeyError) as err:
             errmsg = "Failed to extract info from child '%s' %s"%(str(key),err)
             logSupport.log.warning(errmsg)
             logSupport.log.exception(errmsg)
->>>>>>> fb50a4f6
             # Record failed keys
             failed.append(key)
             failures += 1
@@ -194,18 +188,11 @@
             if poll_obj:
                 poll_obj.unregister(fd)
             work_info[key] = out
-<<<<<<< HEAD
-        except Exception as e:
-            logSupport.log.warning("Failed to extract info from child '%s'" % str(key))
-            logSupport.log.exception("Failed to extract info from child '%s'" % str(key))
-=======
             count += 1
         except (IOError, ValueError, KeyError) as err:
-            errmsg = ("Failed to extract info from child '%s' %s"%\
-                    (str(key), err))
+            errmsg = ("Failed to extract info from child '%s' %s" % (str(key), err))
             logSupport.log.warning(errmsg)
             logSupport.log.exception(errmsg)
->>>>>>> fb50a4f6
             # Record failed keys
             failed.append(key)
             failures += 1
