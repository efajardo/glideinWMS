--- conflicted
+++ resolved
@@ -749,13 +749,8 @@
     if job_status == 1:
         # idle jobs, look of GridJobStatus
         if el.has_key("GridJobStatus"):
-<<<<<<< HEAD
-            grid_status = el["GridJobStatus"]
-            if grid_status in ("PENDING", "INLRMS: Q", "PREPARED", "SUBMITTING", "IDLE", "SUSPENDED"):
-=======
             grid_status=el["GridJobStatus"]
             if grid_status in ("PENDING","INLRMS: Q","PREPARED","SUBMITTING","IDLE","SUSPENDED","REGISTERED"):
->>>>>>> 8782898f
                 return 1002
             elif grid_status in ("STAGE_IN", "PREPARING", "ACCEPTING"):
                 return 1010
@@ -766,13 +761,8 @@
     elif job_status == 2:
         # count only real running, all others become Other
         if el.has_key("GridJobStatus"):
-<<<<<<< HEAD
-            grid_status = el["GridJobStatus"]
-            if grid_status in ("ACTIVE", "REALLY-RUNNING", "INLRMS: R"):
-=======
             grid_status=el["GridJobStatus"]
             if grid_status in ("ACTIVE","REALLY-RUNNING","INLRMS: R","RUNNING"):
->>>>>>> 8782898f
                 return 2
             elif grid_status in ("STAGE_OUT", "INLRMS: E", "EXECUTED", "FINISHING", "DONE"):
                 return 4010
