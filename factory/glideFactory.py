#!/usr/bin/env python
#
# Project:
#   glideinWMS
#
# File Version: 
#
# Description:
#   This is the main of the glideinFactory
#
# Arguments:
#   $1 = glidein submit_dir
#
# Author:
#   Igor Sfiligoi (Apr 9th 2007 - moved old glideFactory to glideFactoryEntry)
#

import os
import sys

STARTUP_DIR=sys.path[0]

import math
import fcntl
import subprocess
import traceback
import signal
import time
import string
import copy

sys.path.append(os.path.join(STARTUP_DIR,"../lib"))

import glideFactoryPidLib
import glideFactoryConfig
import glideFactoryLib
import glideFactoryInterface
import glideFactoryMonitorAggregator
import glideFactoryMonitoring
import glideFactoryDowntimeLib

############################################################
def aggregate_stats(in_downtime):
    try:
        _ = glideFactoryMonitorAggregator.aggregateStatus(in_downtime)
    except:
        # protect and report
        tb = traceback.format_exception(sys.exc_info()[0],sys.exc_info()[1],
                                        sys.exc_info()[2])
        glideFactoryLib.log_files.logDebug("aggregateStatus failed: %s" % string.join(tb,''))
    
    try:
        _ = glideFactoryMonitorAggregator.aggregateLogSummary()
    except:
        # protect and report
        tb = traceback.format_exception(sys.exc_info()[0],sys.exc_info()[1],
                                        sys.exc_info()[2])
        glideFactoryLib.log_files.logDebug("aggregateLogStatus failed: %s" % string.join(tb,''))
    
    try:
        _ = glideFactoryMonitorAggregator.aggregateRRDStats()
    except:
        # protect and report
        tb = traceback.format_exception(sys.exc_info()[0],sys.exc_info()[1],
                                        sys.exc_info()[2])
        glideFactoryLib.log_files.logDebug("aggregateRRDStats failed: %s" % string.join(tb,''))
    
    return

# added by C.W. Murphy to make descript.xml
def write_descript(glideinDescript,frontendDescript,monitor_dir):
    glidein_data = copy.deepcopy(glideinDescript.data)
    frontend_data = copy.deepcopy(frontendDescript.data)
    entry_data = {}
    for entry in glidein_data['Entries'].split(","):
        entry_data[entry] = {}

        entryDescript = glideFactoryConfig.JobDescript(entry)
        entry_data[entry]['descript'] = entryDescript.data

        entryAttributes = glideFactoryConfig.JobAttributes(entry)
        entry_data[entry]['attributes'] = entryAttributes.data

        entryParams = glideFactoryConfig.JobParams(entry)
        entry_data[entry]['params'] = entryParams.data

    descript2XML = glideFactoryMonitoring.Descript2XML()
    xml_str = (descript2XML.glideinDescript(glidein_data) +
               descript2XML.frontendDescript(frontend_data) +
               descript2XML.entryDescript(entry_data))

    try:
        descript2XML.writeFile(monitor_dir, xml_str)
    except IOError:
        glideFactoryLib.log_files.logDebug("IOError in writeFile in descript2XML")
    # end add


############################################################

def entry_grouper(size, entries):
    """
    Group the entries into n smaller groups
    KNOWN ISSUE: Needs improvement to do better grouping in certain cases
    TODO: Migrate to itertools when only supporting python 2.6 and higher

    @type size: long
    @param size: Size of each subgroup
    @type entries: list
    @param size: List of entries
    
    @rtype: list
    @return: List of grouped entries. Each group is a list
    """

    list = []

    if size == 0: 
        return list

    if len(entries) <= size:
        list.insert(0,entries)
    else:
        for group in range(len(entries)/size):
            list.insert(group, entries[group*size:(group+1)*size])
    
        if (size*len(list) < len(entries)):
            list.insert(group+1, entries[(group+1)*size:])

    return list


############################################################
def is_crashing_often(startup_time, restart_interval, restart_attempts):
    crashing_often = True

    if (len(startup_time) < restart_attempts):
        # We haven't exhausted restart attempts
        crashing_often = False
    else:
        # Check if the service has been restarted often
        if restart_attempts == 1:
            crashing_often = True
        elif (time.time() - startup_time[0]) >= restart_interval:
            crashing_often = False
        else:
            crashing_often = True

    return crashing_often

def is_file_old(filename, allowed_time):
    """
    Check if the file is older than given time

    @type filename: String 
    @param filename: Full path to the file
    @type allowed_time: long
    @param allowed_time: Time is second
    
    @rtype: bool
    @return: True if file is older than the given time, else False 
    """
    if (time.time() > (os.path.getmtime(filename) + allowed_time)):
        return True
    return False

############################################################
def clean_exit(childs):
    count=100000000 # set it high, so it is triggered at the first iteration
    sleep_time=0.1 # start with very little sleep
    while len(childs.keys())>0:
        count+=1
        if count>4:
            # Send a term signal to the childs
            # May need to do it several times, in case there are in the middle of something
            count=0
            entries=childs.keys()
            entries.sort()
            glideFactoryLib.log_files.logActivity("Killing entries %s"%entries)
            for group in childs:
                try:
                    os.kill(childs[group].pid,signal.SIGTERM)
                except OSError:
                    glideFactoryLib.log_files.logActivity("Entry Group %s already dead"%group)
                    del childs[group] # already dead
            
        glideFactoryLib.log_files.logActivity("Sleep")
        time.sleep(sleep_time)
        # exponentially increase, up to 5 secs
        sleep_time=sleep_time*2
        if sleep_time>5:
            sleep_time=5
        
        entries=childs.keys()
        entries.sort()
        
        glideFactoryLib.log_files.logActivity("Checking dying entries %s"%entries)
        dead_entries=[]
        for group in childs:
            child=childs[group]

            # empty stdout and stderr
            try:
                tempOut = child.fromchild.read()
                if len(tempOut)!=0:
                    glideFactoryLib.log_files.logWarning("Child %s STDOUT: %s"%(group, tempOut))
            except IOError:
                pass # ignore
            try:
                tempErr = child.childerr.read()
                if len(tempErr)!=0:
                    glideFactoryLib.log_files.logWarning("Child %s STDERR: %s"%(group, tempErr))
            except IOError:
                pass # ignore

            # look for exited child
            if child.poll() is not None:
                # the child exited
                dead_entries.append(group)
                del childs[group]
                tempOut = child.fromchild.readlines()
                tempErr = child.childerr.readlines()
        if len(dead_entries)>0:
            glideFactoryLib.log_files.logActivity("These entry groups died: %s"%dead_entries)

    glideFactoryLib.log_files.logActivity("All entries dead")


############################################################
def spawn(sleep_time, advertize_rate, startup_dir, glideinDescript,
          entries, restart_attempts, restart_interval):

    global STARTUP_DIR
    childs={}

    # Number of glideFactoryEntry processes to spawn and directly relates to 
    # number of concurrent condor_status processess
    # 
    # TODO: This info should be read from glideinWMS.xml in future
    # Each process will handle multiple entries split as follows
    #   - Sort the entries alphabetically. Already done
    #   - Divide the list into equal chunks as possible
    #   - Last chunk may get fewer entries
    entry_process_count = 1

    starttime = time.time()
    oldkey_gracetime = int(glideinDescript.data['OldPubKeyGraceTime'])
    oldkey_eoltime = starttime + oldkey_gracetime
    
    childs_uptime={}

    factory_downtimes = glideFactoryDowntimeLib.DowntimeFile(glideinDescript.data['DowntimesFile'])

    glideFactoryLib.log_files.logActivity("Starting entries %s"%entries)

    group_size = long(math.ceil(float(len(entries))/entry_process_count))
    entry_groups = entry_grouper(group_size, entries)

    try:
<<<<<<< HEAD
        for group in range(len(entry_groups)):
            entry_names = string.join(entry_groups[group], ':')
            cmd = "%s %s %s %s %s %s %s %s" % (
                      sys.executable,
                      os.path.join(STARTUP_DIR, "glideFactoryEntryGroup.py"),
                      os.getpid(), sleep_time, advertize_rate,
                      startup_dir, entry_names, group)
            childs[group]=popen2.Popen3(cmd, True)
=======
        for entry_name in entries:
            # Converted to using the subprocess module
            command_list = [sys.executable, 
                            os.path.join(STARTUP_DIR,"glideFactoryEntry.py"),
                            str(os.getpid()),
                            str(sleep_time),
                            str(advertize_rate),
                            startup_dir,
                            entry_name]
            childs[entry_name] = subprocess.Popen(command_list, shell=False,
                                                  stdout=subprocess.PIPE,
                                                  stderr=subprocess.PIPE)

>>>>>>> bac410f8
            # Get the startup time. Used to check if the entry is crashing
            # periodically and needs to be restarted.
            childs_uptime[group]=list()
            childs_uptime[group].insert(0,time.time())
        glideFactoryLib.log_files.logActivity("Entry startup times: %s"%childs_uptime)

<<<<<<< HEAD
        for group in childs:
            childs[group].tochild.close()
            # set it in non blocking mode
            # since we will run for a long time, we do not want to block
            for fd  in (childs[group].fromchild.fileno(),childs[group].childerr.fileno()):
=======
        for entry_name in childs.keys():
            # set it in non blocking mode
            # since we will run for a long time, we do not want to block
            for fd  in (childs[entry_name].stdout.fileno(),childs[entry_name].stderr.fileno()):
>>>>>>> bac410f8
                fl = fcntl.fcntl(fd, fcntl.F_GETFL)
                fcntl.fcntl(fd, fcntl.F_SETFL, fl | os.O_NONBLOCK)

        while 1:
            # THIS IS FOR SECURITY
            # Make sure you delete the old key when its grace is up.
            # If a compromised key is left around and if attacker can somehow 
            # trigger FactoryEntry process crash, we do not want the entry to pick up 
            # the old key again when factory auto restarts it.  
            if ( (time.time() > oldkey_eoltime) and 
             (glideinDescript.data['OldPubKeyObj'] is not None) ):
                glideinDescript.data['OldPubKeyObj'] = None
                glideinDescript.data['OldPubKeyType'] = None
                try:
                    glideinDescript.remove_old_key()
                    glideFactoryLib.log_files.logActivity("Removed the old public key after its grace time of %s seconds" % oldkey_gracetime)
                except:
                    # Do not crash if delete fails. Just log it.
                    glideFactoryLib.log_files.logActivity("Failed to remove the old public key after its grace time")
                    glideFactoryLib.log_files.logWarning("Failed to remove the old public key after its grace time")

            glideFactoryLib.log_files.logActivity("Checking entries %s"%entries)
            for group in childs:
                entry_names = string.join(entry_groups[group], ':')
                child=childs[group]

                # empty stdout and stderr
                try:
                    tempOut = child.stdout.read()
                    if len(tempOut)!=0:
                        glideFactoryLib.log_files.logWarning("Child %s STDOUT: %s"%(group, tempOut))
                except IOError:
                    pass # ignore
                try:
                    tempErr = child.stderr.read()
                    if len(tempErr)!=0:
                        glideFactoryLib.log_files.logWarning("Child %s STDERR: %s"%(group, tempErr))
                except IOError:
                    pass # ignore
                
                # look for exited child
                if child.poll() is not None:
                    # the child exited
<<<<<<< HEAD
                    glideFactoryLib.log_files.logWarning("Child %s exited. Checking if it should be restarted."%(group))
                    tempOut = child.fromchild.readlines()
                    tempErr = child.childerr.readlines()

                    if is_crashing_often(childs_uptime[group], restart_interval, restart_attempts):
                        del childs[group]
                        raise RuntimeError,"Entry group '%s' has been crashing too often, quit the whole factory:\n%s\n%s"%(group,tempOut,tempErr)
                    else:
                        # Restart the entry setting its restart time
                        glideFactoryLib.log_files.logWarning("Restarting child %s."%(group))
                        del childs[group]
                        cmd = "%s %s %s %s %s %s %s %s" % (
                                  sys.executable,
                                  os.path.join(STARTUP_DIR,
                                               "glideFactoryEntryGroup.py"),
                                  os.getpid(), sleep_time, advertize_rate,
                                  startup_dir, entry_names, group)
                        childs[group]=popen2.Popen3(cmd, True)
                        if len(childs_uptime[group]) == restart_attempts:
                            childs_uptime[group].pop(0)
                        childs_uptime[group].append(time.time())
                        childs[group].tochild.close()
                        for fd  in (childs[group].fromchild.fileno(),childs[group].childerr.fileno()):
=======
                    glideFactoryLib.log_files.logWarning("Child %s exited. Checking if it should be restarted."%(entry_name))
                    tempOut = child.stdout.readlines()
                    tempErr = child.stderr.readlines()

                    if is_crashing_often(childs_uptime[entry_name],
                                         restart_interval, restart_attempts):
                        del childs[entry_name]
                        raise RuntimeError,"Entry '%s' has been crashing too often, quit the whole factory:\n%s\n%s"%(entry_name,tempOut,tempErr)
                    else:
                        # Restart the entry setting its restart time
                        glideFactoryLib.log_files.logWarning("Restarting child %s."%(entry_name))
                        del childs[entry_name]

                        # Converted to using the subprocess module
                        command_list = [sys.executable, 
                                        os.path.join(STARTUP_DIR,
                                                     "glideFactoryEntry.py"),
                                        str(os.getpid()),
                                        str(sleep_time),
                                        str(advertize_rate),
                                        startup_dir,
                                        entry_name]
                        childs[entry_name] = subprocess.Popen(
                                                 command_list, shell=False,
                                                 stdout=subprocess.PIPE,
                                                 stderr=subprocess.PIPE)

                        if len(childs_uptime[entry_name]) == restart_attempts:
                            childs_uptime[entry_name].pop(0)
                        childs_uptime[entry_name].append(time.time())
                        for fd  in (childs[entry_name].stdout.fileno(),
                                    childs[entry_name].stderr.fileno()):
>>>>>>> bac410f8
                            fl = fcntl.fcntl(fd, fcntl.F_GETFL)
                            fcntl.fcntl(fd, fcntl.F_SETFL, fl | os.O_NONBLOCK)
                        glideFactoryLib.log_files.logWarning("Entry startup/restart times: %s"%childs_uptime)

            # Aggregate Monitoring data periodically
            glideFactoryLib.log_files.logActivity("Aggregate monitoring data")
            aggregate_stats(factory_downtimes.checkDowntime())
            
            # do it just before the sleep
            glideFactoryLib.log_files.cleanup()

            glideFactoryLib.log_files.logActivity("Sleep %s secs" % sleep_time)
            time.sleep(sleep_time)
    finally:        
        # cleanup at exit
        glideFactoryLib.log_files.logActivity("Received signal...exit")
        try:
            try:
                clean_exit(childs)
            except:
                # if anything goes wrong, hardkill the rest
                for group in childs:
                    glideFactoryLib.log_files.logActivity("Hard killing entry %s"%group)
                    try:
                        os.kill(childs[group].pid,signal.SIGKILL)
                    except OSError:
                        pass # ignore dead clients
        finally:
            glideFactoryLib.log_files.logActivity("Deadvertize myself")
            try:
                glideFactoryInterface.deadvertizeFactory(glideinDescript.data['FactoryName'],
                                                         glideinDescript.data['GlideinName'])
            except:
                glideFactoryLib.log_files.logWarning("Factory deadvertize failed!")
                pass # just warn
            try:
                glideFactoryInterface.deadvertizeFactoryClientMonitoring(glideinDescript.data['FactoryName'],
                                                                         glideinDescript.data['GlideinName'])
            except:
                glideFactoryLib.log_files.logWarning("Factory Monitoring deadvertize failed!")
                pass # just warn
        glideFactoryLib.log_files.logActivity("All entries should be terminated")
        
        
############################################################
def main(startup_dir):
    """
    Reads in the configuration file and starts up the factory
    
    @type startup_dir: String 
    @param startup_dir: Path to glideinsubmit directory
    """

    # We don't use this anywhere?
    #startup_time = time.time()

    # Force integrity checks on all condor operations
    glideFactoryLib.set_condor_integrity_checks()

    glideFactoryInterface.factoryConfig.lock_dir=os.path.join(startup_dir,"lock")

    glideFactoryConfig.factoryConfig.glidein_descript_file=os.path.join(startup_dir,glideFactoryConfig.factoryConfig.glidein_descript_file)
    glideinDescript=glideFactoryConfig.GlideinDescript()
    frontendDescript = glideFactoryConfig.FrontendDescript()

    write_descript(glideinDescript,frontendDescript,os.path.join(startup_dir, 'monitor/'))

    # the log dir is shared between the factory main and the entries, so use a subdir
    log_dir=os.path.join(glideinDescript.data['LogDir'],"factory")

    # Configure the process to use the proper LogDir as soon as you get the info
    glideFactoryLib.log_files=glideFactoryLib.LogFiles(
        log_dir,
        float(glideinDescript.data['LogRetentionMaxDays']),
        float(glideinDescript.data['LogRetentionMinDays']),
        float(glideinDescript.data['LogRetentionMaxMBs']))

    try:
        os.chdir(startup_dir)
    except:
        tb = traceback.format_exception(sys.exc_info()[0],sys.exc_info()[1],
                                        sys.exc_info()[2])
        glideFactoryLib.log_files.logWarning("Unable to change to startup_dir %s: %s" % (startup_dir,tb))
        raise

    try:
        
        if (is_file_old(glideinDescript.default_rsakey_fname, 
                        int(glideinDescript.data['OldPubKeyGraceTime']))):
            # First back and load any existing key
            glideFactoryLib.log_files.logActivity("Backing up and loading old key")
            glideinDescript.backup_and_load_old_key()
            # Create a new key for this run
            glideFactoryLib.log_files.logActivity("Recreating and loading new key")
            glideinDescript.load_pub_key(recreate=True)
        else:
            # Key is recent enough. Just reuse them.
            glideFactoryLib.log_files.logActivity("Key is recent enough")
            glideFactoryLib.log_files.logActivity("Reusing key for this run")
            glideinDescript.load_pub_key(recreate=False)
            glideFactoryLib.log_files.logActivity("Loading old key")
            glideinDescript.load_old_rsa_key()
        
        glideFactoryMonitorAggregator.glideFactoryMonitoring.monitoringConfig.my_name="%s@%s"%(glideinDescript.data['GlideinName'],glideinDescript.data['FactoryName'])

        # check that the GSI environment is properly set
        if not os.environ.has_key('X509_CERT_DIR'):
            if os.path.isdir('/etc/grid-security/certificates'):
                os.environ['X509_CERT_DIR']='/etc/grid-security/certificates'
                glideFactoryLib.log_files.logActivity("Environment variable X509_CERT_DIR not set, defaulting to /etc/grid-security/certificates")
            else:  
                glideFactoryLib.log_files.logWarning("Environment variable X509_CERT_DIR not set and /etc/grid-security/certificates does not exist. Need X509_CERT_DIR to work!")
                raise RuntimeError, "Need X509_CERT_DIR to work!"

        allowed_proxy_source=glideinDescript.data['AllowedJobProxySource'].split(',')
        if 'factory' in allowed_proxy_source:
            if not os.environ.has_key('X509_USER_PROXY'):
                glideFactoryLib.log_files.logWarning("Factory is supposed to allow provide a proxy, but environment variable X509_USER_PROXY not set. Need X509_USER_PROXY to work!")
                raise RuntimeError, "Factory is supposed to allow provide a proxy. Need X509_USER_PROXY to work!"
            


        glideFactoryInterface.factoryConfig.advertise_use_tcp=(glideinDescript.data['AdvertiseWithTCP'] in ('True','1'))
        glideFactoryInterface.factoryConfig.advertise_use_multi=(glideinDescript.data['AdvertiseWithMultiple'] in ('True','1'))
        sleep_time=int(glideinDescript.data['LoopDelay'])
        advertize_rate=int(glideinDescript.data['AdvertiseDelay'])
        restart_attempts=int(glideinDescript.data['RestartAttempts'])
        restart_interval=int(glideinDescript.data['RestartInterval'])
        
        entries=string.split(glideinDescript.data['Entries'],',')
        entries.sort()

        glideFactoryMonitorAggregator.monitorAggregatorConfig.config_factory(os.path.join(startup_dir,"monitor"),entries)
    except:
        tb = traceback.format_exception(sys.exc_info()[0],sys.exc_info()[1],
                                        sys.exc_info()[2])
        glideFactoryLib.log_files.logWarning("Exception occurred: %s" % tb)
        raise

    # create lock file
    pid_obj=glideFactoryPidLib.FactoryPidSupport(startup_dir)
    
    # start
    pid_obj.register()
    try:
        try:
            spawn(sleep_time, advertize_rate, startup_dir, glideinDescript,
                  entries, restart_attempts, restart_interval)
        except KeyboardInterrupt,e:
            raise e
        except:
            tb = traceback.format_exception(sys.exc_info()[0],sys.exc_info()[1],
                                            sys.exc_info()[2])
            glideFactoryLib.log_files.logWarning("Exception occurred: %s" % tb)
    finally:
        pid_obj.relinquish()
    
############################################################
#
# S T A R T U P
#
############################################################

def termsignal(signr,frame):
    raise KeyboardInterrupt, "Received signal %s"%signr

if __name__ == '__main__':
    signal.signal(signal.SIGTERM,termsignal)
    signal.signal(signal.SIGQUIT,termsignal)

    try:
        main(sys.argv[1])
    except KeyboardInterrupt,e:
        glideFactoryLib.log_files.logActivity("Terminating: %s"%e)<|MERGE_RESOLUTION|>--- conflicted
+++ resolved
@@ -257,48 +257,32 @@
     entry_groups = entry_grouper(group_size, entries)
 
     try:
-<<<<<<< HEAD
         for group in range(len(entry_groups)):
             entry_names = string.join(entry_groups[group], ':')
-            cmd = "%s %s %s %s %s %s %s %s" % (
-                      sys.executable,
-                      os.path.join(STARTUP_DIR, "glideFactoryEntryGroup.py"),
-                      os.getpid(), sleep_time, advertize_rate,
-                      startup_dir, entry_names, group)
-            childs[group]=popen2.Popen3(cmd, True)
-=======
-        for entry_name in entries:
+            
             # Converted to using the subprocess module
             command_list = [sys.executable, 
-                            os.path.join(STARTUP_DIR,"glideFactoryEntry.py"),
+                            os.path.join(STARTUP_DIR,"glideFactoryEntryGroup.py"),
                             str(os.getpid()),
                             str(sleep_time),
                             str(advertize_rate),
                             startup_dir,
-                            entry_name]
-            childs[entry_name] = subprocess.Popen(command_list, shell=False,
-                                                  stdout=subprocess.PIPE,
-                                                  stderr=subprocess.PIPE)
-
->>>>>>> bac410f8
+                            entry_names,
+                            group]
+            childs[group] = subprocess.Popen(command_list, shell=False,
+                                             stdout=subprocess.PIPE,
             # Get the startup time. Used to check if the entry is crashing
             # periodically and needs to be restarted.
             childs_uptime[group]=list()
             childs_uptime[group].insert(0,time.time())
         glideFactoryLib.log_files.logActivity("Entry startup times: %s"%childs_uptime)
 
-<<<<<<< HEAD
         for group in childs:
             childs[group].tochild.close()
             # set it in non blocking mode
             # since we will run for a long time, we do not want to block
-            for fd  in (childs[group].fromchild.fileno(),childs[group].childerr.fileno()):
-=======
-        for entry_name in childs.keys():
-            # set it in non blocking mode
-            # since we will run for a long time, we do not want to block
-            for fd  in (childs[entry_name].stdout.fileno(),childs[entry_name].stderr.fileno()):
->>>>>>> bac410f8
+            for fd  in (childs[group].stdout.fileno(),
+                        childs[group].stderr.fileno()):
                 fl = fcntl.fcntl(fd, fcntl.F_GETFL)
                 fcntl.fcntl(fd, fcntl.F_SETFL, fl | os.O_NONBLOCK)
 
@@ -342,64 +326,38 @@
                 # look for exited child
                 if child.poll() is not None:
                     # the child exited
-<<<<<<< HEAD
                     glideFactoryLib.log_files.logWarning("Child %s exited. Checking if it should be restarted."%(group))
                     tempOut = child.fromchild.readlines()
                     tempErr = child.childerr.readlines()
 
-                    if is_crashing_often(childs_uptime[group], restart_interval, restart_attempts):
+                    if is_crashing_often(childs_uptime[group],
+                                         restart_interval, restart_attempts):
                         del childs[group]
                         raise RuntimeError,"Entry group '%s' has been crashing too often, quit the whole factory:\n%s\n%s"%(group,tempOut,tempErr)
                     else:
                         # Restart the entry setting its restart time
                         glideFactoryLib.log_files.logWarning("Restarting child %s."%(group))
                         del childs[group]
-                        cmd = "%s %s %s %s %s %s %s %s" % (
-                                  sys.executable,
-                                  os.path.join(STARTUP_DIR,
-                                               "glideFactoryEntryGroup.py"),
-                                  os.getpid(), sleep_time, advertize_rate,
-                                  startup_dir, entry_names, group)
-                        childs[group]=popen2.Popen3(cmd, True)
+
+                        command_list = [sys.executable,
+                                        os.path.join(STARTUP_DIR,
+                                                     "glideFactoryEntryGroup.py"),
+                                        str(os.getpid()),
+                                        str(sleep_time),
+                                        str(advertize_rate),
+                                        startup_dir,
+                                        entry_names,
+                                        group]
+                        childs[group] = subprocess.Popen(
+                                                 command_list, shell=False,
+                                                 stdout=subprocess.PIPE,
+                                                 stderr=subprocess.PIPE)
                         if len(childs_uptime[group]) == restart_attempts:
                             childs_uptime[group].pop(0)
                         childs_uptime[group].append(time.time())
                         childs[group].tochild.close()
-                        for fd  in (childs[group].fromchild.fileno(),childs[group].childerr.fileno()):
-=======
-                    glideFactoryLib.log_files.logWarning("Child %s exited. Checking if it should be restarted."%(entry_name))
-                    tempOut = child.stdout.readlines()
-                    tempErr = child.stderr.readlines()
-
-                    if is_crashing_often(childs_uptime[entry_name],
-                                         restart_interval, restart_attempts):
-                        del childs[entry_name]
-                        raise RuntimeError,"Entry '%s' has been crashing too often, quit the whole factory:\n%s\n%s"%(entry_name,tempOut,tempErr)
-                    else:
-                        # Restart the entry setting its restart time
-                        glideFactoryLib.log_files.logWarning("Restarting child %s."%(entry_name))
-                        del childs[entry_name]
-
-                        # Converted to using the subprocess module
-                        command_list = [sys.executable, 
-                                        os.path.join(STARTUP_DIR,
-                                                     "glideFactoryEntry.py"),
-                                        str(os.getpid()),
-                                        str(sleep_time),
-                                        str(advertize_rate),
-                                        startup_dir,
-                                        entry_name]
-                        childs[entry_name] = subprocess.Popen(
-                                                 command_list, shell=False,
-                                                 stdout=subprocess.PIPE,
-                                                 stderr=subprocess.PIPE)
-
-                        if len(childs_uptime[entry_name]) == restart_attempts:
-                            childs_uptime[entry_name].pop(0)
-                        childs_uptime[entry_name].append(time.time())
-                        for fd  in (childs[entry_name].stdout.fileno(),
-                                    childs[entry_name].stderr.fileno()):
->>>>>>> bac410f8
+                        for fd  in (childs[group].stdout.fileno(),
+                                    childs[group].stderr.fileno()):
                             fl = fcntl.fcntl(fd, fcntl.F_GETFL)
                             fcntl.fcntl(fd, fcntl.F_SETFL, fl | os.O_NONBLOCK)
                         glideFactoryLib.log_files.logWarning("Entry startup/restart times: %s"%childs_uptime)
