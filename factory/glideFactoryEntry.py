--- conflicted
+++ resolved
@@ -15,32 +15,11 @@
 import sys
 import fcntl
 import traceback
-<<<<<<< HEAD
 import time
 import string
 import math
 import copy
 import random
-try:
-    set
-except:
-    from sets import Set as set
-
-sys.path.append(os.path.join(sys.path[0],"../lib"))
-
-import glideFactoryPidLib
-import glideFactoryConfig
-import glideFactoryLib
-import glideFactoryMonitoring
-import glideFactoryInterface
-import glideFactoryLogParser
-import glideFactoryDowntimeLib
-import logSupport
-import glideinWMSVersion
-=======
-import time,string,math
-import copy,random
-import sets
 
 sys.path.append(os.path.join(sys.path[0],"../../"))
 
@@ -53,7 +32,6 @@
 from glideinwms.factory import glideFactoryDowntimeLib
 from glideinwms.lib import logSupport
 from glideinwms.lib import glideinWMSVersion
->>>>>>> 20037ad1
 
 
 ############################################################
@@ -1197,45 +1175,8 @@
     @type in_downtime: boolean
     @param in_downtime: Downtime flag
 
-<<<<<<< HEAD
     @type remove_excess: boolean
     @param remove_excess: Flag if frontend wants us to remove excess glideins
-=======
-    glidein_monitors={}
-    for w in current_qc_total.keys():
-        for a in current_qc_total[w].keys():
-            glidein_monitors['Total%s%s' % (w, a)] = current_qc_total[w][a]
-            jobAttributes.data['GlideinMonitorTotal%s%s' % (w, a)] = current_qc_total[w][a]
-    try:
-        # Make copy of job attributes so can override the validation downtime setting with the true setting of the entry (not from validation)
-        myJobAttributes=jobAttributes.data.copy()
-        myJobAttributes['GLIDEIN_In_Downtime']=in_downtime
-        glideFactoryInterface.advertizeGlidein(glideFactoryLib.factoryConfig.factory_name,glideFactoryLib.factoryConfig.glidein_name,entry_name,
-                                               glideFactoryLib.factoryConfig.supported_signtypes,
-                                               myJobAttributes,jobParams.data.copy(),glidein_monitors.copy(),
-                                               pub_key_obj,allowed_proxy_source)
-    except:
-        glideFactoryLib.log_files.logWarning("Advertize failed")
-
-    # Advertise the monitoring, use the downtime found in validation of the credentials
-    monitor_job_attrs = jobAttributes.data.copy()
-    advertizer=glideFactoryInterface.MultiAdvertizeGlideinClientMonitoring(glideFactoryLib.factoryConfig.factory_name,glideFactoryLib.factoryConfig.glidein_name,entry_name,
-                                                                           monitor_job_attrs)
-
-    current_qc_data=glideFactoryLib.factoryConfig.client_stats.get_data()
-    for client_name in current_qc_data.keys():
-        client_qc_data=current_qc_data[client_name]
-        if not glideFactoryLib.factoryConfig.client_internals.has_key(client_name):
-            glideFactoryLib.log_files.logWarning("Client '%s' has stats, but no classad! Ignoring."%client_name)
-            continue
-        client_internals=glideFactoryLib.factoryConfig.client_internals[client_name]
-
-        client_monitors={}
-        for w in client_qc_data.keys():
-            for a in client_qc_data[w].keys():
-                if type(client_qc_data[w][a])==type(1): # report only numbers
-                    client_monitors['%s%s'%(w,a)]=client_qc_data[w][a]
->>>>>>> 20037ad1
 
     @type idle_glideins: int
     @param idle_glideins: Number of idle glideins
