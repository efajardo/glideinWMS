#!/usr/bin/env python
#
# Project:
#   glideinWMS
#
# File Version:
#
# Description:
#   This is the glideinFactoryEntryGroup. Common Tasks like querying collector
#   and advertizing the work done by group are done here
#
# Arguments:
#   $1 = poll period (in seconds)
#   $2 = advertize rate (every $2 loops)
#   $3 = glidein submit_dir
#   $4 = entry name
#
# Author:
#   Parag Mhashilkar (October 2012)
#

import signal
import os
import os.path
import sys
import fcntl
import traceback
import time
import string
import math
import copy
import random
import cPickle
import select
import logging

STARTUP_DIR=sys.path[0]
sys.path.append(os.path.join(STARTUP_DIR,"../../"))

from glideinwms.lib import logSupport
from glideinwms.lib import classadSupport
from glideinwms.lib import cleanupSupport
from glideinwms.lib import glideinWMSVersion
from glideinwms.factory import glideFactoryEntry
from glideinwms.factory import glideFactoryConfig as gfc
from glideinwms.factory import glideFactoryLib as gfl
from glideinwms.factory import glideFactoryInterface as gfi
from glideinwms.factory import glideFactoryPidLib
from glideinwms.factory import glideFactoryMonitoring
from glideinwms.factory import glideFactoryDowntimeLib

############################################################
# Memory foot print of a entry process when forked for check_and_perform_work
# Set a conservative limit of 500 MB (based on USCD 2.6 factory Pss of 115 MB)
#   plus a safety factor of 2

ENTRY_MEM_REQ_BYTES = 500000000 * 2
############################################################

class EntryGroup:

    def __init__(self):
        pass

############################################################
def check_parent(parent_pid, glideinDescript, my_entries):
    """
    Check to make sure that we aren't an orphaned process.  If Factory
    daemon has died, then clean up after ourselves and kill ourselves off.

    @type parent_pid: int
    @param parent_pid: pid for the Factory daemon process

    @type glideinDescript: glideFactoryConfig.GlideinDescript
    @param glideinDescript: Object that encapsulates glidein.descript in the Factory root directory

    @type my_entries: dict
    @param my_entries: Dictionary of entry objects keyed on entry name

    @raise KeyboardInterrupt: Raised when the Factory daemon cannot be found
    """

    if os.path.exists('/proc/%s'%parent_pid):
        return # parent still exists, we are fine

    logSupport.log.info("Parent died, exit.")

    # there is nobody to clean up after ourselves... do it here
    logSupport.log.info("Deadvertize myself")

    for entry in my_entries.values():
        # Deadvertise glidefactory classad
        try:
            gfi.deadvertizeGlidein(
                glideinDescript.data['FactoryName'],
                glideinDescript.data['GlideinName'],
                entry.name)
        except:
            logSupport.log.warning("Failed to deadvertize entry '%s'" % entry.name)

        # Deadvertise glidefactoryclient classad
        try:
            gfi.deadvertizeAllGlideinClientMonitoring(
                glideinDescript.data['FactoryName'],
                glideinDescript.data['GlideinName'],
                entry.name)
        except:
            logSupport.log.warning("Failed to deadvertize monitoring for entry '%s'" % entry.name)

    raise KeyboardInterrupt,"Parent died. Quiting."


############################################################
def find_work(factory_in_downtime, glideinDescript,
              frontendDescript, group_name, my_entries):
    """
    Find work for all the entries in the group

    @type factory_in_downtime:  boolean
    @param factory_in_downtime:  True if factory is in downtime

    @type glideinDescript: dict
    @param glideinDescript: Factory glidein config values

    @type frontendDescript: dict
    @param frontendDescript: Security mappings for frontend identities, security classes, and usernames for privsep

    @type group_name: string
    @param group_name: Name of the group

    @type my_entries: dict
    @param my_entries: Dictionary of entry objects keyed on entry name

    @return: Dictionary of work to do keyed on entry name
    @rtype: dict
    """

    pub_key_obj = glideinDescript.data['PubKeyObj']
    old_pub_key_obj = glideinDescript.data['OldPubKeyObj']

    logSupport.log.info("Finding work")
    work = gfi.findGroupWork(gfl.factoryConfig.factory_name,
                             gfl.factoryConfig.glidein_name,
                             my_entries.keys(),
                             gfl.factoryConfig.supported_signtypes,
                             pub_key_obj)
    log_work_info(work, key='existing')

    # If old key is valid, find the work using old key as well and append it
    # to existing work dictionary
    if (old_pub_key_obj is not None):
        work_oldkey = {}
        # still using the old key in this cycle
        logSupport.log.info("Old factory key is still valid. Trying to find work using old factory key.")
        work_oldkey = gfi.findGroupWork(gfl.factoryConfig.factory_name,
                                        gfl.factoryConfig.glidein_name,
                                        my_entries.keys(),
                                        gfl.factoryConfig.supported_signtypes,
                                        old_pub_key_obj)
        log_work_info(work, key='old')

        # Merge the work_oldkey with work
        for w in work_oldkey:
            if w in work:
                # This should not happen but still as a safegaurd warn
                logSupport.log.warning("Work task for %s exists using existing key and old key. Ignoring the work from old key." % w)
                continue
            work[w] = work_oldkey[w]

    # Append empty work item for entries that do not have work
    # This is required to trigger glidein sanitization further in the code
    for ent in my_entries:
        if ent not in work:
            work[ent] = {}

    return work


def log_work_info(work, key=''):
    keylogstr = ''
    if key.strip() != '':
        logSupport.log.info('Work tasks grouped by entries using %s factory key' % (key))
    else:
        logSupport.log.info('Work tasks grouped by entries')

    for entry in work:
        # Only log if there is work to do
        if len(work[entry]) > 0:
            logSupport.log.info("Entry: %s (Tasks: %s)" % (entry, len(work[entry])))


def get_work_count(work):
    """
    Get total work to do i.e. sum of work to do for every entry

    @type work: dict
    @param work: Dictionary of work to do keyed on entry name

    @rtype: int
    @return: Total work to do.
    """

    count = 0
    for entry in work:
        count += len(work[entry])
    return count

###############################
def fetch_fork_result(r, pid):
    """
    Used with fork clients

    @type r: pipe
    @param r: Input pipe

    @type pid: int
    @param pid: pid of the child

    @rtype: Object
    @return: Unpickled object
    """

    try:
        rin = ""
        s = os.read(r, 1024*1024)
        while (s != ""): # "" means EOF
            rin += s
            s = os.read(r,1024*1024)
    finally:
        os.close(r)
        os.waitpid(pid, 0)

    out = cPickle.loads(rin)
    return out

def fetch_fork_result_list(pipe_ids):
    """
    Read the output pipe of the children, used after forking to perform work
    and after forking to entry.writeStats()
 
    @type pipe_ids: dict
    @param pipe_ids: Dictinary of pipe and pid 

    @rtype: dict
    @return: Dictionary of fork_results
    """

    out = {}
    failures = 0
    for key in pipe_ids:
        try:
            # Collect the results
            out[key] = fetch_fork_result(pipe_ids[key]['r'],
                                         pipe_ids[key]['pid'])
        except Exception, e:
            logSupport.log.warning("Failed to extract info from child '%s'" % key)
            logSupport.log.exception("Failed to extract info from child '%s'" % key)
            failures += 1

    if failures>0:
        raise RuntimeError, "Found %i errors" % failures

    return out

###############################

def process_finished_children(pipe_ids):
    """
    Read the output pipe of the children, used after forking. If there is data
    on the pipes to consume, read the data and close the pipe.
    and after forking to entry.writeStats()

    @type pipe_ids: dict
    @param pipe_ids: Dictinary of pipe and pid

    @rtype: dict
    @return: Dictionary of work_done
    """

    work_info = {}
    failures = 0
    fds_to_entry = dict((pipe_ids[x]['r'], x) for x in pipe_ids)

    readable_fds = select.select(fds_to_entry.keys(), [], [], 0)[0]
    for fd in readable_fds:
        try:
            key = fds_to_entry[fd]
            pid = pipe_ids[key]['pid']
            out = fetch_fork_result(fd, pid)
            work_info[key] = out
        except Exception, e:
            tb = traceback.format_exception(sys.exc_info()[0],
                                            sys.exc_info()[1],
                                            sys.exc_info()[2])
            logSupport.log.warning("Failed to extract info from child '%s'" % key)
            logSupport.log.debug("Failed to extract info from child '%s': %s" % (key, tb))
            failures += 1

    if failures:
        raise RuntimeError, "Found %i errors" % failures

    return work_info

###############################

def find_and_perform_work(factory_in_downtime, glideinDescript,
                          frontendDescript, group_name, my_entries):
    """
    For all entries in this group, find work requests from the WMS collector,
    validate credentials, and requests glideins. If an entry is in downtime,
    requested glideins is zero.

    @type factory_in_downtime: boolean
    @param factory_in_downtime: True if factory is in downtime

    @type glideinDescript: dict
    @param glideinDescript: Factory glidein config values

    @type frontendDescript: dict
    @param frontendDescript: Security mappings for frontend identities, security classes, and usernames for privsep

    @type group_name: string
    @param group_name: Name of the group

    @type my_entries: dict
    @param my_entries: Dictionary of entry objects keyed on entry name

    @return: Dictionary of work to do keyed on entry name
    @rtype: dict
    """

    # Work done by group keyed by entry name. This will be returned back
    groupwork_done = {}

    # Step 1:
    # Find work to perform. Work is a dict work[entry_name][frontend]
    # We may or may not be able to perform all the work but that will be
    # checked later per entry

    work = {}
    work = find_work(factory_in_downtime, glideinDescript,
                     frontendDescript, group_name, my_entries)

    # TODO: If we return here check if we need to do cleanup of held glideins?
    #       So far only de-advertising is confirmed to trigger not cleanup
    work_count = get_work_count(work)
    if (work_count == 0):
        logSupport.log.info("No work found")
        return groupwork_done

    logSupport.log.info("Found %s total tasks to work on" % work_count)

    # Got the work items grouped by entries
    # Now fork a process per entry and wait for certain duration to get back
    # the results. Kill processes if they take too long to get back with result

    # ids keyed by entry name
    pipe_ids = {}

    # Max number of children to fork at a time
    # Each child currently takes ~50 MB
    # Leaving 3GB for system, max number of children to fork is
    # (Memory - 3000)/50 = 100 (RAM: 8GB) & 250 (RAM: 16GB)
    parallel_workers = 0
    try:
        parallel_workers = int(glideinDescript.data['EntryParallelWorkers'])
    except KeyError:
        logSupport.log.debug("EntryParallelWorkers not set -- factory probably needs a reconfig; setting to 0 for dynamic limits.")

    post_work_info = {}
    work_info_read_err = False

    if parallel_workers <= 0:
        logSupport.log.debug("Setting parallel_workers limit dynamically based on the available free memory")
        free_mem = os.sysconf('SC_AVPHYS_PAGES')*os.sysconf('SC_PAGE_SIZE')
        parallel_workers = int(free_mem / float(ENTRY_MEM_REQ_BYTES))
        if parallel_workers < 1: parallel_workers = 1

    logSupport.log.debug("Setting parallel_workers limit of %s" % parallel_workers)
    forks_remaining = parallel_workers

    # Only fork of child processes for entries that have corresponding
    # work todo, ie glideclient classads.
    for ent in work:
        # Check if we can fork more
        while (forks_remaining == 0):
            # Give some time for the processes to finsh the work
            #ogSupport.log.debug("Reached parallel_workers limit of %s" % parallel_workers)
            time.sleep(1)

            post_work_info_subset = {}
            # Wait and gather results for work done so far before forking more
            try:
                #post_work_info_subset = fetch_fork_result_list(pipe_ids)
                #ogSupport.log.debug("Checking finished workers")
                post_work_info_subset = process_finished_children(pipe_ids)
                post_work_info.update(post_work_info_subset)
            except RuntimeError:
                # Expect all errors logged already
                work_info_read_err = True

            forks_remaining += len(post_work_info_subset)

            for en in post_work_info_subset:
                del pipe_ids[en]

        entry = my_entries[ent]
        r,w = os.pipe()
        unregister_sighandler()
        pid = os.fork()
        forks_remaining -= 1

        if pid != 0:
            register_sighandler()
            # This is the parent process
            os.close(w)
            pipe_ids[entry.name] = {'r': r, 'pid': pid}
        else:
            # This is the child process
            try:
                logSupport.disable_rotate = True
                os.close(r)

                try:
                    work_done = glideFactoryEntry.check_and_perform_work(
                                    factory_in_downtime, entry, work[entry.name])
                    # entry object now has updated info in the child process
                    # This info is required for monitoring and advertising
                    # Compile the return info from th  updated entry object 
                    # Can't dumps the entry object directly, so need to extract
                    # the info required.
                    return_dict = compile_pickle_data(entry, work_done)
                    os.write(w,cPickle.dumps(return_dict))
                except Exception, ex:
                    tb = traceback.format_exception(sys.exc_info()[0],
                                                    sys.exc_info()[1],
                                                    sys.exc_info()[2])
                    entry.log.exception("Error in check_and_perform_work for entry '%s' " % entry.name)

                os.close(w)
                # Hard kill myself. Don't want any cleanup, since I was created
                # just for doing check and perform work for each entry
            finally:
                # Exit, immediately. Don't want any cleanup, since I was created
                # just for doing check and perform work for each entry
                os._exit(0)

    # Gather info from rest of the entries
    try:
        post_work_info_subset = fetch_fork_result_list(pipe_ids)
        post_work_info.update(post_work_info_subset)
    except RuntimeError:
        # Expect all errors logged already
        work_info_read_err = True

    logSupport.roll_all_logs()

    # Gather results from the forked children
    logSupport.log.info("All children forked for glideFactoryEntry.check_and_perform_work terminated. Loading post work state for the entry.")
    logSupport.log.debug("All children forked for glideFactoryEntry.check_and_perform_work terminated. Loading post work state for the entry.")

    for entry in my_entries:
        # Update the entry object from the post_work_info
        if ((entry in post_work_info) and (len(post_work_info[entry]) > 0)):
            groupwork_done[entry] = {'work_done': post_work_info[entry]['work_done']}
            (my_entries[entry]).setState(post_work_info[entry])

        else:
            logSupport.log.debug("No work found for entry %s from anyt frontends" % entry)

    if work_info_read_err:
        logSupport.log.debug("Unable to process response from one or more children for check_and_perform_work. One or more forked processes may have failed and may not have client_stats updated")
        logSupport.log.warning("Unable to process response from one or more children for check_and_perform_work. One or more forked processes may have failed and may not have client_stats updated")


    return groupwork_done

############################################################

def iterate_one(do_advertize, factory_in_downtime, glideinDescript,
                frontendDescript, group_name, my_entries):
    
    """
    One iteration of the entry group

    @type do_advertize: boolean
    @param do_advertize: True if glidefactory classads should be advertised

    @type factory_in_downtime: boolean
    @param factory_in_downtime: True if factory is in downtime

    @type glideinDescript: dict
    @param glideinDescript: Factory glidein config values

    @type frontendDescript: dict
    @param frontendDescript: Security mappings for frontend identities, security classes, and usernames for privsep

    @type group_name: string
    @param group_name: Name of the group

    @type my_entries: dict
    @param my_entries: Dictionary of entry objects keyed on entry name
    """

    groupwork_done = {}
    done_something = 0

    for entry in my_entries.values():
        entry.initIteration(factory_in_downtime)

<<<<<<< HEAD
=======
    cl_pids=[]
    if need_cleanup:
        # IS: Fix the number of forks to 4 for now
        #     Would be a good idea making it configurable, though
        elistForks=4
        elist = [my_entries.values()[i::elistForks] for i in xrange(elistForks)]

        for i in range(elistForks):
            unregister_sighandler()
            cl_pid = os.fork()
            if cl_pid != 0:
                # This is the parent process
                register_sighandler()
                cl_pids.append(cl_pid)
            else:
                # This is the child process
                try:
                    for entry in elist[i]:
                        entry.doCleanup()
                finally:
                    # Hard kill myself. Don't want any cleanup, since I was created
                    # just for doing the cleanup
                    os.kill(os.getpid(),signal.SIGKILL)
        del elist 
        logSupport.log.info("Cleanup forked pids:%s"%str(cl_pids))
    else:
        logSupport.log.info("No cleanup this round")

>>>>>>> 52c89a14
    try:
        groupwork_done = find_and_perform_work(factory_in_downtime,
                                               glideinDescript,
                                               frontendDescript,
                                               group_name, my_entries)
    except:
        logSupport.log.warning("Error occurred while trying to find and do work.")
        logSupport.log.exception("Exception: ")

    logSupport.log.debug("Group Work done: %s" % groupwork_done)

    # Classad files to use
    gf_filename = classadSupport.generate_classad_filename(prefix='gfi_adm_gf')
    gfc_filename = classadSupport.generate_classad_filename(prefix='gfi_adm_gfc')

    logSupport.log.info("Generating glidefactory (%s) and glidefactoryclient (%s) classads as needed" % (gf_filename, gfc_filename))

    entries_to_advertise = []
    for entry in my_entries.values():
        # Write classads to file if work was done or if advertise flag is set
        # Actual advertise is done using multi classad advertisement
        entrywork_done = 0
        if ( (entry.name in groupwork_done) and 
             ('work_done' in groupwork_done[entry.name]) ):
            entrywork_done = groupwork_done[entry.name]['work_done']
            done_something += entrywork_done

        if ( (do_advertize) or (entrywork_done > 0) ):
            entries_to_advertise.append(entry.name)
            entry.writeClassadsToFile(factory_in_downtime, gf_filename,
                                      gfc_filename)

        entry.unsetInDowntime()

    if ((do_advertize) or (done_something > 0)):
        logSupport.log.debug("Generated glidefactory and glidefactoryclient classads for entries: %s" % string.join(entries_to_advertise, ', '))
        # ADVERTISE: glidefactory classads
        gfi.advertizeGlideinFromFile(gf_filename,
                                     remove_file=True,
                                     is_multi=True)
        # ADVERTISE: glidefactoryclient classads
        gfi.advertizeGlideinClientMonitoringFromFile(gfc_filename,
                                                     remove_file=True,
                                                     is_multi=True)
    else:
        logSupport.log.info("Not advertising glidefactory and glidefactoryclient classads this round")

    return done_something

############################################################
def iterate(parent_pid, sleep_time, advertize_rate, glideinDescript,
            frontendDescript, group_name, my_entries):
    """
    Iterate over set of tasks until its time to quit or die. The main "worker"
    function for the Factory Entry Group.
    @todo: More description to come

    @type parent_pid: int
    @param parent_pid: the pid for the Factory daemon

    @type sleep_time: int
    @param sleep_time: The number of seconds to sleep between iterations

    @type advertize_rate: int
    @param advertize_rate: The rate at which advertising should occur

    @type glideinDescript: glideFactoryConfig.GlideinDescript
    @param glideinDescript: glidein.descript object in the Factory root dir

    @type frontendDescript: glideFactoryConfig.FrontendDescript
    @param frontendDescript: frontend.descript object in the Factory root dir

    @type group_name: string
    @param group_name: Name of the group

    @type my_entries: dict
    @param my_entries: Dictionary of entry objects keyed on entry name
    """

    is_first=1
    count=0;

    # Record the starttime so we know when to disable the use of old pub key
    starttime = time.time()

    # The grace period should be in the factory config. Use it to determine
    # the end of lifetime for the old key object. Hardcoded for now to 30 mins.
    oldkey_gracetime = int(glideinDescript.data['OldPubKeyGraceTime'])
    oldkey_eoltime = starttime + oldkey_gracetime

    factory_downtimes = glideFactoryDowntimeLib.DowntimeFile(glideinDescript.data['DowntimesFile'])

    while 1:

        # Check if parent is still active. If not cleanup and die.
        check_parent(parent_pid, glideinDescript, my_entries)

        # Check if its time to invalidate factory's old key
        if ( (time.time() > oldkey_eoltime) and
             (glideinDescript.data['OldPubKeyObj'] is not None) ):
            # Invalidate the use of factory's old key
            logSupport.log.info("Retiring use of old key.")
            logSupport.log.info("Old key was valid from %s to %s ie grace of ~%s sec" % (starttime,oldkey_eoltime,oldkey_gracetime))
            glideinDescript.data['OldPubKeyType'] = None
            glideinDescript.data['OldPubKeyObj'] = None

        # Check if the factory is in downtime. Group is in downtime only if the
        # factory is in downtime. Entry specific downtime is handled in entry
        factory_in_downtime = factory_downtimes.checkDowntime(entry="factory")

        # Record the iteration start time
        iteration_stime = time.time()
        iteration_stime_str = time.ctime()

        if factory_in_downtime:
            logSupport.log.info("Iteration at (in downtime) %s" % iteration_stime_str)
        else:
            logSupport.log.info("Iteration at %s" % iteration_stime_str)

        # PM: Shouldn't this be inside the else statement above?
        # Why do we want to execute this if we are in downtime?
        # Or do we want to execute only few steps here but code prevents us?
        try:
            done_something = iterate_one(count==0, factory_in_downtime,
                                         glideinDescript, frontendDescript,
                                         group_name, my_entries)

            logSupport.log.info("Writing stats for all entries")

            try:
                pids = []
                # generate a list of entries for each CPU
                cpuCount = int(glideinDescript.data['MonitorUpdateThreadCount'])
                logSupport.log.info("Number of parallel writes for stats: %i" % cpuCount)

                entrylists = [my_entries.values()[cpu::cpuCount] for cpu in xrange(cpuCount)]

                # Fork's keyed by cpu number. Actual key is irrelevant
                pipe_ids = {}

                post_writestats_info = {}

                for cpu in xrange(cpuCount):
                    r,w = os.pipe()
                    unregister_sighandler()
                    pid = os.fork()
                    if pid:
                        # I am the parent
                        register_sighandler()
                        pids.append(pid)
                        os.close(w)
                        pipe_ids[cpu] = {'r': r, 'pid': pid}
                    else:
                        # I am the child
                        os.close(r)
                        logSupport.disable_rotate = True
                        # Return the pickled entry object in form of dict
                        # return_dict[entry.name][entry.getState()]
                        return_dict = {}
                        for entry in entrylists[cpu]:
                            try:
                                entry.writeStats()
                                return_dict[entry.name] = entry.getState()
                            except:
                                entry.log.warning("Error writing stats for entry '%s'" % (entry.name))
                                entry.log.exception("Error writing stats for entry '%s': " % (entry.name))

                        try:
                            os.write(w, cPickle.dumps(return_dict))
                        except:
                            # Catch and log exceptions if any to avoid
                            # runaway processes.
                            entry.log.exception("Error writing pickled state for entry '%s': " % (entry.name))
                        os.close(w)
                        # Exit without triggering SystemExit exception
                        os._exit(0)

                try:
                    logSupport.log.info("Processing response from children after write stats")
                    post_writestats_info = fetch_fork_result_list(pipe_ids)
                except:
                    logSupport.log.exception("Error processing response from one or more children after write stats")

                logSupport.roll_all_logs()

                for i in post_writestats_info:
                    for ent in post_writestats_info[i]:
                        (my_entries[ent]).setState(post_writestats_info[i][ent])
            except KeyboardInterrupt:
                raise # this is an exit signal, pass through
            except:
                # never fail for stats reasons!
                logSupport.log.exception("Error writing stats: ")
        except KeyboardInterrupt:
            raise # this is an exit signal, pass through
        except:
            if is_first:
                raise
            else:
                # if not the first pass, just warn
                logSupport.log.exception("Exception occurred: ")

        cleanupSupport.cleaners.cleanup()

        iteration_etime = time.time()
        iteration_sleep_time = sleep_time - (iteration_etime - iteration_stime)
        if (iteration_sleep_time < 0):
            iteration_sleep_time = 0
        logSupport.log.info("Sleep %is" % iteration_sleep_time)
        time.sleep(iteration_sleep_time)

        count = (count+1) % advertize_rate
        is_first = 0


############################################################
# Initialize log_files for entries and groups

def init_logs(name, log_dir, process_logs):
    for plog in process_logs:
        logSupport.add_processlog_handler(name, log_dir,
                                          plog['msg_types'], plog['extension'],
                                          int(float(plog['max_days'])),
                                          int(float(plog['min_days'])),
                                          int(float(plog['max_mbytes'])))
        logSupport.log = logging.getLogger(name)
        logSupport.log.info("Logging initialized for %s" % name)


############################################################

def main(parent_pid, sleep_time, advertize_rate,
         startup_dir, entry_names, group_id):
    """
    GlideinFactoryEntryGroup main function

    Setup logging, monitoring, and configuration information. Starts the Entry
    group main loop and handles cleanup at shutdown.

    @type parent_pid: int
    @param parent_pid: The pid for the Factory daemon

    @type sleep_time: int
    @param sleep_time: The number of seconds to sleep between iterations

    @type advertize_rate: int
    @param advertize_rate: The rate at which advertising should occur

    @type startup_dir: string
    @param startup_dir: The "home" directory for the entry.

    @type entry_names: string
    @param entry_names: The CVS name of the entries this process should work on

    @type group_id: string
    @param group_id: Group id
    """

    # Assume name to be group_[0,1,2] etc. Only required to create log_dir
    # where tasks common to the group will be stored. There is no other
    # significance to the group_name and number of entries supported by a group
    # can change between factory reconfigs

    group_name = "group_%s" % group_id

    os.chdir(startup_dir)

    # Setup the lock_dir
    gfi.factoryConfig.lock_dir = os.path.join(startup_dir, "lock")

    # Read information about the glidein and frontends
    glideinDescript = gfc.GlideinDescript()
    frontendDescript = gfc.FrontendDescript()

    # Load factory keys
    glideinDescript.load_pub_key()
    glideinDescript.load_old_rsa_key()

    # Dictionary of Entry objects this group will process
    my_entries = {}
    glidein_entries = glideinDescript.data['Entries']

    # Initiate the logs
    logSupport.log_dir = os.path.join(glideinDescript.data['LogDir'], 'factory')
    process_logs = eval(glideinDescript.data['ProcessLogs'])
    init_logs(group_name, logSupport.log_dir, process_logs)

    logSupport.log.info("Starting up")
    logSupport.log.info("Entries processed by %s: %s " % (group_name, entry_names))

    # Check if all the entries in this group are valid
    for entry in string.split(entry_names, ':'):
        if not (entry in string.split(glidein_entries, ',')):
            msg = "Entry '%s' not configured: %s" % (entry, glidein_entries)
            logSupport.log.warning(msg)
            raise RuntimeError, msg

        # Create entry objects
        my_entries[entry] = glideFactoryEntry.Entry(entry, startup_dir,
                                                    glideinDescript,
                                                    frontendDescript)

    # Create lock file for this group and register its parent
    pid_obj = glideFactoryPidLib.EntryGroupPidSupport(startup_dir, group_name)
    pid_obj.register(parent_pid)

    try:
        try:
            try:
                iterate(parent_pid, sleep_time, advertize_rate,
                        glideinDescript, frontendDescript,
                        group_name, my_entries)
            except KeyboardInterrupt:
                logSupport.log.info("Received signal...exit")
            except:
                logSupport.log.exception("Exception occurred in iterate: ")
                raise
        finally:
            # No need to cleanup. The parent should be doing it
            logSupport.log.info("Dying")
    finally:
        pid_obj.relinquish()


################################################################################
# Pickle Friendly data
################################################################################

def compile_pickle_data(entry, work_done):
    """
    Extract the state of the entry after doing work

    @type entry: Entry
    @param entry: Entry object

    @type work_done: int
    @param work_done: Work done info
    """

    return_dict = entry.getState()
    return_dict['work_done'] = work_done

    return return_dict

############################################################
#
# S T A R T U P
#
############################################################

def termsignal(signr,frame):
    raise KeyboardInterrupt, "Received signal %s"%signr

def register_sighandler():
    signal.signal(signal.SIGTERM, termsignal)
    signal.signal(signal.SIGQUIT, termsignal)

def unregister_sighandler():
    signal.signal(signal.SIGTERM, signal.SIG_DFL)
    signal.signal(signal.SIGQUIT, signal.SIG_DFL)

if __name__ == '__main__':
    register_sighandler()

    # Force integrity checks on all condor operations
    gfl.set_condor_integrity_checks()

    main(sys.argv[1], int(sys.argv[2]), int(sys.argv[3]),
         sys.argv[4], sys.argv[5], sys.argv[6])<|MERGE_RESOLUTION|>--- conflicted
+++ resolved
@@ -508,37 +508,6 @@
     for entry in my_entries.values():
         entry.initIteration(factory_in_downtime)
 
-<<<<<<< HEAD
-=======
-    cl_pids=[]
-    if need_cleanup:
-        # IS: Fix the number of forks to 4 for now
-        #     Would be a good idea making it configurable, though
-        elistForks=4
-        elist = [my_entries.values()[i::elistForks] for i in xrange(elistForks)]
-
-        for i in range(elistForks):
-            unregister_sighandler()
-            cl_pid = os.fork()
-            if cl_pid != 0:
-                # This is the parent process
-                register_sighandler()
-                cl_pids.append(cl_pid)
-            else:
-                # This is the child process
-                try:
-                    for entry in elist[i]:
-                        entry.doCleanup()
-                finally:
-                    # Hard kill myself. Don't want any cleanup, since I was created
-                    # just for doing the cleanup
-                    os.kill(os.getpid(),signal.SIGKILL)
-        del elist 
-        logSupport.log.info("Cleanup forked pids:%s"%str(cl_pids))
-    else:
-        logSupport.log.info("No cleanup this round")
-
->>>>>>> 52c89a14
     try:
         groupwork_done = find_and_perform_work(factory_in_downtime,
                                                glideinDescript,
