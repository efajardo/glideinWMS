--- conflicted
+++ resolved
@@ -14,7 +14,11 @@
 import cgWDictFile,cWDictFile
 import cgWCreate
 import cgWConsts,cWConsts
-from cWParamDict import is_true, add_file_unparsed
+#
+# see the note in add_file_unparsed def below to understand
+# why this is commented out for now
+#
+#from cWParamDict import is_true, add_file_unparsed
 
 WEB_BASE_DIR=os.path.join(os.path.dirname(__file__),"..","web_base")
 
@@ -69,19 +73,13 @@
         self.dicts['file_list'].add_placeholder(cWConsts.GRIDMAP_FILE,allow_overwrite=True) # this one must be loaded before setup_x509.sh is run
 
         #load system files
-<<<<<<< HEAD
-        for file_name in ('error_gen.sh','error_augment.sh','parse_starterlog.awk', 'advertise_failure.helper',
-                          "condor_config", "condor_config.multi_schedd.include", "condor_config.dedicated_starter.include", "condor_config.check.include", "condor_config.monitor.include"):
-            self.dicts['file_list'].add_from_file(file_name,(cWConsts.insert_timestr(file_name),"regular","TRUE",'FALSE'),os.path.join(WEB_BASE_DIR,file_name))
-=======
         for file_name in ('error_gen.sh', 'error_augment.sh', 'parse_starterlog.awk', 'advertise_failure.helper',
                           'condor_config', 'condor_config.multi_schedd.include',
                           'condor_config.dedicated_starter.include', 'condor_config.check.include',
                           'condor_config.monitor.include'):
             self.dicts['file_list'].add_from_file(file_name,
                                                   (cWConsts.insert_timestr(file_name), 'regular', 0, 'TRUE', 'FALSE'),
-                                                  os.path.join(params.src_dir, file_name))
->>>>>>> 2e5edc58
+                                                  os.path.join(WEB_BASE_DIR, file_name))
         self.dicts['description'].add("condor_config","condor_config")
         self.dicts['description'].add("condor_config.multi_schedd.include","condor_config_multi_include")
         self.dicts['description'].add("condor_config.dedicated_starter.include","condor_config_main_include")
@@ -103,15 +101,10 @@
 
         # Load initial system scripts
         # These should be executed before the other scripts
-<<<<<<< HEAD
-        for script_name in ('setup_script.sh','cat_consts.sh','condor_platform_select.sh'):
-            self.dicts['file_list'].add_from_file(script_name,(cWConsts.insert_timestr(script_name),'exec','TRUE','FALSE'),os.path.join(WEB_BASE_DIR,script_name))
-=======
         for script_name in ('setup_script.sh', 'cat_consts.sh', 'condor_platform_select.sh'):
             self.dicts['file_list'].add_from_file(script_name,
                                                   (cWConsts.insert_timestr(script_name), 'exec', 0, 'TRUE', 'FALSE'),
-                                                  os.path.join(params.src_dir, script_name))
->>>>>>> 2e5edc58
+                                                  os.path.join(WEB_BASE_DIR, script_name))
 
         #load condor tarballs
         # only one will be downloaded in the end... based on what condor_platform_select.sh decides
@@ -156,17 +149,10 @@
                 if condor_fd is None:
                     # tar file exists. Just use it
                     self.dicts['file_list'].add_from_file(
-<<<<<<< HEAD
-                        condor_platform_fname, (condor_fname,
-                                                "untar", cond_name,
-                                                cgWConsts.CONDOR_ATTR),
-                        condor_tarfile)
-=======
                         condor_platform_fname,
                         (condor_fname, 'untar', 0, cond_name, cgWConsts.CONDOR_ATTR),
-                        condor_el.tar_file
+                        condor_tarfile
                     )
->>>>>>> 2e5edc58
                 else:
                     # This is addition of new tarfile
                     # Need to rewind fd everytime
@@ -227,13 +213,9 @@
 
         # Load more system scripts
         for script_name in file_list_scripts:
-<<<<<<< HEAD
-            self.dicts['file_list'].add_from_file(script_name,(cWConsts.insert_timestr(script_name),'exec','TRUE','FALSE'),os.path.join(WEB_BASE_DIR,script_name))
-=======
             self.dicts['file_list'].add_from_file(script_name,
                                                   (cWConsts.insert_timestr(script_name), 'exec', 0, 'TRUE', 'FALSE'),
-                                                  os.path.join(params.src_dir, script_name))
->>>>>>> 2e5edc58
+                                                  os.path.join(WEB_BASE_DIR, script_name))
 
         # make sure condor_startup does not get executed ahead of time under normal circumstances
         # but must be loaded early, as it also works as a reporting script in case of error
@@ -244,13 +226,8 @@
         #
 
         # put user files in stage
-<<<<<<< HEAD
         for file in self.conf.get_child_list(u'files'):
-            add_file_unparsed(file,self.dicts)
-=======
-        for file in params.files:
             add_file_unparsed(file, self.dicts, True)
->>>>>>> 2e5edc58
 
         # put user attributes into config files
         for attr in self.conf.get_child_list(u'attrs'):
@@ -258,13 +235,9 @@
 
         # add additional system scripts
         for script_name in after_file_list_scripts:
-<<<<<<< HEAD
-            self.dicts['after_file_list'].add_from_file(script_name,(cWConsts.insert_timestr(script_name),'exec','TRUE','FALSE'),os.path.join(WEB_BASE_DIR,script_name))
-=======
             self.dicts['after_file_list'].add_from_file(script_name,
                                                         (cWConsts.insert_timestr(script_name), 'exec', 0, 'TRUE', 'FALSE'),
-                                                        os.path.join(params.src_dir, script_name))
->>>>>>> 2e5edc58
+                                                        os.path.join(WEB_BASE_DIR, script_name))
 
         # populate complex files
         populate_factory_descript(self.work_dir,self.dicts['glidein'],self.active_sub_list,self.conf)
@@ -440,18 +413,8 @@
         self.dicts['condor_jdl'].finalize(self.summary_signature['main'][0],self.summary_signature[sub_stage_dir][0],
                                           self.summary_signature['main'][1],self.summary_signature[sub_stage_dir][1])
         self.dicts['condor_jdl'].save(set_readonly=set_readonly)
-<<<<<<< HEAD
-        
-    
+
     def populate(self,entry,schedd):
-=======
-
-    def populate(self,params=None):
-        if params is None:
-            params=self.params
-        sub_params=params.entries[self.sub_name]
-
->>>>>>> 2e5edc58
         # put default files in place first
         self.dicts['file_list'].add_placeholder(cWConsts.CONSTS_FILE,allow_overwrite=True)
         self.dicts['file_list'].add_placeholder(cWConsts.VARS_FILE,allow_overwrite=True)
@@ -459,13 +422,16 @@
 
         # follow by the blacklist file
         file_name=cWConsts.BLACKLIST_FILE
-<<<<<<< HEAD
-        self.dicts['file_list'].add_from_file(file_name,(file_name,"nocache","TRUE",'BLACKLIST_FILE'),os.path.join(WEB_BASE_DIR,file_name))
+        self.dicts['file_list'].add_from_file(file_name,
+                                              (file_name, 'nocache', 0, 'TRUE', 'BLACKLIST_FILE'),
+                                              os.path.join(WEB_BASE_DIR, file_name))
 
         # Load initial system scripts
         # These should be executed before the other scripts
         for script_name in ('cat_consts.sh',"check_blacklist.sh"):
-            self.dicts['file_list'].add_from_file(script_name,(cWConsts.insert_timestr(script_name),'exec','TRUE','FALSE'),os.path.join(WEB_BASE_DIR,script_name))
+            self.dicts['file_list'].add_from_file(script_name,
+                                                  (cWConsts.insert_timestr(script_name), 'exec', 0, 'TRUE', 'FALSE'),
+                                                  os.path.join(WEB_BASE_DIR, script_name))
 
         #load system files
         self.dicts['vars'].load(WEB_BASE_DIR,'condor_vars.lst.entry',change_self=False,set_not_changed=False)
@@ -473,26 +439,7 @@
         
         # put user files in stage
         for user_file in entry.get_child_list(u'files'):
-            add_file_unparsed(user_file,self.dicts)
-=======
-        self.dicts['file_list'].add_from_file(file_name,
-                                              (file_name, 'nocache', 0, 'TRUE', 'BLACKLIST_FILE'),
-                                              os.path.join(params.src_dir, file_name))
-
-        # Load initial system scripts
-        # These should be executed before the other scripts
-        for script_name in ('cat_consts.sh', 'check_blacklist.sh'):
-            self.dicts['file_list'].add_from_file(script_name,
-                                                  (cWConsts.insert_timestr(script_name), 'exec', 0, 'TRUE', 'FALSE'),
-                                                  os.path.join(params.src_dir, script_name))
-
-        #load system files
-        self.dicts['vars'].load(params.src_dir,'condor_vars.lst.entry',change_self=False,set_not_changed=False)
-
-        # put user files in stage
-        for user_file in sub_params.files:
             add_file_unparsed(user_file, self.dicts, True)
->>>>>>> 2e5edc58
 
         # Add attribute for voms
 
@@ -671,11 +618,16 @@
 # 
 ############################################################
 
-<<<<<<< HEAD
 #############################################
 # Add a user file residing in the stage area
 # file as described by Params.file_defaults
-def add_file_unparsed(user_file,dicts):
+#
+# !!! NOTE !!! keep using this function in factory. Until
+# FE code is updated to use new xml parsing we can't use
+# the common cWParamDict version
+# 
+# is_factory is just a dummy placeholder to make the transition easier later
+def add_file_unparsed(user_file,dicts, is_factory):
     absfname=user_file['absfname']
     
     if 'relfname' not in user_file:
@@ -683,20 +635,22 @@
     else:
         relfname=user_file['relfname']
 
-    is_const=eval(user_file['const'],{},{})
-    is_executable=eval(user_file['executable'],{},{})
-    is_wrapper=eval(user_file['wrapper'],{},{})
-    do_untar=eval(user_file['untar'],{},{})
+    is_const=eval(user_file['const'])
+    is_executable=eval(user_file['executable'])
+    is_wrapper=eval(user_file['wrapper'])
+    do_untar=eval(user_file['untar'])
+
+    period_value = int(user_file['period'])
 
     file_list_idx='file_list'
     if 'after_entry' in user_file:
-        if eval(user_file['after_entry'],{},{}):
+        if eval(user_file['after_entry']):
             file_list_idx='after_file_list'
 
     if is_executable: # a script
-        dicts[file_list_idx].add_from_file(relfname,(cWConsts.insert_timestr(relfname),"exec","TRUE",'FALSE'),absfname)
+        dicts[file_list_idx].add_from_file(relfname,(cWConsts.insert_timestr(relfname),"exec", period_value, "TRUE",'FALSE'),absfname)
     elif is_wrapper: # a sourceable script for the wrapper
-        dicts[file_list_idx].add_from_file(relfname,(cWConsts.insert_timestr(relfname),"wrapper","TRUE",'FALSE'),absfname)
+        dicts[file_list_idx].add_from_file(relfname,(cWConsts.insert_timestr(relfname),"wrapper",0,"TRUE",'FALSE'),absfname)
     elif do_untar: # a tarball
         untar_opts = user_file.get_child('untar_options')
         if u'dir' in untar_opts:
@@ -711,18 +665,16 @@
         cond_attr=untar_opts['cond_attr']
 
 
-        dicts[file_list_idx].add_from_file(relfname,(cWConsts.insert_timestr(relfname),"untar",cond_attr,config_out),absfname)
+        dicts[file_list_idx].add_from_file(relfname,(cWConsts.insert_timestr(relfname),"untar",0,cond_attr,config_out),absfname)
         dicts['untar_cfg'].add(relfname,wnsubdir)
     else: # not executable nor tarball => simple file
         if is_const:
             val='regular'
-            dicts[file_list_idx].add_from_file(relfname,(cWConsts.insert_timestr(relfname),val,'TRUE','FALSE'),absfname)
+            dicts[file_list_idx].add_from_file(relfname,(cWConsts.insert_timestr(relfname),val,0,'TRUE','FALSE'),absfname)
         else:
             val='nocache'
-            dicts[file_list_idx].add_from_file(relfname,(relfname,val,'TRUE','FALSE'),absfname) # no timestamp if it can be modified
-
-=======
->>>>>>> 2e5edc58
+            dicts[file_list_idx].add_from_file(relfname,(relfname,val,0,'TRUE','FALSE'),absfname) # no timestamp if it can be modified
+
 #######################
 # Register an attribute
 # attr_obj as described by Params.attr_defaults
