--- conflicted
+++ resolved
@@ -417,16 +417,16 @@
 # descriptions
 class DescriptionDictFile(DictFileTwoKeys):
     def format_val(self, key, want_comments):
-        return "%s \t%s"%(self.vals[key], key)
+        return "%s \t%s" % (self.vals[key], key)
 
     def parse_val(self, line):
-        if line[0]=='#':
-            return # ignore comments
-        arr=line.split(None, 1)
-        if len(arr)==0:
-            return # empty line
-        if len(arr)!=2:
-            raise RuntimeError("Not a valid description line: '%s'"%line)
+        if line[0] == '#':
+            return  # ignore comments
+        arr = line.split(None, 1)
+        if len(arr) == 0:
+            return  # empty line
+        if len(arr) != 2:
+            raise RuntimeError("Not a valid description line: '%s'" % line)
 
         return self.add(arr[1], arr[0])
 
@@ -435,39 +435,28 @@
 class GridMapDict(DictFileTwoKeys):
     def file_header(self, want_comments):
         return None
-<<<<<<< HEAD
-    
+
     def format_val(self, key, want_comments):
-        return '"%s" %s'%(key, self.vals[key])
-=======
-
-    def format_val(self,key,want_comments):
-        return '"%s" %s'%(key,self.vals[key])
->>>>>>> fb50a4f6
+        return '"%s" %s' % (key, self.vals[key])
 
     def parse_val(self, line):
-        if line[0]=='#':
-            return # ignore comments
+        if line[0] == '#':
+            return  # ignore comments
         arr=line.split()
-        if len(arr)==0:
-            return # empty line
-        if len(arr[0])==0:
-            return # empty key
-
-        if line[0:1]!='"':
-            raise RuntimeError('Not a valid gridmap line; not starting with ": %s'%line)
-
-        user=arr[-1]
-
-        if line[-len(user)-2:-len(user)-1]!='"':
-<<<<<<< HEAD
-            raise RuntimeError('Not a valid gridmap line; DN not ending with ": %s'%line)
-        
-=======
-            raise RuntimeError,'Not a valid gridmap line; DN not ending with ": %s'%line
-
->>>>>>> fb50a4f6
-        dn=line[1:-len(user)-2]
+        if len(arr) == 0:
+            return  # empty line
+        if len(arr[0]) == 0:
+            return  # empty key
+
+        if line[0:1] != '"':
+            raise RuntimeError('Not a valid gridmap line; not starting with ": %s' % line)
+
+        user = arr[-1]
+
+        if line[-len(user)-2:-len(user)-1] != '"':
+            raise RuntimeError('Not a valid gridmap line; DN not ending with ": %s' % line)
+
+        dn = line[1:-len(user)-2]
         return self.add(dn, user)
 
 
@@ -873,44 +862,43 @@
         self.add=lambda x, y:True
         raise NotImplementedError("This function must never be called")
 
+
 #   this one actually has the full semantics
 class ReprDictFile(ReprDictFileInterface, DictFile):
     pass
 
+
 # will hold only strings
 class StrDictFile(DictFile):
-    def add(self,key,val,allow_overwrite=False):
+    def add(self, key, val, allow_overwrite=False):
         DictFile.add(self, key, str(val), allow_overwrite)
+
 
 # will save only strings
 # while populating, it may hold other types
 # not guaranteed to have typed values on (re-)load
 class StrWWorkTypeDictFile(StrDictFile):
-    def __init__(self,dir,fname,sort_keys=False,order_matters=False,
+    def __init__(self, dir, fname, sort_keys=False, order_matters=False,
                  fname_idx=None):      # if none, use fname
         StrDictFile.__init__(self, dir, fname, sort_keys, order_matters, fname_idx)
-        self.typed_vals={}
+        self.typed_vals = {}
 
     def erase(self):
         StrDictFile.erase(self)
-        self.typed_vals={}
-
-    def remove(self,key,fail_if_missing=False):
+        self.typed_vals = {}
+
+    def remove(self, key, fail_if_missing=False):
         StrDictFile.remove(self, key, fail_if_missing)
         if key in self.typed_vals:
             del self.typed_vals[key]
-<<<<<<< HEAD
-        
+
     def get_typed_val(self, key):
-=======
-
-    def get_typed_val(self,key):
->>>>>>> fb50a4f6
         return self.typed_vals[key]
 
-    def add(self,key,val,allow_overwrite=False):
+    def add(self, key, val, allow_overwrite=False):
         StrDictFile.add(self, key, val, allow_overwrite)
-        self.typed_vals[key]=val
+        self.typed_vals[key] = val
+
 
 # values are (Type,Default,CondorName,Required,Export,UserName)
 class VarsDictFile(DictFile):
@@ -928,74 +916,74 @@
         else:
             return None
 
-    def add(self,key,val,allow_overwrite=0):
+    def add(self, key, val, allow_overwrite=0):
         if not (type(val) in (type(()), type([]))):
-            raise RuntimeError("Values '%s' not a list or tuple"%val)
-        if len(val)!=6:
-            raise RuntimeError("Values '%s' not (Type,Default,CondorName,Required,Export,UserName)"%str(val))
+            raise RuntimeError("Values '%s' not a list or tuple" % val)
+        if len(val) != 6:
+            raise RuntimeError("Values '%s' not (Type,Default,CondorName,Required,Export,UserName)" % str(val))
         if not (val[0] in ('C', 'S', 'I')):
-            raise RuntimeError("Invalid var type '%s', should be either C, S or I in val: %s"%(val[1], str(val)))
+            raise RuntimeError("Invalid var type '%s', should be either C, S or I in val: %s" % (val[1], str(val)))
         for i, t in ((3, "Required"), (4, "Export")):
             if not (val[i] in ('Y', 'N')):
-                raise RuntimeError("Invalid var %s '%s', should be either Y or N in val: %s"%(t, val[i], str(val)))
+                raise RuntimeError("Invalid var %s '%s', should be either Y or N in val: %s" % (t, val[i], str(val)))
 
         return DictFile.add(self, key, val, allow_overwrite)
 
     def add_extended(self,key,
                      type,
-                     val_default, # None or False==No default (i.e. -)
-                     condor_name, # if None or false, Varname (i.e. +)
+                     val_default,  # None or False==No default (i.e. -)
+                     condor_name,  # if None or false, Varname (i.e. +)
                      required,
                      export_condor,
-                     user_name,   # If None or false, do not export (i.e. -)
-                                  # if True, set to VarName (i.e. +)
+                     user_name,    # If None or false, do not export (i.e. -)
+                                   # if True, set to VarName (i.e. +)
                      allow_overwrite=0):
-        if type=="string":
-            type_str='S'
-        elif type=="expr":
-            type_str='C'
-        else:
-            type_str='I'
-
-        if (val_default is None) or (val_default==False):
-            val_default='-'
-
-        if (condor_name is None) or (condor_name==False):
-            condor_name="+"
+        if type == "string":
+            type_str = 'S'
+        elif type == "expr":
+            type_str = 'C'
+        else:
+            type_str = 'I'
+
+        if (val_default is None) or (val_default == False):
+            val_default = '-'
+
+        if (condor_name is None) or (condor_name == False):
+            condor_name = "+"
 
         if required:
-            req_str='Y'
-        else:
-            req_str='N'
+            req_str = 'Y'
+        else:
+            req_str = 'N'
 
         if export_condor:
-            export_condor_str='Y'
-        else:
-            export_condor_str='N'
-
-        if (user_name is None) or (user_name==False):
-            user_name='-'
-        elif user_name==True:
-            user_name='+'
+            export_condor_str = 'Y'
+        else:
+            export_condor_str = 'N'
+
+        if (user_name is None) or (user_name == False):
+            user_name = '-'
+        elif user_name == True:
+            user_name = '+'
 
         self.add(key, (type_str, val_default, condor_name, req_str, export_condor_str, user_name), allow_overwrite)
 
     def format_val(self, key, want_comments):
-        return "%s \t%s \t%s \t\t%s \t%s \t%s \t%s"%(key, self.vals[key][0], self.vals[key][1], self.vals[key][2], self.vals[key][3], self.vals[key][4], self.vals[key][5])
-
+        return "%s \t%s \t%s \t\t%s \t%s \t%s \t%s" % (key, self.vals[key][0], self.vals[key][1], self.vals[key][2],
+                                                       self.vals[key][3], self.vals[key][4], self.vals[key][5])
 
     def parse_val(self, line):
-        if len(line)==0:
-            return #ignore emoty lines
-        if line[0]=='#':
-            return # ignore comments
+        if len(line) == 0:
+            return  #ignore emoty lines
+        if line[0] == '#':
+            return  # ignore comments
         arr=line.split(None, 6)
-        if len(arr)==0:
-            return # empty line
-        if len(arr)!=7:
-            raise RuntimeError("Not a valid var line (expected 7, found %i elements): '%s'"%(len(arr), line))
-
-        key=arr[0]
+        if len(arr) == 0:
+            return  # empty line
+        if len(arr) != 7:
+            raise RuntimeError("Not a valid var line (expected 7, found %i elements): '%s'" % (len(arr), line))
+
+        key = arr[0]
         return self.add(key, arr[1:])
 
 
@@ -1003,16 +991,16 @@
 # with key 'content'
 # Any other key is invalid
 class SimpleFile(DictFile):
-    def add(self,key,val,allow_overwrite=False):
-        if key!='content':
-            raise RuntimeError("Invalid key '%s'!='content'"%key)
+    def add(self, key, val, allow_overwrite=False):
+        if key != 'content':
+            raise RuntimeError("Invalid key '%s'!='content'" % key)
         return DictFile.add(self, key, val, allow_overwrite)
 
     def file_header(self, want_comments):
-        return None # no comment, anytime
+        return None  # no comment, anytime
 
     def format_val(self, key, want_comments):
-        if key=='content':
+        if key == 'content':
             return self.vals[key]
         else:
             raise RuntimeError("Invalid key '%s'!='content'"%key)
@@ -1023,16 +1011,16 @@
         if erase_first:
             self.erase()
 
-        data=fd.read()
+        data = fd.read()
 
         # remove final newline, since it will be added at save time
-        if data[-1:]=='\n':
-            data=data[:-1]
+        if data[-1:] == '\n':
+            data = data[:-1]
 
         self.add('content', data)
 
         if set_not_changed:
-            self.changed=False # the memory copy is now same as the one on disk
+            self.changed = False  # the memory copy is now same as the one on disk
         return
 
     def parse_val(self, line):
