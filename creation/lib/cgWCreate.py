#
# Project:
#   glideinWMS
#
# File Version: 
<<<<<<< HEAD
#   $Id: cgWCreate.py,v 1.49.2.14 2011/06/16 19:46:58 parag Exp $
=======
>>>>>>> fbae171d
#
# Description:
#   Functions needed to create files used by the glidein entry points
#
# Author: Igor Sfiligoi
#
####################################

import os,os.path,shutil
import stat
import string
import traceback
import tarfile
import cStringIO
import cgWConsts
import cgWDictFile

##############################
# Create condor tarball and store it into a StringIO
def create_condor_tar_fd(condor_base_dir):
    try:
        condor_bins=['sbin/condor_master','sbin/condor_startd','sbin/condor_starter']

        # check that dir and files exist
        if not os.path.isdir(condor_base_dir):
            raise RuntimeError, "%s is not a directory"%condor_base_dir
        for f in condor_bins:
            if not os.path.isfile(os.path.join(condor_base_dir,f)):
                raise RuntimeError, "Cannot find %s"%os.path.join(condor_base_dir,f)

        # check if optional binaries exist, if they do, include
        for f in ['sbin/condor_procd','sbin/gcb_broker_query',
                  'libexec/glexec_starter_setup.sh',
                  'libexec/condor_glexec_wrapper',
                  'libexec/condor_glexec_cleanup',
                  'libexec/condor_glexec_job_wrapper',
                  'libexec/condor_glexec_kill','libexec/condor_glexec_run',
                  'libexec/condor_glexec_setup','sbin/condor_fetchlog',
                  'libexec/condor_ssh_to_job_sshd_setup',
                  'libexec/condor_ssh_to_job_shell_setup',
                  'lib/condor_ssh_to_job_sshd_config_template',
                  'lib/CondorJavaInfo.class','lib/CondorJavaWrapper.class',
                  'lib/scimark2lib.jar','libexec/condor_kflops']:
            if os.path.isfile(os.path.join(condor_base_dir,f)):
                condor_bins.append(f)
        
        # tar
        fd=cStringIO.StringIO()
        tf=tarfile.open("dummy.tgz",'w:gz',fd)
        for f in condor_bins:
            tf.add(os.path.join(condor_base_dir,f),f)
        tf.close()
        # rewind the file to the beginning
        fd.seek(0)
    except RuntimeError, e:
        raise RuntimeError, "Error creating condor tgz: %s"%e
    return fd


##########################################
# Condor submit file dictionary
class GlideinSubmitDictFile(cgWDictFile.CondorJDLDictFile):
    def populate(self,
                 exe_fname,
                 factory_name,glidein_name,entry_name,
                 gridtype,gatekeeper,rsl,
                 web_base,proxy_url,
                 work_dir,client_log_base_dir):
        self.add("Universe","grid")
        self.add("Grid_Resource","%s %s"%(gridtype,gatekeeper))
        if rsl!=None:
            rsl = '$ENV(GLIDEIN_RSL)'
            if gridtype=='gt2' or gridtype=='gt5':
                #rsl+='$ENV(GLIDEIN_ADDITIONAL_RSL)'
                self.add("globus_rsl",rsl)
            elif gridtype=='gt4':
                self.add("globus_xml",rsl)
            elif gridtype=='nordugrid':
                self.add("nordugrid_rsl",rsl)
            else:
                raise RuntimeError, "Rsl not supported for gridtype %s"%gridtype
        """
        if rsl!=None:
            if gridtype=='gt2':
               self.add("globus_rsl",rsl)
            elif gridtype=='gt4':
               self.add("globus_xml",rsl)
            elif gridtype=='nordugrid':
               self.add("nordugrid_rsl",rsl)
            else:
               raise RuntimeError, 'Rsl not supported for gridtype %s'%gridtype
        """
        self.add("Executable",exe_fname)
        # Force the copy to spool to prevent caching at the CE side
        self.add("copy_to_spool","True")
        
        self.add("Arguments","-fail") # just a placeholder for now
        self.add('+GlideinFactory','"%s"'%factory_name)
        self.add('+GlideinName','"%s"'%glidein_name)
        self.add('+GlideinEntryName','"%s"'%entry_name)
        self.add('+GlideinClient','"$ENV(GLIDEIN_CLIENT)"')
        self.add('+GlideinX509Identifier','"$ENV(GLIDEIN_X509_ID)"')
        self.add('+GlideinX509SecurityClass','"$ENV(GLIDEIN_X509_SEC_CLASS)"')
        self.add('+GlideinWebBase','"%s"'%web_base)
        if proxy_url!=None:
            self.add('+GlideinProxyURL','"%s"'%proxy_url)
        self.add('+GlideinLogNr','"$ENV(GLIDEIN_LOGNR)"')
        self.add('+GlideinWorkDir','"%s"'%work_dir)
        
        self.add("Transfer_Executable","True")
        self.add("transfer_Input_files","")
        self.add("transfer_Output_files","")
        self.add("WhenToTransferOutput ","ON_EXIT")
        self.add("Notification","Never")
        self.add("+Owner","undefined")
        self.add("Log","%s/user_$ENV(GLIDEIN_USER)/glidein_%s/entry_%s/condor_activity_$ENV(GLIDEIN_LOGNR)_$ENV(GLIDEIN_CLIENT).log"%(client_log_base_dir,glidein_name,entry_name))
        self.add("Output","%s/user_$ENV(GLIDEIN_USER)/glidein_%s/entry_%s/job.$(Cluster).$(Process).out"%(client_log_base_dir,glidein_name,entry_name))
        self.add("Error","%s/user_$ENV(GLIDEIN_USER)/glidein_%s/entry_%s/job.$(Cluster).$(Process).err"%(client_log_base_dir,glidein_name,entry_name))
        self.add("stream_output","False")
        self.add("stream_error ","False")
        self.jobs_in_cluster="$ENV(GLIDEIN_COUNT)"

    def finalize(self,
                 sign,entry_sign,
                 descript,entry_descript):
        arg_str="-v $ENV(GLIDEIN_VERBOSITY) -cluster $(Cluster) -name %s -entry %s -clientname $ENV(GLIDEIN_CLIENT) -subcluster $(Process) -schedd $ENV(GLIDEIN_SCHEDD)  -factory %s "%(self['+GlideinName'][1:-1],self['+GlideinEntryName'][1:-1],self['+GlideinFactory'][1:-1])
        arg_str+="-web %s "%self['+GlideinWebBase'][1:-1]
        if self.has_key('+GlideinProxyURL'):
            arg_str+="-proxy %s "%self['+GlideinProxyURL'][1:-1]
        arg_str+="-sign %s -signentry %s -signtype sha1 "%(sign,entry_sign)
        arg_str+="-descript %s -descriptentry %s "%(descript,entry_descript) 
        arg_str+="-dir %s "%self['+GlideinWorkDir'][1:-1]
        arg_str+="-param_GLIDEIN_Client $ENV(GLIDEIN_CLIENT) $ENV(GLIDEIN_PARAMS)"
        self.add("Arguments",arg_str,allow_overwrite=True)

#########################################
# Create init.d compatible startup file
def create_initd_startup(startup_fname,factory_dir,glideinWMS_dir):
    fd=open(startup_fname,"w")
    try:
        fd.write("#!/bin/bash\n")
        fd.write("# condor   This is the glideinWMS factory startup script\n")
        fd.write("# chkconfig: 35 90 30\n")
        fd.write("# description: Starts and stops a glideinWMS factory\n\n")
        
        fd.write("# Emulate function library.\n")
        fd.write("success() {\n")
        fd.write(' echo -en "\\033[60G[\033[32mOK\033[0m]"\n')
        fd.write(" return 0\n}\n\n")

        fd.write("failure() {\n")
        fd.write(' echo -en "\\033[60G[\033[31mFAILED\033[0m]"\n')
        fd.write(" return 1\n}\n\n")
        
        fd.write("factory_dir='%s'\n"%factory_dir)
        fd.write("glideinWMS_dir='%s'\n"%glideinWMS_dir)
        fd.write("\n")
        
        fd.write("factory_name=`awk '/^FactoryName /{print $2}' $factory_dir/glidein.descript`\n")
        fd.write("glidein_name=`awk '/^GlideinName /{print $2}' $factory_dir/glidein.descript`\n")
        fd.write('id_str="$glidein_name@$factory_name"\n')
        fd.write("\n")
        
        fd.write("start() {\n")
        fd.write("        cwd=`pwd`\n")
        fd.write("        cd $factory_dir\n")
        fd.write('        echo -n "Starting glideinWMS factory $id_str: "\n')
        fd.write('        nice -2 "$glideinWMS_dir/factory/glideFactory.py" "$factory_dir" 2>/dev/null 1>&2 </dev/null &\n')
        fd.write('        sleep 5\n')
        fd.write('        "$glideinWMS_dir/factory/checkFactory.py" "$factory_dir"  2>/dev/null 1>&2 </dev/null && success || failure\n')
        fd.write("        RETVAL=$?\n")
        fd.write('        if [ -n "$cwd" ]; then\n')
        fd.write("           cd $cwd\n")
        fd.write('        fi\n')
        fd.write("        echo\n")
        fd.write("}\n\n")
        
        fd.write("stop() {\n")
        fd.write('        echo -n "Shutting down glideinWMS factory $id_str: "\n')
        fd.write('        "$glideinWMS_dir/factory/stopFactory.py" "$factory_dir" 2>/dev/null 1>&2 </dev/null && success || failure\n')
        fd.write("        RETVAL=$?\n")
        fd.write("        echo\n")
        fd.write("}\n\n")
        
        fd.write("restart() {\n")
        fd.write("        stop\n")
        fd.write("        if [ $RETVAL -ne 0 ]; then\n")
        fd.write("          exit $RETVAL\n")
        fd.write("        fi\n")
        fd.write("        start\n")
        fd.write("}\n\n")

        fd.write("reconfig() {\n")
        fd.write('        if [ -f "$1" ]; then\n')
        fd.write("           has_arg=1\n")
        fd.write("        else\n")
        fd.write("           has_arg=0\n")
        fd.write('           echo $"Usage: factory_startup reconfig <fname>"\n')
        fd.write('           echo "ERROR: configuration file does not exist: $1"\n')
        fd.write("           exit 1\n")
        fd.write("        fi\n")
        fd.write('        "$glideinWMS_dir/factory/checkFactory.py" "$factory_dir" >/dev/null 2>&1 </dev/null\n')
        fd.write("        notrun=$?\n")
        fd.write("        if [ $notrun -eq 0 ]; then\n")
        fd.write("          stop\n")
        fd.write("          if [ $RETVAL -ne 0 ]; then\n")
        fd.write("            exit $RETVAL\n")
        fd.write("          fi\n")
        fd.write("        fi\n")
        fd.write('        "$glideinWMS_dir/creation/reconfig_glidein" -force_name "$glidein_name" $1\n')
        fd.write("        reconfig_failed=$?\n")
        fd.write('        echo -n "Reconfiguring the factory"\n')
        fd.write("        test $reconfig_failed -eq 0 && success || failure\n")
        fd.write('        RETVAL=$?\n')
        fd.write("        echo\n")
        fd.write("        if [ $notrun -eq 0 ]; then\n")
        fd.write('          if [ $reconfig_failed -ne 0 ];then\n')
        fd.write('            echo ".. starting factory with old configuration file"\n')
        fd.write('          fi\n')
        fd.write("          start\n")
        fd.write('          if [ $RETVAL -eq 0 ] && [ $reconfig_failed -eq 0 ]; then\n')
        fd.write('            RETVAL=0\n')
        fd.write('          else\n')
        fd.write('            RETVAL=1\n')
        fd.write('          fi\n')
        fd.write("        fi\n")
        fd.write("}\n\n")

        fd.write('downtime() {\n')
        fd.write('       if [ -z "$3" ]; then\n')
        fd.write('           echo $"Usage: factory_startup $1 -entry \'factory\'|\'entries\'|entry_name [-delay delay] [-frontend sec_name|\'All\'] [-security sec_class|\'All\'] [-comment comment]"\n')
        fd.write('           exit 1\n')
        fd.write('       fi\n\n')
        fd.write('	 if [ "$1" == "down" ]; then\n')
        fd.write('	   echo -n "Setting downtime..."\n')
        fd.write('	 elif [ "$1" == "up" ]; then\n')
        fd.write('	   echo -n "Removing downtime..."\n')
        fd.write('	 else\n')
        fd.write('	   echo -n "Infosys-based downtime management."\n')
        fd.write('	 fi\n\n')
        fd.write('	 "$glideinWMS_dir/factory/manageFactoryDowntimes.py" -cmd $1 -dir "$factory_dir" "$@" 2>/dev/null 1>&2 </dev/null && success || failure\n')
        fd.write('	 RETVAL=$?\n')
        fd.write('	 echo\n')
        fd.write('}\n\n')
        
        fd.write("case $1 in\n")
        fd.write("        start)\n")
        fd.write("                start\n")
        fd.write("        ;;\n")
        fd.write("        stop)\n")
        fd.write("                stop\n")
        fd.write("        ;;\n")
        fd.write("        restart)\n")
        fd.write("                restart\n")
        fd.write("        ;;\n")
        fd.write("        status)\n")
        fd.write('               "$glideinWMS_dir/factory/checkFactory.py" "$factory_dir"\n')
        fd.write('	         RETVAL=$?\n')
        fd.write("        ;;\n")
        fd.write("        info)\n")
        fd.write("               shift\n")
        fd.write('               "$glideinWMS_dir/creation/info_glidein" $@ "$factory_dir/glideinWMS.xml"\n')
        fd.write('	         RETVAL=$?\n')
        fd.write("        ;;\n")
        fd.write("        reconfig)\n")
        fd.write("                reconfig $2\n")
        fd.write("        ;;\n")
        fd.write("	  down)\n")
        fd.write("		  downtime down \"$@\"\n")
        fd.write("	  ;;\n")
        fd.write("	  up)\n")
        fd.write("		  downtime up \"$@\"\n")
        fd.write("	  ;;\n")
        fd.write("	  infosysdown)\n")
        fd.write("		  downtime ress+bdii entries \"$@\"\n")
        fd.write("	  ;;\n")
        fd.write("	  statusdown)\n")
        fd.write('            if [ -z "$2" ]; then\n')
        fd.write('              echo $"Usage: factory_startup $1 -entry \'factory\'|\'entries\'|entry_name [-delay delay]"\n')
        fd.write('              exit 1\n')
        fd.write('            fi\n')
        fd.write('	 "$glideinWMS_dir/factory/manageFactoryDowntimes.py" -cmd check -dir "$factory_dir" "$@"\n')
        fd.write('            RETVAL=$?\n')
        fd.write("	  ;;\n")
        fd.write("        *)\n")
        fd.write('        echo $"Usage: factory_startup {start|stop|restart|status|info|reconfig|down|up|infosysdown|statusdown}"\n')
        fd.write("        exit 1\n")
        fd.write("esac\n\n")

        fd.write("exit $RETVAL\n")
    finally:
        fd.close()
        
    os.chmod(startup_fname,
             stat.S_IRWXU|stat.S_IROTH|stat.S_IRGRP|stat.S_IXOTH|stat.S_IXGRP)

    return

#####################
# INTERNAL
# Simply copy a file
def copy_file(infile,outfile):
    try:
        shutil.copy2(infile,outfile)
    except IOError, e:
        raise RuntimeError, "Error copying %s in %s: %s"%(infile,outfile,e)
        
#####################################
# Copy an executable between two dirs
def copy_exe(filename,work_dir,org_dir):
    copy_file(os.path.join(org_dir,filename),work_dir)
    os.chmod(os.path.join(work_dir,filename),0555)
    <|MERGE_RESOLUTION|>--- conflicted
+++ resolved
@@ -3,10 +3,6 @@
 #   glideinWMS
 #
 # File Version: 
-<<<<<<< HEAD
-#   $Id: cgWCreate.py,v 1.49.2.14 2011/06/16 19:46:58 parag Exp $
-=======
->>>>>>> fbae171d
 #
 # Description:
 #   Functions needed to create files used by the glidein entry points
