--- conflicted
+++ resolved
@@ -3,10 +3,6 @@
 #   glideinWMS
 #
 # File Version: 
-<<<<<<< HEAD
-#   $Id: cvWParamDict.py,v 1.47.2.11 2011/07/05 19:12:13 tiradani Exp $
-=======
->>>>>>> fbae171d
 #
 # Description: 
 #   Frontend creation module
