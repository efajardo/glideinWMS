--- conflicted
+++ resolved
@@ -681,16 +681,8 @@
 
     if len(params.security.credentials) > 0:
         proxies = []
-<<<<<<< HEAD
-        proxy_attrs=['security_class','trust_domain','type',
-            'keyabsfname','pilotabsfname','vm_id','vm_type',
-            'creation_script','update_frequency',
-            'vm_id_fname', 'vm_type_fname', 'project_id']
-        proxy_attr_names={'security_class':'ProxySecurityClasses',
-=======
         proxy_attr_names = {
             'security_class':'ProxySecurityClasses',
->>>>>>> 6b1aee0e
             'trust_domain':'ProxyTrustDomains',
             'type':'ProxyTypes',
             'keyabsfname':'ProxyKeyFiles',
@@ -698,16 +690,11 @@
             'vm_id':'ProxyVMIds',
             'vm_type':'ProxyVMTypes',
             'creation_script':'ProxyCreationScripts',
-<<<<<<< HEAD
             'update_frequency':'ProxyUpdateFrequency',
             'vm_id_fname':'ProxyVMIdFname',
             'vm_type_fname':'ProxyVMTypeFname',
             'project_id':'ProxyProjectIds'}
-=======
-            'project_id':'ProxyProjectIds',
-            'update_frequency':'ProxyUpdateFrequency'}
         proxy_attrs = proxy_attr_names.keys()
->>>>>>> 6b1aee0e
         proxy_descript_values={}
         for attr in proxy_attrs:
             proxy_descript_values[attr]={}
