--- conflicted
+++ resolved
@@ -17,7 +17,6 @@
 import os.path
 import subprocess
 import tempfile
-from xml.dom.minidom import parse
 
 STARTUP_DIR = sys.path[0]
 sys.path.append(os.path.join(STARTUP_DIR,"../.."))
@@ -28,11 +27,7 @@
 from glideinwms.creation.lib import cWConsts
 from glideinwms.creation.lib import cgWCreate
 from glideinwms.creation.lib import cgWParamDict
-<<<<<<< HEAD
-from glideinwms.creation.lib import factXmlUtil
-=======
 from glideinwms.creation.lib import factoryXmlConfig
->>>>>>> cc68092a
 from glideinwms.creation.lib import xslt
 from glideinwms.factory import glideFactoryMonitorAggregator
 from glideinwms.factory import glideFactoryConfig
@@ -70,17 +65,6 @@
     logSupport.log = logging.getLogger("factoryadmin")
     logSupport.log.info("Reconfiguring factory: %s" % msg)
 
-<<<<<<< HEAD
-def main(xml, conf_dom, update_scripts, update_def_cfg, comment=""):
-    old_glidein_dicts_obj = None
-    
-    # create dictionaries for new params
-    glidein_dicts_obj = cgWParamDict.glideinDicts(conf_dom)
-
-    # load old files
-    if os.path.exists(glidein_dicts_obj.main_dicts['glidein'].get_filepath()):
-        old_glidein_dicts_obj = cgWParamDict.glideinDicts(conf_dom)
-=======
 def main(conf, update_scripts, update_def_cfg, comment=""):
     old_glidein_dicts_obj = None
     
@@ -90,7 +74,6 @@
     # load old files
     if os.path.exists(glidein_dicts_obj.main_dicts['glidein'].get_filepath()):
         old_glidein_dicts_obj = cgWParamDict.glideinDicts(conf)
->>>>>>> cc68092a
         old_glidein_dicts_obj.load()
 
     try:
@@ -147,15 +130,6 @@
         cgWCreate.create_initd_startup(startup_fname,
                                        factory_dir,
                                        os.path.realpath(os.path.join(STARTUP_DIR, '..')),
-<<<<<<< HEAD
-                                       xml)
-        print "...Updated the factory_startup script"
-
-        if update_def_cfg == 'yes':
-            print "...Updated default config file location to: %s" % xml
-
-    print "...Reconfigured glidein '%s' is complete" % conf_dom.getElementsByTagName(u'glidein')[0].getAttribute(u'glidein_name')
-=======
                                        conf.file)
         print "...Updated the factory_startup script"
 
@@ -163,7 +137,6 @@
             print "...Updated default config file location to: %s" % conf.file
 
     print "...Reconfigured glidein '%s' is complete" % conf[u'glidein_name']
->>>>>>> cc68092a
     print "...Active entries are:"
     for entry in glidein_dicts_obj.active_sub_list:
         print "     %s"%entry
@@ -227,11 +200,7 @@
             print usage
             sys.exit(1)
 
-<<<<<<< HEAD
-    conf_dom = factXmlUtil.parse_config(xml)
-=======
     conf = factoryXmlConfig.parse(xml)
->>>>>>> cc68092a
 
     try:
         transformed_xmlfile = tempfile.NamedTemporaryFile()
@@ -241,11 +210,7 @@
 
         args = [argv[0], transformed_xmlfile.name]
 
-<<<<<<< HEAD
-        glidein_name = conf_dom.getElementsByTagName(u'glidein')[0].getAttribute(u'glidein_name')
-=======
         glidein_name = conf[u'glidein_name']
->>>>>>> cc68092a
         if force_name is not None:
             if glidein_name != force_name:
                 raise UsageError("This is not a '%s' config file ('%s' found)" % (force_name, glidein_name))
@@ -258,15 +223,9 @@
 
         try:
             # This is the current running version, saved in the glidein work dir
-<<<<<<< HEAD
-            submit_dir = factXmlUtil.get_submit_dir(conf_dom)
-            
-            main(xml, conf_dom, update_scripts, update_def_cfg, comment=comment)
-=======
             submit_dir = conf.get_submit_dir()
             
             main(conf, update_scripts, update_def_cfg, comment=comment)
->>>>>>> cc68092a
     
         except RuntimeError, e:
             raise ReconfigError(str(e))
@@ -285,6 +244,5 @@
         print e
         exit_code = 1
 
-    conf_dom.unlink()
     sys.exit(exit_code)
 
