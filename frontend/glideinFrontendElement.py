#!/usr/bin/env python
#
# Project:
#   glideinWMS
#
# File Version: 
#
# Description:
#   This is the main of the glideinFrontend
#
# Arguments:
#   $1 = parent PID
#   $2 = work dir
#   $3 = group_name
#   $4 = operation type (optional, defaults to "run")
#
# Author:
#   Igor Sfiligoi (was glideinFrontend.py until Nov 21, 2008)
#

import signal
import sys
import os
import copy
import traceback
import time
import string
import logging
import cPickle
import re

sys.path.append(os.path.join(sys.path[0],"../.."))

from glideinwms.lib import symCrypto,pubCrypto
from glideinwms.lib import glideinWMSVersion
from glideinwms.lib import logSupport
from glideinwms.lib import cleanupSupport
from glideinwms.lib.fork import fork_in_bg,wait_for_pids
from glideinwms.lib.fork import register_sighandler

from glideinwms.frontend import glideinFrontendConfig
from glideinwms.frontend import glideinFrontendInterface
from glideinwms.frontend import glideinFrontendLib
from glideinwms.frontend import glideinFrontendPidLib
from glideinwms.frontend import glideinFrontendMonitoring
from glideinwms.frontend import glideinFrontendPlugins

###########################################################
# Support class that mimics the 2.7 collections.Counter class
#
# Not a 1-to-1 implementation though... just straight minimum
# to support auto initialization to 0

class CounterWrapper:
    def __init__(self, dict_el):
        self.dict_el = dict_el

    def has_key(self, keyid):
        return self.dict_el.has_key(keyid)

    def __contains__(self, keyid):
        return (keyid in self.dict_el)

    def __getitem__(self, keyid):
        try:
            return self.dict_el[keyid]
        except KeyError,e:
            self.dict_el[keyid] = 0
            return self.dict_el[keyid]

    def __setitem__(self, keyid, val):
        self.dict_el[keyid] = val

    def __delitem__(self, keyid):
        del self.dict_el[keyid]

#####################################################
#
# Main class for the module

class glideinFrontendElement:
    def __init__(self, parent_pid, work_dir, group_name, action):
        self.parent_pid = parent_pid
        self.work_dir = work_dir
        self.group_name = group_name
        self.action = action

        self.elementDescript = glideinFrontendConfig.ElementMergedDescript(self.work_dir, self.group_name)
        self.paramsDescript = glideinFrontendConfig.ParamsDescript(self.work_dir, self.group_name)
        self.signatureDescript = glideinFrontendConfig.GroupSignatureDescript(self.work_dir, self.group_name)
        self.attr_dict = glideinFrontendConfig.AttrsDescript(self.work_dir,self.group_name).data
        self.history_obj = glideinFrontendConfig.HistoryFile(self.work_dir, self.group_name,
                                                             True, # auto load
                                                             dict) # automatically initialze objects to dictionaries, if needed
        # PS: The default initialization is not to CounterWrapper, to avoid saving custom classes to disk
        self.startup_time = time.time()

        #self.sleep_time = int(self.elementDescript.frontend_data['LoopDelay'])
        self.frontend_name = self.elementDescript.frontend_data['FrontendName']
        self.web_url = self.elementDescript.frontend_data['WebURL']
        self.monitoring_web_url = self.elementDescript.frontend_data['MonitoringWebURL']

        self.security_name = self.elementDescript.merged_data['SecurityName']
        self.factory_pools = self.elementDescript.merged_data['FactoryCollectors']

        self.max_running = int(self.elementDescript.element_data['MaxRunningPerEntry'])
        self.fraction_running = float(self.elementDescript.element_data['FracRunningPerEntry'])
        self.max_idle = int(self.elementDescript.element_data['MaxIdlePerEntry'])
        self.reserve_idle = int(self.elementDescript.element_data['ReserveIdlePerEntry'])
        self.max_vms_idle = int(self.elementDescript.element_data['MaxIdleVMsPerEntry'])
        self.curb_vms_idle = int(self.elementDescript.element_data['CurbIdleVMsPerEntry'])
        self.total_max_glideins=int(self.elementDescript.element_data['MaxRunningTotal'])
        self.total_curb_glideins=int(self.elementDescript.element_data['CurbRunningTotal'])
        self.total_max_vms_idle = int(self.elementDescript.element_data['MaxIdleVMsTotal'])
        self.total_curb_vms_idle = int(self.elementDescript.element_data['CurbIdleVMsTotal'])
        self.fe_total_max_glideins=int(self.elementDescript.frontend_data['MaxRunningTotal'])
        self.fe_total_curb_glideins=int(self.elementDescript.frontend_data['CurbRunningTotal'])
        self.fe_total_max_vms_idle = int(self.elementDescript.frontend_data['MaxIdleVMsTotal'])
        self.fe_total_curb_vms_idle = int(self.elementDescript.frontend_data['CurbIdleVMsTotal'])
        self.global_total_max_glideins=int(self.elementDescript.frontend_data['MaxRunningTotalGlobal'])
        self.global_total_curb_glideins=int(self.elementDescript.frontend_data['CurbRunningTotalGlobal'])
        self.global_total_max_vms_idle = int(self.elementDescript.frontend_data['MaxIdleVMsTotalGlobal'])
        self.global_total_curb_vms_idle = int(self.elementDescript.frontend_data['CurbIdleVMsTotalGlobal'])
        # Default bahavior: Use factory proxies unless configure overrides it
        self.x509_proxy_plugin = None

    def configure(self):
        ''' Do some initial configuration of the element. '''
        group_dir = glideinFrontendConfig.get_group_dir(self.work_dir, self.group_name)

        # the log dir is shared between the frontend main and the groups, so use a subdir
        logSupport.log_dir = glideinFrontendConfig.get_group_dir(self.elementDescript.frontend_data['LogDir'], self.group_name)

        # Configure frontend group process logging
        process_logs = eval(self.elementDescript.frontend_data['ProcessLogs'])
        for plog in process_logs:
            logSupport.add_processlog_handler(self.group_name,
                                              logSupport.log_dir,
                                              plog['msg_types'],
                                              plog['extension'],
                                              int(float(plog['max_days'])),
                                              int(float(plog['min_days'])),
                                              int(float(plog['max_mbytes'])))
        logSupport.log = logging.getLogger(self.group_name)

        # We will be starting often, so reduce the clutter
        #logSupport.log.info("Logging initialized")
        #logSupport.log.debug("Frontend Element startup time: %s" % str(self.startup_time))

        glideinFrontendMonitoring.monitoringConfig.monitor_dir =glideinFrontendConfig.get_group_dir(os.path.join(self.work_dir, "monitor"), self.group_name)
        glideinFrontendInterface.frontendConfig.advertise_use_tcp = (self.elementDescript.frontend_data['AdvertiseWithTCP'] in ('True', '1'))
        glideinFrontendInterface.frontendConfig.advertise_use_multi = (self.elementDescript.frontend_data['AdvertiseWithMultiple'] in ('True', '1'))

        try:
            glideinwms_dir = os.path.dirname(os.path.dirname(sys.argv[0]))
            glideinFrontendInterface.frontendConfig.glideinwms_version = glideinWMSVersion.GlideinWMSDistro(glideinwms_dir, 'checksum.frontend').version()
        except:
            logSupport.log.exception("Exception occurred while trying to retrieve the glideinwms version: ")

        if self.elementDescript.merged_data['Proxies']:
            proxy_plugins = glideinFrontendPlugins.proxy_plugins
            if not proxy_plugins.get(self.elementDescript.merged_data['ProxySelectionPlugin']):
                logSupport.log.warning("Invalid ProxySelectionPlugin '%s', supported plugins are %s" % (
                    self.elementDescript.merged_data['ProxySelectionPlugin']),
                    proxy_plugins.keys())
                return 1
            self.x509_proxy_plugin = proxy_plugins[self.elementDescript.merged_data['ProxySelectionPlugin']](
                group_dir,glideinFrontendPlugins.createCredentialList(self.elementDescript))

        # set the condor configuration and GSI setup globally, so I don't need to worry about it later on
        os.environ['CONDOR_CONFIG'] = self.elementDescript.frontend_data['CondorConfig']
        os.environ['_CONDOR_CERTIFICATE_MAPFILE'] = self.elementDescript.element_data['MapFile']
        os.environ['X509_USER_PROXY'] = self.elementDescript.frontend_data['ClassAdProxy']


    def main(self):
        self.configure()
        # create lock file
        pid_obj = glideinFrontendPidLib.ElementPidSupport(self.work_dir,
                                                          self.group_name)
        rc = 0
        pid_obj.register(self.parent_pid)
        try:
            try:
                #logSupport.log.info("Starting up")
                rc = self.iterate()
            except KeyboardInterrupt:
                logSupport.log.info("Received signal...exit")
                rc = 1
            except:
                logSupport.log.exception("Unhandled exception, dying: ")
                rc = 2
        finally:
            pid_obj.relinquish()

        return rc


    def iterate(self):
        self.stats = {}

        if not self.elementDescript.frontend_data.has_key('X509Proxy'):
            self.published_frontend_name = '%s.%s' % (self.frontend_name,
                                                      self.group_name)
        else:
            # if using a VO proxy, label it as such
            # this way we don't risk of using the wrong proxy on the other side
            # if/when we decide to stop using the proxy
            self.published_frontend_name = '%s.XPVO_%s' % (self.frontend_name,
                                                           self.group_name)

        if self.action=="run":
            if 1: # do a single iteration, keep indentation to minimize commit changes
                check_parent(self.parent_pid)
                logSupport.log.info("Iteration at %s" % time.ctime())
                if True: # for histroical reasons only... was an additional try...catch clause
                    # recreate every time to start from a clean state
                    self.stats['group'] = glideinFrontendMonitoring.groupStats()

                    done_something = self.iterate_one()
                    self.history_obj.save()
                    logSupport.log.info("iterate_one status: %s" % str(done_something))

                    logSupport.log.info("Writing stats")
                    try:
                        write_stats(self.stats)
                    except KeyboardInterrupt:
                        raise # this is an exit signal, pass through
                    except:
                        # never fail for stats reasons!
                        logSupport.log.exception("Exception occurred writing stats: " )

                # do it just before the sleep
                cleanupSupport.cleaners.cleanup()

                # only one iteration, no sleep
                #logSupport.log.info("Sleeping %s sec" % self.sleep_time)
                #time.sleep(self.sleep_time)
        elif self.action=="deadvertise":
            logSupport.log.info("Deadvertize my ads")
            self.deadvertiseAllClassads()
        else:
            logSupport.log.warning("Unknown action: %s"%self.action)
            return 1

        return 0

<<<<<<< HEAD
    def deadvertiseAllClassads(self):
        # Invalidate all glideclient glideclientglobal classads
        for factory_pool in self.factory_pools:
            factory_pool_node = factory_pool[0]
            try:
                glideinFrontendInterface.deadvertizeAllWork(factory_pool_node, self.published_frontend_name)
            except:
                logSupport.log.warning("Failed to deadvertise work on %s"%factory_pool_node)

            try:
                glideinFrontendInterface.deadvertizeAllGlobals(factory_pool_node, self.published_frontend_name)
            except:
                logSupport.log.warning("Failed to deadvertise globals on %s"%factory_pool_node)

        # Invalidate all glideresource classads
        try:
            resource_advertiser = glideinFrontendInterface.ResourceClassadAdvertiser()
            resource_advertiser.invalidateConstrainedClassads('GlideClientName == "%s"' % self.published_frontend_name)
        except:
            logSupport.log.warning("Failed to deadvertise resources classads")
=======
############################################################
def iterate_one(client_name, elementDescript, paramsDescript, attr_dict, signatureDescript, x509_proxy_plugin, stats, history_obj):
    frontend_name = elementDescript.frontend_data['FrontendName']
    group_name = elementDescript.element_data['GroupName']
    security_name = elementDescript.merged_data['SecurityName']

    web_url = elementDescript.frontend_data['WebURL']
    monitoring_web_url=elementDescript.frontend_data['MonitoringWebURL']

    pipe_ids={}

    factory_constraint = elementDescript.merged_data['FactoryQueryExpr']
    factory_pools = elementDescript.merged_data['FactoryCollectors']
    
    logSupport.log.info("Querying schedd, entry, and glidein status using child processes.") 
          
    # query globals
    # We can't fork this since the M2Crypto key objects are not pickle-able.  Not much to gain by forking anyway.
    globals_dict = {}
    for factory_pool in factory_pools:
        factory_pool_node = factory_pool[0]
        my_identity_at_factory_pool = factory_pool[2]
        try:
            factory_globals_dict = glideinFrontendInterface.findGlobals(factory_pool_node, None, None)
        except RuntimeError:
            # failed to talk, like empty... maybe the next factory will have something
            if factory_pool_node is not None:
                logSupport.log.exception("Failed to talk to factory_pool %s for global info: " % factory_pool_node)
            else:
                logSupport.log.exception("Failed to talk to factory_pool for global info: " )
            factory_globals_dict = {}
                
        for globalid in factory_globals_dict:
            globals_el = factory_globals_dict[globalid]
            if not globals_el['attrs'].has_key('PubKeyType'): # no pub key at all
                pass # no public key, nothing to do
            elif globals_el['attrs']['PubKeyType'] == 'RSA': # only trust RSA for now
                try:
                    globals_el['attrs']['PubKeyObj'] = pubCrypto.PubRSAKey(str(re.sub(r"\\+n", r"\n", globals_el['attrs']['PubKeyValue'])))
                    globals_el['attrs']['FactoryPoolNode'] = factory_pool_node
                    globals_el['attrs']['FactoryPoolId'] = my_identity_at_factory_pool
                            
                    # KEL ok to put here?  do we want all globals even if there is no key?  may resolve other issues with checking later on
                    globals_dict[globalid] = globals_el
                except:
                    # if no valid key, just notify...
                    # if key needed, will handle the error later on
                    logSupport.log.warning("Factory Globals '%s': invalid RSA key" % globalid)
                    tb = traceback.format_exception(sys.exc_info()[0],sys.exc_info()[1], sys.exc_info()[2])
                    logSupport.log.debug("Factory Globals '%s': invalid RSA key traceback: %s\n" % (globalid, str(tb)))
            else:
                # don't know what to do with this key, notify the admin
                # if key needed, will handle the error later on
                # KEL I think this log message is wrong, globalid is not a tuple?  or should it be?
                logSupport.log.info("Factory '%s@%s': unsupported pub key type '%s'" % (globalid[1], globalid[0], globals_el['attrs']['PubKeyType']))
                        
                
    # query entries
    r,w=os.pipe()
    pid=os.fork()
    if pid==0:
        # this is the child... return output as a pickled object via the pipe
        os.close(r)
        try:
            glidein_dict = {}
            factory_constraint=elementDescript.merged_data['FactoryQueryExpr']
            factory_pools=elementDescript.merged_data['FactoryCollectors']
            for factory_pool in factory_pools:
                factory_pool_node = factory_pool[0]
                factory_identity = factory_pool[1]
                my_identity_at_factory_pool = factory_pool[2]
                try:
                    factory_glidein_dict = glideinFrontendInterface.findGlideins(factory_pool_node, None, signatureDescript.signature_type, factory_constraint)
                except RuntimeError:
                    # failed to talk, like empty... maybe the next factory will have something
                    if factory_pool_node is not None:
                        logSupport.log.exception("Failed to talk to factory_pool %s for entry info: " % factory_pool_node)
                    else:
                        logSupport.log.exception("Failed to talk to factory_pool for entry info: ")
                    factory_glidein_dict = {}
        
                for glidename in factory_glidein_dict.keys():
                    if (not factory_glidein_dict[glidename]['attrs'].has_key('AuthenticatedIdentity')) or (factory_glidein_dict[glidename]['attrs']['AuthenticatedIdentity'] != factory_identity):
                        logSupport.log.warning("Found an untrusted factory %s at %s; ignoring." % (glidename, factory_pool_node))
                        if factory_glidein_dict[glidename]['attrs'].has_key('AuthenticatedIdentity'):
                            logSupport.log.warning("Found an untrusted factory %s at %s; identity mismatch '%s'!='%s'" % (glidename, factory_pool_node, factory_glidein_dict[glidename]['attrs']['AuthenticatedIdentity'], factory_identity))
                    else:
                        glidein_dict[(factory_pool_node, glidename, my_identity_at_factory_pool)] = factory_glidein_dict[glidename]
    
            os.write(w,cPickle.dumps(glidein_dict))
        except Exception, ex:
            tb = traceback.format_exception(sys.exc_info()[0],sys.exc_info()[1],
                                            sys.exc_info()[2])
            logSupport.log.debug("Error in talking to the factory pool: %s" % tb)
>>>>>>> 9e0a2ddb

    def iterate_one(self):
        pipe_ids={}

        logSupport.log.info("Querying schedd, entry, and glidein status using child processes.")

        # query globals
        pipe_ids['globals'] = fork_in_bg(self.query_globals)

        # query entries
        pipe_ids['entries'] = fork_in_bg(self.query_entries)

        ## schedd
        pipe_ids['jobs'] = fork_in_bg(self.get_condor_q)

        ## resource
        pipe_ids['startds'] = fork_in_bg(self.get_condor_status)

        try:
            pipe_out=fetch_fork_result_list(pipe_ids)
        except RuntimeError, e:
            # expect all errors logged already
            logSupport.log.info("Missing schedd, factory entry, and/or current glidein state information. " \
                                "Unable to calculate required glideins, terminating loop.")
            return
        logSupport.log.info("All children terminated")

        self.globals_dict = pipe_out['globals']
        self.glidein_dict = pipe_out['entries']
        self.condorq_dict = pipe_out['jobs']
        (self.status_dict,self.fe_counts,self.global_counts)=pipe_out['startds']

        # M2Crypto objects are not picklable, so do the transforamtion here
        self.populate_pubkey()
        self.populate_condorq_dict_types()

        condorq_dict_types = self.condorq_dict_types
        condorq_dict_abs = glideinFrontendLib.countCondorQ(self.condorq_dict)

        self.stats['group'].logJobs(
            {'Total':condorq_dict_abs,
             'Idle':condorq_dict_types['Idle']['abs'],
             'OldIdle':condorq_dict_types['OldIdle']['abs'],
             'Running':condorq_dict_types['Running']['abs']})

        logSupport.log.info("Jobs found total %i idle %i (old %i, grid %i, voms %i) running %i" % (condorq_dict_abs,
                   condorq_dict_types['Idle']['abs'],
                   condorq_dict_types['OldIdle']['abs'],
                   condorq_dict_types['ProxyIdle']['abs'],
                   condorq_dict_types['VomsIdle']['abs'],
                   condorq_dict_types['Running']['abs']))

        self.populate_status_dict_types()
        glideinFrontendLib.appendRealRunning(self.condorq_dict_running,
                                             self.status_dict_types['Running']['dict'])

        self.stats['group'].logGlideins(
            {'Total':self.status_dict_types['Total']['abs'],
             'Idle':self.status_dict_types['Idle']['abs'],
             'Running':self.status_dict_types['Running']['abs']})

        total_glideins=self.status_dict_types['Total']['abs']
        total_running_glideins=self.status_dict_types['Running']['abs']
        total_idle_glideins=self.status_dict_types['Idle']['abs']

        logSupport.log.info("Group glideins found total %i limit %i curb %i; of these idle %i limit %i curb %i running %i"%
                            (total_glideins,self.total_max_glideins,self.total_curb_glideins,
                             total_idle_glideins,self.total_max_vms_idle,self.total_curb_vms_idle,
                             total_running_glideins)
                            )
        
<<<<<<< HEAD
        fe_total_glideins=self.fe_counts['Total']
        fe_total_idle_glideins=self.fe_counts['Idle']
        logSupport.log.info("Frontend glideins found total %i limit %i curb %i; of these idle %i limit %i curb %i"%
                            (fe_total_glideins,self.fe_total_max_glideins,self.fe_total_curb_glideins,
                             fe_total_idle_glideins,self.fe_total_max_vms_idle,self.fe_total_curb_vms_idle)
                            )
=======
            ### Add in elements to help in determining if jobs have voms creds
            #condorq_format_list=list(condorq_format_list)+list((('x509UserProxyFirstFQAN','s'),))
            #condorq_format_list=list(condorq_format_list)+list((('x509UserProxyFQAN','s'),))
            #condorq_dict = glideinFrontendLib.getCondorQ(elementDescript.merged_data['JobSchedds'],
            #                                           elementDescript.merged_data['JobQueryExpr'],
            #                                           condorq_format_list)
            try:
                condorq_format_list = elementDescript.merged_data['JobMatchAttrs']
                if x509_proxy_plugin is not None:
                    condorq_format_list = list(condorq_format_list) + list(x509_proxy_plugin.get_required_job_attributes())
            
                ### Add in elements to help in determining if jobs have voms creds
                condorq_format_list=list(condorq_format_list)+list((('x509UserProxyFirstFQAN','s'),))
                condorq_format_list=list(condorq_format_list)+list((('x509UserProxyFQAN','s'),))
                condorq_format_list=list(condorq_format_list)+list((('x509userproxy','s'),))
                condorq_dict = glideinFrontendLib.getCondorQ(elementDescript.merged_data['JobSchedds'],
                                                       elementDescript.merged_data['JobQueryExpr'],
                                                       condorq_format_list)
            except Exception:
                logSupport.log.exception("In query schedd child, exception:")
                
>>>>>>> 9e0a2ddb
        
        
        global_total_glideins=self.global_counts['Total']
        global_total_idle_glideins=self.global_counts['Idle']
        logSupport.log.info("Overall slots found total %i limit %i curb %i; of these idle %i limit %i curb %i"%
                            (global_total_glideins,self.global_total_max_glideins,self.global_total_curb_glideins,
                             global_total_idle_glideins,self.global_total_max_vms_idle,self.global_total_curb_vms_idle)
                            )

        # Update x509 user map and give proxy plugin a chance
        # to update based on condor stats
        if self.x509_proxy_plugin:
            logSupport.log.info("Updating usermap")
            self.x509_proxy_plugin.update_usermap(self.condorq_dict,
                                                  condorq_dict_types,
                                                  self.status_dict,
                                                  self.status_dict_types)

        # here we have all the data needed to build a GroupAdvertizeType object
        descript_obj = glideinFrontendInterface.FrontendDescript(
                           self.published_frontend_name,
                           self.frontend_name,
                           self.group_name,
                           self.web_url,
                           self.signatureDescript.frontend_descript_fname,
                           self.signatureDescript.group_descript_fname,
                           self.signatureDescript.signature_type,
                           self.signatureDescript.frontend_descript_signature,
                           self.signatureDescript.group_descript_signature,
                           self.x509_proxy_plugin)
        descript_obj.add_monitoring_url(self.monitoring_web_url)

        # reuse between loops might be a good idea, but this will work for now
        key_builder = glideinFrontendInterface.Key4AdvertizeBuilder()

        logSupport.log.info("Match")

        # extract only the attribute names from format list
        self.condorq_match_list = [f[0] for f in self.elementDescript.merged_data['JobMatchAttrs']]

        #logSupport.log.debug("realcount: %s\n\n" % glideinFrontendLib.countRealRunning(elementDescript.merged_data['MatchExprCompiledObj'],condorq_dict_running,glidein_dict))

        self.do_match()

        logSupport.log.info("Total matching idle %i (old %i) running %i limit %i" % (condorq_dict_types['Idle']['total'],
     condorq_dict_types['OldIdle']['total'],
     self.condorq_dict_types['Running']['total'],
     self.max_running))

        advertizer = glideinFrontendInterface.MultiAdvertizeWork(descript_obj)
        resource_advertiser = glideinFrontendInterface.ResourceClassadAdvertiser(multi_support=glideinFrontendInterface.frontendConfig.advertise_use_multi)

        # Add globals
        for globalid, globals_el in self.globals_dict.iteritems():
            if globals_el['attrs'].has_key('PubKeyObj'):
                key_obj = key_builder.get_key_obj(
                              globals_el['attrs']['FactoryPoolId'],
                              globals_el['attrs']['PubKeyID'],
                              globals_el['attrs']['PubKeyObj'])
                advertizer.add_global(globals_el['attrs']['FactoryPoolNode'],
                                      globalid, self.security_name, key_obj)


        glideid_list = condorq_dict_types['Idle']['count'].keys()
        # TODO: PM Following shows up in branch_v2plus. Which is correct?
        # glideid_list=glidein_dict.keys()
        # sort for the sake of monitoring
        glideid_list.sort()

        # we will need this for faster lookup later
        self.processed_glideid_strs=[]

        log_factory_header()
        total_up_stats_arr=init_factory_stats_arr()
        total_down_stats_arr=init_factory_stats_arr()
        for glideid in glideid_list:
            if glideid == (None, None, None):
                continue # This is the special "Unmatched" entry
            factory_pool_node = glideid[0]
            request_name = glideid[1]
            my_identity = str(glideid[2]) # get rid of unicode
            glideid_str = "%s@%s" % (request_name, factory_pool_node)
            self.processed_glideid_strs.append(glideid_str)

            glidein_el = self.glidein_dict[glideid]
            glidein_in_downtime = \
                glidein_el['attrs'].get('GLIDEIN_In_Downtime') == 'True'

            count_jobs={}     # straight match
            prop_jobs={}      # proportional subset for this entry
            hereonly_jobs={}  # can only run on this site
            for dt in condorq_dict_types.keys():
                count_jobs[dt] = condorq_dict_types[dt]['count'][glideid]
                prop_jobs[dt] = condorq_dict_types[dt]['prop'][glideid]
                hereonly_jobs[dt] = condorq_dict_types[dt]['hereonly'][glideid]

            count_status=self.count_status_multi[request_name]
            count_status_per_cred = self.count_status_multi_per_cred[request_name]

            #If the glidein requires a voms proxy, only match voms idle jobs
            # Note: if GLEXEC is set to NEVER, the site will never see the proxy, 
            # so it can be avoided.
            if (self.glexec != 'NEVER'):
                if (glidein_el['attrs'].get('GLIDEIN_REQUIRE_VOMS')=="True"):
                        prop_jobs['Idle']=prop_jobs['VomsIdle']
                        logSupport.log.info("Voms proxy required, limiting idle glideins to: %i" % prop_jobs['Idle'])
                elif (glidein_el['attrs'].get('GLIDEIN_REQUIRE_GLEXEC_USE')=="True"):
                        prop_jobs['Idle']=prop_jobs['ProxyIdle']
                        logSupport.log.info("Proxy required (GLEXEC), limiting idle glideins to: %i" % prop_jobs['Idle'])


            # effective idle is how much more we need
            # if there are idle slots, subtract them, they should match soon
            effective_idle = max(prop_jobs['Idle'] - count_status['Idle'], 0)
            effective_oldidle = max(prop_jobs['OldIdle']-count_status['Idle'], 0)

            glidein_min_idle = self.compute_glidein_min_idle(
                                   count_status, total_glideins, total_idle_glideins,
                                   fe_total_glideins, fe_total_idle_glideins,
                                   global_total_glideins, global_total_idle_glideins,
                                   effective_idle, effective_oldidle)

            glidein_max_run = self.compute_glidein_max_run(
                                  prop_jobs, self.count_real[glideid])

            remove_excess_str = self.choose_remove_excess_type(
                                    count_jobs, count_status, glideid)

            this_stats_arr = (prop_jobs['Idle'], count_jobs['Idle'],
                              effective_idle, prop_jobs['OldIdle'],
                              hereonly_jobs['Idle'], count_jobs['Running'],
                              self.count_real[glideid], self.max_running,
                              count_status['Total'], count_status['Idle'],
                              count_status['Running'],
                              glidein_min_idle, glidein_max_run)

            self.stats['group'].logMatchedJobs(
                glideid_str, prop_jobs['Idle'], effective_idle,
                prop_jobs['OldIdle'], count_jobs['Running'], self.count_real[glideid])

            self.stats['group'].logMatchedGlideins(
                glideid_str, count_status['Total'], count_status['Idle'],
                count_status['Running'])

            self.stats['group'].logFactAttrs(glideid_str, glidein_el['attrs'],
                                             ('PubKeyValue', 'PubKeyObj'))

            self.stats['group'].logFactDown(glideid_str, glidein_in_downtime)

            if glidein_in_downtime:
                total_down_stats_arr = log_and_sum_factory_line(
                                           glideid_str, glidein_in_downtime,
                                           this_stats_arr, total_down_stats_arr)
            else:
                total_up_stats_arr = log_and_sum_factory_line(
                                         glideid_str, glidein_in_downtime,
                                         this_stats_arr, total_up_stats_arr)

            # get the parameters
            glidein_params = copy.deepcopy(self.paramsDescript.const_data)
            for k in self.paramsDescript.expr_data.keys():
                kexpr = self.paramsDescript.expr_objs[k]
                # convert kexpr -> kval
                glidein_params[k] = glideinFrontendLib.evalParamExpr(kexpr, self.paramsDescript.const_data, glidein_el)
            # we will need this param to monitor orphaned glideins
            glidein_params['GLIDECLIENT_ReqNode'] = factory_pool_node

            self.stats['group'].logFactReq(
                glideid_str, glidein_min_idle, glidein_max_run, glidein_params)

            glidein_monitors = {}
            glidein_monitors_per_cred = {}
            for t in count_jobs:
                glidein_monitors[t] = count_jobs[t]
            glidein_monitors['RunningHere'] = self.count_real[glideid]

            for t in count_status:
                glidein_monitors['Glideins%s' % t] = count_status[t]

            for cred in self.x509_proxy_plugin.cred_list:
                glidein_monitors_per_cred[cred.getId()] = {}
                for t in count_status:
                    glidein_monitors_per_cred[cred.getId()]['Glideins%s' % t] = count_status_per_cred[cred.getId()][t]

            key_obj = None
            for globalid in self.globals_dict:
                if glideid[1].endswith(globalid):
                    globals_el = self.globals_dict[globalid]
                    if (globals_el['attrs'].has_key('PubKeyObj') and globals_el['attrs'].has_key('PubKeyID')):
                        key_obj = key_builder.get_key_obj(my_identity, globals_el['attrs']['PubKeyID'], globals_el['attrs']['PubKeyObj'])
                    break            

            trust_domain = glidein_el['attrs'].get('GLIDEIN_TrustDomain','Grid')
            auth_method = glidein_el['attrs'].get('GLIDEIN_SupportedAuthenticationMethod', 'grid_proxy')

            # Only advertize if there is a valid key for encryption
            if key_obj is not None:
                advertizer.add(factory_pool_node,
                               request_name, request_name,
                               glidein_min_idle, glidein_max_run,
                               glidein_params=glidein_params,
                               glidein_monitors=glidein_monitors,
                               glidein_monitors_per_cred=glidein_monitors_per_cred,
                               remove_excess_str=remove_excess_str,
                               key_obj=key_obj, glidein_params_to_encrypt=None,
                               security_name=self.security_name,
                               trust_domain=trust_domain,
                               auth_method=auth_method)
            else:
                logSupport.log.warning("Cannot advertise requests for %s because no factory %s key was found"% (request_name, factory_pool_node))


            resource_classad = self.build_resource_classad(
                                   this_stats_arr, request_name,
                                   glidein_el, glidein_in_downtime)
            resource_advertiser.addClassad(resource_classad.adParams['Name'],
                                           resource_classad)

        # end for glideid in condorq_dict_types['Idle']['count'].keys()

        total_down_stats_arr = self.count_factory_entries_without_classads(total_down_stats_arr)

        self.log_and_print_total_stats(total_up_stats_arr, total_down_stats_arr)
        self.log_and_print_unmatched(total_down_stats_arr)

        pids=[]
        # Advertise glideclient and glideclient global classads
        ad_file_id_cache=glideinFrontendInterface.CredentialCache()
        advertizer.renew_and_load_credentials()

        ad_factnames=advertizer.get_advertize_factory_list()
        for ad_factname in ad_factnames:
                logSupport.log.info("Advertising global and singular requests for factory %s" % ad_factname)
                adname=advertizer.initialize_advertize_batch()+"_"+ad_factname # they will run in parallel, make sure they don't collide
                g_ads=advertizer.do_global_advertize_one(ad_factname,adname=adname,create_files_only=True, reset_unique_id=False)
                s_ads=advertizer.do_advertize_one(ad_factname,ad_file_id_cache,adname=adname,create_files_only=True, reset_unique_id=False)
                pids.append(fork_in_bg(advertizer.do_advertize_batch_one,ad_factname,tuple(set(g_ads)|set(s_ads))))

        del ad_file_id_cache

        # Advertise glideresource classads
        logSupport.log.info("Advertising %i glideresource classads to the user pool" %  len(resource_advertiser.classads))
        pids.append(fork_in_bg(resource_advertiser.advertiseAllClassads))

        wait_for_pids(pids)
        logSupport.log.info("Done advertising")
        return

    def populate_pubkey(self):
        for globalid, globals_el in self.globals_dict.iteritems():
            try:
                globals_el['attrs']['PubKeyObj'] = pubCrypto.PubRSAKey(globals_el['attrs']['PubKeyValue'])
            except:
                # if no valid key
                # if key needed, will handle the error later on
                logSupport.log.warning("Factory Globals '%s': invalid RSA key" % globalid)
                logSupport.log.exception("Factory Globals '%s': invalid RSA key" % globalid)
                # but remove it also from the dictionary
                del self.globals_dict[globalid]

    def populate_condorq_dict_types(self):
        condorq_dict_proxy=glideinFrontendLib.getIdleProxyCondorQ(self.condorq_dict)
        condorq_dict_voms=glideinFrontendLib.getIdleVomsCondorQ(self.condorq_dict)
        condorq_dict_idle = glideinFrontendLib.getIdleCondorQ(self.condorq_dict)
        condorq_dict_old_idle = glideinFrontendLib.getOldCondorQ(condorq_dict_idle, 600)
        self.condorq_dict_running = glideinFrontendLib.getRunningCondorQ(self.condorq_dict)

        self.condorq_dict_types = {
            'Idle': {
                'dict':condorq_dict_idle,
                'abs':glideinFrontendLib.countCondorQ(condorq_dict_idle)
            },
            'OldIdle': {
                'dict':condorq_dict_old_idle,
                'abs':glideinFrontendLib.countCondorQ(condorq_dict_old_idle)
            },
            'VomsIdle': {
                'dict':condorq_dict_voms,
                'abs':glideinFrontendLib.countCondorQ(condorq_dict_voms)},
            'ProxyIdle': {
                'dict':condorq_dict_proxy,
                'abs':glideinFrontendLib.countCondorQ(condorq_dict_proxy)
            },
            'Running': {
                'dict':self.condorq_dict_running,
                'abs':glideinFrontendLib.countCondorQ(self.condorq_dict_running)
            }
        }

    def populate_status_dict_types(self):
        status_dict_idle = glideinFrontendLib.getIdleCondorStatus(self.status_dict)
        status_dict_running = glideinFrontendLib.getRunningCondorStatus(self.status_dict)

        self.status_dict_types = {
            'Total': {
                'dict':self.status_dict,
                'abs':glideinFrontendLib.countCondorStatus(self.status_dict)
            },
            'Idle': {
                'dict':status_dict_idle,
                'abs':glideinFrontendLib.countCondorStatus(status_dict_idle)
            },
            'Running': {
                'dict':status_dict_running,
                'abs':glideinFrontendLib.countCondorStatus(status_dict_running)
            }
        }

    def build_resource_classad(self, this_stats_arr, request_name, glidein_el, glidein_in_downtime):
        # Create the resource classad and populate the required information
        resource_classad = glideinFrontendInterface.ResourceClassad(request_name, self.published_frontend_name)
        resource_classad.setFrontendDetails(self.frontend_name,self.group_name)
        resource_classad.setInDownTime(glidein_in_downtime)
        resource_classad.setEntryInfo(glidein_el['attrs'])
        resource_classad.setGlideFactoryMonitorInfo(glidein_el['monitor'])
        resource_classad.setMatchExprs(
            self.elementDescript.merged_data['MatchExpr'],
            self.elementDescript.merged_data['JobQueryExpr'],
            self.elementDescript.merged_data['FactoryQueryExpr'],
            self.attr_dict['GLIDECLIENT_Start'])
        try:
            resource_classad.setGlideClientMonitorInfo(this_stats_arr)
        except RuntimeError:
            logSupport.log.exception("Populating GlideClientMonitor info in resource classad failed: ")

        return resource_classad

    def compute_glidein_min_idle(self, count_status, total_glideins,
                                 total_idle_glideins, fe_total_glideins,
                                 fe_total_idle_glideins, global_total_glideins,
                                 global_total_idle_glideins,
                                 effective_idle, effective_oldidle):
        ''' Calculate the number of idle jobs to request from the factory '''

        if ( (count_status['Total'] >= self.max_running) or
             (count_status['Idle'] >= self.max_vms_idle) or
             (total_glideins >= self.total_max_glideins) or
             (total_idle_glideins >= self.total_max_vms_idle) or
             (fe_total_glideins >= self.fe_total_max_glideins) or
             (fe_total_idle_glideins >= self.fe_total_max_vms_idle) or
             (global_total_glideins >= self.global_total_max_glideins) or
             (global_total_idle_glideins>=self.global_total_max_vms_idle) ):

            # Do not request more glideins under following conditions:
            # 1. Have all the running jobs I wanted
            # 2. Have enough idle vms/slots
            # 3. Reached the system-wide limit
            glidein_min_idle=0
        elif (effective_idle>0):
            # don't go over the system-wide max
            # not perfect, given te number of entries, but better than nothing
            glidein_min_idle = min(
                effective_idle,
                self.max_running-count_status['Total'],
                self.total_max_glideins-total_glideins,
                self.total_max_vms_idle-total_idle_glideins,
                self.fe_total_max_glideins-fe_total_glideins,
                self.fe_total_max_vms_idle-fe_total_idle_glideins,
                self.global_total_max_glideins-global_total_glideins,
                self.global_total_max_vms_idle-global_total_idle_glideins)

            # since it takes a few cycles to stabilize, ask for only one third
            glidein_min_idle=glidein_min_idle/3
            # do not reserve any more than the number of old idles
            # for reserve (/3)
            glidein_idle_reserve = min(effective_oldidle/3, self.reserve_idle)

            glidein_min_idle+=glidein_idle_reserve
            glidein_min_idle = min(glidein_min_idle, self.max_idle)

            if count_status['Idle'] >= self.curb_vms_idle:
                glidein_min_idle/=2 # above first treshold, reduce
            if total_glideins >= self.total_curb_glideins:
                glidein_min_idle/=2 # above global treshold, reduce further
            if total_idle_glideins >= self.total_curb_vms_idle:
                glidein_min_idle/=2 # above global treshold, reduce further
            if fe_total_glideins>=self.fe_total_curb_glideins:
                glidein_min_idle/=2 # above global treshold, reduce further
            if fe_total_idle_glideins>=self.fe_total_curb_vms_idle:
                glidein_min_idle/=2 # above global treshold, reduce further
            if global_total_glideins>=self.global_total_curb_glideins:
                glidein_min_idle/=2 # above global treshold, reduce further
            if global_total_idle_glideins>=self.global_total_curb_vms_idle:
                glidein_min_idle/=2 # above global treshold, reduce further
            if glidein_min_idle<1:
                glidein_min_idle=1
        else:
            # no idle, make sure the glideins know it
            glidein_min_idle = 0

        return int(glidein_min_idle)

    def compute_glidein_max_run(self, prop_jobs, real):
        glidein_max_run = 0

        # we don't need more slots than number of jobs in the queue (unless the fraction is positive)
        if (prop_jobs['Idle'] + real) > 0:
            if prop_jobs['Idle']>0:
                glidein_max_run = int((prop_jobs['Idle'] + real) * self.fraction_running + 1)
            else:
                # no good reason for a delta when we don't need
                # more than we have
                glidein_max_run = int(real)

        return glidein_max_run

    def log_and_print_total_stats(self, total_up_stats_arr, total_down_stats_arr):
        # Log the totals
        for el in (('MatchedUp',total_up_stats_arr, True),('MatchedDown',total_down_stats_arr, False)):
            el_str,el_stats_arr,el_updown=el
            self.stats['group'].logMatchedJobs(
                el_str, el_stats_arr[0],el_stats_arr[2], el_stats_arr[3],
                el_stats_arr[5], el_stats_arr[6])

            self.stats['group'].logMatchedGlideins(el_str,el_stats_arr[8],el_stats_arr[9], el_stats_arr[10])
            self.stats['group'].logFactAttrs(el_str, [], ()) # just for completeness
            self.stats['group'].logFactDown(el_str, el_updown)
            self.stats['group'].logFactReq(el_str,el_stats_arr[11],el_stats_arr[12], {})

        # Print the totals
        # Ignore the resulting sum
        log_factory_header()
        log_and_sum_factory_line('Sum of useful factories', False, tuple(total_up_stats_arr), total_down_stats_arr)
        log_and_sum_factory_line('Sum of down factories', True, tuple(total_down_stats_arr), total_up_stats_arr)

    def log_and_print_unmatched(self, total_down_stats_arr):
        # Print unmatched... Ignore the resulting sum
        unmatched_idle = self.condorq_dict_types['Idle']['count'][(None, None, None)]
        unmatched_oldidle = self.condorq_dict_types['OldIdle']['count'][(None, None, None)]
        unmatched_running = self.condorq_dict_types['Running']['count'][(None, None, None)]

        self.stats['group'].logMatchedJobs(
            'Unmatched', unmatched_idle, unmatched_idle, unmatched_oldidle,
            unmatched_running, 0)

        self.stats['group'].logMatchedGlideins('Unmatched', 0,0,0) # Nothing running
        self.stats['group'].logFactAttrs('Unmatched', [], ()) # just for completeness
        self.stats['group'].logFactDown('Unmatched', True)
        self.stats['group'].logFactReq('Unmatched', 0, 0, {})

        this_stats_arr = (unmatched_idle, unmatched_idle, unmatched_idle, unmatched_oldidle, unmatched_idle, unmatched_running, 0, 0,
                        0, 0, 0, # glideins... none, since no matching
                        0, 0)   # requested... none, since not matching
        log_and_sum_factory_line('Unmatched', True, this_stats_arr, total_down_stats_arr)

    def choose_remove_excess_type(self, count_jobs, count_status, glideid):
        ''' Decides what kind of excess glideins to remove:
            "ALL", "IDLE", "WAIT", or "NO"
        '''
        # do not remove excessive glideins by default
        remove_excess_wait = False
        # keep track of how often idle was 0
        history_idle0 = CounterWrapper(self.history_obj['idle0'])
        if count_jobs['Idle'] == 0:
            # no idle jobs in the queue left
            # consider asking for unsubmitted idle glideins to be removed
            history_idle0[glideid] += 1
            if history_idle0[glideid] > 5:
                # nobody asked for anything more for some time, so
                remove_excess_wait = True
        else:
            history_idle0[glideid] = 0

        # do not remove excessive glideins by default
        remove_excess_idle = False

        # keep track of how often glideidle was 0
        history_glideempty = CounterWrapper(self.history_obj['glideempty'])
        if count_status['Idle'] >= count_status['Total']:
            # no glideins being used
            # consider asking for all idle glideins to be removed
            history_glideempty[glideid] += 1
            if remove_excess_wait and (history_glideempty[glideid] > 10):
                # no requests and no glideins being used
                # no harm getting rid of everything
                remove_excess_idle = True
        else:
            history_glideempty[glideid] = 0

        # do not remove excessive glideins by default
        remove_excess_running = False

        # keep track of how often glidetotal was 0
        history_glidetotal0 = CounterWrapper(self.history_obj['glidetotal0'])
        if count_status['Total'] == 0:
            # no glideins registered
            # consider asking for all idle glideins to be removed
            history_glidetotal0[glideid] += 1
            if remove_excess_wait and (history_glidetotal0[glideid] > 10):
                # no requests and no glidein registered
                # no harm getting rid of everything
                remove_excess_running = True
        else:
            history_glidetotal0[glideid] = 0

        if remove_excess_running:
            remove_excess_str = "ALL"
        elif remove_excess_idle:
            remove_excess_str = "IDLE"
        elif remove_excess_wait:
            remove_excess_str = "WAIT"
        else:
            remove_excess_str = "NO"
        return remove_excess_str

    def count_factory_entries_without_classads(self, total_down_stats_arr):
        # Find out the Factory entries that are running, but for which
        # Factory ClassAds don't exist
        #
        factory_entry_list=glideinFrontendLib.getFactoryEntryList(self.status_dict)
        processed_glideid_str_set=frozenset(self.processed_glideid_strs)

        factory_entry_list.sort() # sort for the sake of monitoring
        for request_name, factory_pool_node  in factory_entry_list:
            glideid_str="%s@%s"%(request_name,factory_pool_node)
            if glideid_str in processed_glideid_str_set:
                continue # already processed... ignore

            self.count_status_multi[request_name]={}
            for st in self.status_dict_types:
                c = glideinFrontendLib.getClientCondorStatus(
                        self.status_dict_types[st]['dict'],
                        self.frontend_name, self.group_name,request_name)
                self.count_status_multi[request_name][st]=glideinFrontendLib.countCondorStatus(c)
                count_status=self.count_status_multi[request_name]

            # ignore matching jobs
            # since we don't have the entry classad, we have no clue how to match
            this_stats_arr=(0,0,0,0,0,0,0,0,
                            count_status['Total'],
                            count_status['Idle'],
                            count_status['Running'],
                            0,0)

            self.stats['group'].logMatchedGlideins(
                glideid_str, count_status['Total'],count_status['Idle'],
                count_status['Running'])

            # since I don't see it in the factory anymore, mark it as down
            self.stats['group'].logFactDown(glideid_str, True)
            total_down_stats_arr = log_and_sum_factory_line(
                                       glideid_str, True,
                                       this_stats_arr, total_down_stats_arr)
        return total_down_stats_arr

    def query_globals(self):
        globals_dict = {}
        try:
            # Note: M2Crypto key objects are not pickle-able,
            # so we will have to do that in the parent later on
            for factory_pool in self.factory_pools:
                factory_pool_node = factory_pool[0]
                my_identity_at_factory_pool = factory_pool[2]
                try:
                    factory_globals_dict = glideinFrontendInterface.findGlobals(factory_pool_node, None, None)
                except RuntimeError:
                    # Failed to talk or likely result is empty
                    # Maybe the next factory will have something
                    if not factory_pool_node:
                        logSupport.log.exception("Failed to talk to factory_pool %s for global info: " % factory_pool_node)
                    else:
                        logSupport.log.exception("Failed to talk to factory_pool for global info: " )
                    factory_globals_dict = {}

                for globalid in factory_globals_dict:
                    globals_el = factory_globals_dict[globalid]
                    if not globals_el['attrs'].has_key('PubKeyType'):
                        # no pub key at all, nothing to do
                        pass
                    elif globals_el['attrs']['PubKeyType'] == 'RSA':
                        # only trust RSA for now
                        try:
                            # The parent really needs just the M2Ctype object,
                            # but that is not picklable, so it will have to
                            # do it ourself
                            globals_el['attrs']['PubKeyValue'] = str(re.sub(r"\\+n", r"\n", globals_el['attrs']['PubKeyValue']))
                            globals_el['attrs']['FactoryPoolNode'] = factory_pool_node
                            globals_el['attrs']['FactoryPoolId'] = my_identity_at_factory_pool

                            # KEL: OK to put here?
                            # Do we want all globals even if there is no key?
                            # May resolve other issues with checking later on
                            globals_dict[globalid] = globals_el
                        except:
                            # if no valid key, just notify...
                            # if key needed, will handle the error later on
                            logSupport.log.warning("Factory Globals '%s': invalid RSA key" % globalid)
                            tb = traceback.format_exception(sys.exc_info()[0],sys.exc_info()[1], sys.exc_info()[2])
                            logSupport.log.debug("Factory Globals '%s': invalid RSA key traceback: %s\n" % (globalid, str(tb)))
                    else:
                        # don't know what to do with this key, notify the admin
                        # if key needed, will handle the error later on
                        logSupport.log.info("Factory Globals '%s': unsupported pub key type '%s'" % (globalid, globals_el['attrs']['PubKeyType']))

        except Exception, ex:
            tb = traceback.format_exception(sys.exc_info()[0],
                                            sys.exc_info()[1],
                                            sys.exc_info()[2])
        return globals_dict

    def query_entries(self):
        try:
            glidein_dict = {}
            factory_constraint=expand_DD(self.elementDescript.merged_data['FactoryQueryExpr'],self.attr_dict)

            for factory_pool in self.factory_pools:
                factory_pool_node = factory_pool[0]
                factory_identity = factory_pool[1]
                my_identity_at_factory_pool = factory_pool[2]
                try:
                    factory_glidein_dict = glideinFrontendInterface.findGlideins(factory_pool_node, None, self.signatureDescript.signature_type, factory_constraint)
                except RuntimeError:
                    # Failed to talk or likely result is empty
                    # Maybe the next factory will have something
                    if factory_pool_node:
                        logSupport.log.exception("Failed to talk to factory_pool %s for entry info: " % factory_pool_node)
                    else:
                        logSupport.log.exception("Failed to talk to factory_pool for entry info: ")
                    factory_glidein_dict = {}

                for glidename in factory_glidein_dict:
                    auth_id = factory_glidein_dict[glidename]['attrs'].get('AuthenticatedIdentity')
                    if not auth_id:
                        logSupport.log.warning("Found an untrusted factory %s at %s; ignoring." % (glidename, factory_pool_node))
                        break
                    if auth_id != factory_identity:
                        logSupport.log.warning("Found an untrusted factory %s at %s; identity mismatch '%s'!='%s'" % (glidename, factory_pool_node,
                                      auth_id, factory_identity))
                        break
                    glidein_dict[(factory_pool_node, glidename, my_identity_at_factory_pool)] = factory_glidein_dict[glidename]

        except Exception, ex:
            tb = traceback.format_exception(sys.exc_info()[0],
                                            sys.exc_info()[1],
                                            sys.exc_info()[2])
            logSupport.log.debug("Error in talking to the factory pool: %s" % tb)

        return glidein_dict

    def get_condor_q(self):
        try:
            condorq_format_list = self.elementDescript.merged_data['JobMatchAttrs']
            if self.x509_proxy_plugin:
                condorq_format_list = list(condorq_format_list) + list(self.x509_proxy_plugin.get_required_job_attributes())

            ### Add in elements to help in determining if jobs have voms creds
            condorq_format_list=list(condorq_format_list)+list((('x509UserProxyFirstFQAN','s'),))
            condorq_format_list=list(condorq_format_list)+list((('x509UserProxyFQAN','s'),))
            condorq_format_list=list(condorq_format_list)+list((('x509userproxy','s'),))
            condorq_dict = glideinFrontendLib.getCondorQ(
                               self.elementDescript.merged_data['JobSchedds'],
                               expand_DD(self.elementDescript.merged_data['JobQueryExpr'],self.attr_dict),
                               condorq_format_list)
        except Exception:
            logSupport.log.exception("In query schedd child, exception:")

        return condorq_dict


    def get_condor_status(self):
        status_dict={}
        fe_counts = {'Idle':0, 'Total':0}
        global_counts = {'Idle':0, 'Total':0}
        try:
            # Always get the credential id used to submit the glideins
            # This is essential for proper accounting info related to running
            # glideins that have reported back to user pool
            status_format_list=[('GLIDEIN_CredentialIdentifier', 's')]

            if self.x509_proxy_plugin:
                status_format_list=list(status_format_list)+list(self.x509_proxy_plugin.get_required_classad_attributes())

            # use the main collector... all adds must go there
            status_dict = glideinFrontendLib.getCondorStatus(
                              [None],
                              'GLIDECLIENT_Name=?="%s.%s"'%(self.frontend_name,
                                                            self.group_name),
                              status_format_list)
            # also get all the classads for the whole FE for counting
            # do it in the same thread, as we are hitting the same collector
            
            # minimize the number of attributes, since we are really just interest in the counts
            try:
                fe_status_dict=glideinFrontendLib.getCondorStatus(
                                   [None],
                                   'substr(GLIDECLIENT_Name,0,%i)=?="%s."'%(len(self.frontend_name)+1,
                                                                            self.frontend_name),
                                   [('State', 's'), ('Activity', 's')],
                                   want_format_completion=False)
                fe_counts = {
                    'Idle':glideinFrontendLib.countCondorStatus(
                        glideinFrontendLib.getIdleCondorStatus(fe_status_dict)),
                    'Total':glideinFrontendLib.countCondorStatus(fe_status_dict)}
                del fe_status_dict
            except:
                # This is not critical information, do not abort the cycle if it fails
                pass

            # same for all slots
            try:
                global_status_dict=glideinFrontendLib.getCondorStatus(
                                       [None],
                                       constraint='True', want_glideins_only=False,
                                       format_list=[('State', 's'), ('Activity', 's')],
                                       want_format_completion=False,)
                global_counts = {
                    'Idle':glideinFrontendLib.countCondorStatus(
                                        glideinFrontendLib.getIdleCondorStatus(global_status_dict)),
                    'Total':glideinFrontendLib.countCondorStatus(global_status_dict)}
                del global_status_dict
            except:
                # This is not critical information, do not abort the cycle if it fails
                pass

        except Exception, ex:
            tb = traceback.format_exception(sys.exc_info()[0],sys.exc_info()[1],
                                            sys.exc_info()[2])
            logSupport.log.debug("Error in talking to the user pool (condor_status): %s" % tb)

        return (status_dict,fe_counts,global_counts)

    def do_match(self):
        ''' Do the actual matching.  This forks subprocess_count as children
        to do the work in parallel. '''

        pipe_ids={}
        for dt in self.condorq_dict_types.keys()+['Real','Glidein']:
            pipe_ids[dt] = fork_in_bg(self.subprocess_count, dt)

        try:
            pipe_out=fetch_fork_result_list(pipe_ids)
        except RuntimeError:
            # expect all errors logged already
            logSupport.log.exception("Terminating iteration due to errors:")
            return
        logSupport.log.info("All children terminated")

        # TODO: PM Need to check if we are counting correctly after the merge
        for dt, el in self.condorq_dict_types.iteritems():
            (el['count'], el['prop'], el['hereonly'], el['total'])=pipe_out[dt]

        self.count_real=pipe_out['Real']
        self.count_status_multi = pipe_out['Glidein'][0]
        self.count_status_multi_per_cred = pipe_out['Glidein'][1]

        self.glexec='UNDEFINED'
        if 'GLIDEIN_Glexec_Use' in self.elementDescript.frontend_data:
            self.glexec=self.elementDescript.frontend_data['GLIDEIN_Glexec_Use']
        if 'GLIDEIN_Glexec_Use' in self.elementDescript.merged_data:
            self.glexec=self.elementDescript.merged_data['GLIDEIN_Glexec_Use']



    def subprocess_count(self, dt):
        # will make calculations in parallel,using multiple processes
        out = ()
       
        if dt=='Real':
            out = glideinFrontendLib.countRealRunning(
                      self.elementDescript.merged_data['MatchExprCompiledObj'],
                      self.condorq_dict_running, self.glidein_dict,
                      self.attr_dict, self.condorq_match_list)
        elif dt=='Glidein':
            count_status_multi={}
            for glideid in self.glidein_dict:
                request_name=glideid[1]

                count_status_multi[request_name]={}
                for st in self.status_dict_types:
                    c = glideinFrontendLib.getClientCondorStatus(
                            self.status_dict_types[st]['dict'],
                            self.frontend_name, self.group_name, request_name)
                    count_status_multi[request_name][st]=glideinFrontendLib.countCondorStatus(c)

            # PATCH TO FIX CLIENT MONITORING
            # Count distribution per credentials
            count_status_multi_per_cred = {}
            for glideid in self.glidein_dict:
                request_name=glideid[1]
                count_status_multi_per_cred[request_name] = {}
                for cred in self.x509_proxy_plugin.cred_list:
                    count_status_multi_per_cred[request_name][cred.getId()] = {}
                    for st in self.status_dict_types:
                        c = glideinFrontendLib.getClientCondorStatusPerCredId(
                                self.status_dict_types[st]['dict'],
                                self.frontend_name, self.group_name,
                                request_name, cred.getId())
                        count_status_multi_per_cred[request_name][cred.getId()][st] = glideinFrontendLib.countCondorStatus(c)

            out = (count_status_multi, count_status_multi_per_cred)
        else:
            c,p,h = glideinFrontendLib.countMatch(
                        self.elementDescript.merged_data['MatchExprCompiledObj'],
                        self.condorq_dict_types[dt]['dict'],
                        self.glidein_dict, self.attr_dict,
                        self.condorq_match_list)
            t=glideinFrontendLib.countCondorQ(self.condorq_dict_types[dt]['dict'])
            out=(c,p,h,t)
        
        return out

############################################################
def check_parent(parent_pid):
    if os.path.exists('/proc/%s' % parent_pid):
        return # parent still exists, we are fine

    logSupport.log.warning("Parent died, exit.")
    raise KeyboardInterrupt, "Parent died"

############################################################
def write_stats(stats):
    for k in stats.keys():
        stats[k].write_file();

############################################################
# Will log the factory_stat_arr (tuple composed of 13 numbers)
# and return a sum of factory_stat_arr+old_factory_stat_arr
def log_and_sum_factory_line(factory, is_down, factory_stat_arr, old_factory_stat_arr):
    # if numbers are too big, reduce them to either k or M for presentation
    form_arr = []
    for i in factory_stat_arr:
        if i < 100000:
            form_arr.append("%5i" % i)
        elif i < 10000000:
            form_arr.append("%4ik" % (i / 1000))
        else:
            form_arr.append("%4iM" % (i / 1000000))

    if is_down:
        down_str = "Down"
    else:
        down_str = "Up  "

    logSupport.log.info(("%s(%s %s %s %s) %s(%s %s) | %s %s %s | %s %s " % tuple(form_arr)) + ("%s %s" % (down_str, factory)))

    new_arr = []
    for i in range(len(factory_stat_arr)):
        new_arr.append(factory_stat_arr[i] + old_factory_stat_arr[i])
    return new_arr

def init_factory_stats_arr():
    return [0] * 13

def log_factory_header():
    logSupport.log.info("            Jobs in schedd queues                 |      Glideins     |   Request   ")
    logSupport.log.info("Idle (match  eff   old  uniq )  Run ( here  max ) | Total Idle   Run  | Idle MaxRun Down Factory")

###############################
# to be used with fork clients
# Args:
#  r    - input pipe
#  pid - pid of the child
def fetch_fork_result(r,pid):
    try:
        rin=""
        s=os.read(r,1024*1024)
        while (s!=""): # "" means EOF
            rin+=s
            s=os.read(r,1024*1024) 
    finally:
        os.close(r)
        os.waitpid(pid,0)

    out=cPickle.loads(rin)
    return out

# in: pipe_is - dictionary, each element is {'r':r,'pid':pid} - see above
# out: dictionary of fork_results
def fetch_fork_result_list(pipe_ids):
    out={}
    failures=0
    for k in pipe_ids.keys():
        try:
            # now collect the results
            rin=fetch_fork_result(pipe_ids[k]['r'],pipe_ids[k]['pid'])
            out[k]=rin
        except Exception, e:
            logSupport.log.warning("Failed to retrieve %s state information from the subprocess." % k)
            logSupport.log.debug("Failed to retrieve %s state from the subprocess: %s" % (k, e))
            failures+=1
        
    if failures>0:
        raise RuntimeError, "Found %i errors"%failures

    return out
        

######################
# expand $$(attribute)
def expand_DD(qstr,attr_dict):
    robj=re.compile("\$\$\((?P<attrname>[^\)]*)\)")
    while 1:
        m=robj.search(qstr)
        if m is None:
            break # no more substitutions to do
        attr_name=m.group('attrname')
        if not attr_dict.has_key(attr_name):
            raise KeyError, "Missing attribute %s"%attr_name
        attr_val=attr_dict[attr_name]
        if type(attr_val)==type(1):
            attr_str=str(attr_val)
        else: # assume it is a string for all other purposes... quote and escape existing quotes
            attr_str='"%s"'%attr_val.replace('"','\\"')
        qstr="%s%s%s"%(qstr[:m.start()],attr_str,qstr[m.end():])
    return qstr

############################################################
#
# S T A R T U P
#
############################################################

if __name__ == '__main__':
    register_sighandler()
    if len(sys.argv)==4:
        action = "run"
    else:
        action = sys.argv[4]
    gfe = glideinFrontendElement(int(sys.argv[1]), sys.argv[2], sys.argv[3], action)
    rc = gfe.main()

    # explicitly exit with 0
    # this allows for reliable checking 
    sys.exit(rc)
    <|MERGE_RESOLUTION|>--- conflicted
+++ resolved
@@ -245,7 +245,6 @@
 
         return 0
 
-<<<<<<< HEAD
     def deadvertiseAllClassads(self):
         # Invalidate all glideclient glideclientglobal classads
         for factory_pool in self.factory_pools:
@@ -266,102 +265,6 @@
             resource_advertiser.invalidateConstrainedClassads('GlideClientName == "%s"' % self.published_frontend_name)
         except:
             logSupport.log.warning("Failed to deadvertise resources classads")
-=======
-############################################################
-def iterate_one(client_name, elementDescript, paramsDescript, attr_dict, signatureDescript, x509_proxy_plugin, stats, history_obj):
-    frontend_name = elementDescript.frontend_data['FrontendName']
-    group_name = elementDescript.element_data['GroupName']
-    security_name = elementDescript.merged_data['SecurityName']
-
-    web_url = elementDescript.frontend_data['WebURL']
-    monitoring_web_url=elementDescript.frontend_data['MonitoringWebURL']
-
-    pipe_ids={}
-
-    factory_constraint = elementDescript.merged_data['FactoryQueryExpr']
-    factory_pools = elementDescript.merged_data['FactoryCollectors']
-    
-    logSupport.log.info("Querying schedd, entry, and glidein status using child processes.") 
-          
-    # query globals
-    # We can't fork this since the M2Crypto key objects are not pickle-able.  Not much to gain by forking anyway.
-    globals_dict = {}
-    for factory_pool in factory_pools:
-        factory_pool_node = factory_pool[0]
-        my_identity_at_factory_pool = factory_pool[2]
-        try:
-            factory_globals_dict = glideinFrontendInterface.findGlobals(factory_pool_node, None, None)
-        except RuntimeError:
-            # failed to talk, like empty... maybe the next factory will have something
-            if factory_pool_node is not None:
-                logSupport.log.exception("Failed to talk to factory_pool %s for global info: " % factory_pool_node)
-            else:
-                logSupport.log.exception("Failed to talk to factory_pool for global info: " )
-            factory_globals_dict = {}
-                
-        for globalid in factory_globals_dict:
-            globals_el = factory_globals_dict[globalid]
-            if not globals_el['attrs'].has_key('PubKeyType'): # no pub key at all
-                pass # no public key, nothing to do
-            elif globals_el['attrs']['PubKeyType'] == 'RSA': # only trust RSA for now
-                try:
-                    globals_el['attrs']['PubKeyObj'] = pubCrypto.PubRSAKey(str(re.sub(r"\\+n", r"\n", globals_el['attrs']['PubKeyValue'])))
-                    globals_el['attrs']['FactoryPoolNode'] = factory_pool_node
-                    globals_el['attrs']['FactoryPoolId'] = my_identity_at_factory_pool
-                            
-                    # KEL ok to put here?  do we want all globals even if there is no key?  may resolve other issues with checking later on
-                    globals_dict[globalid] = globals_el
-                except:
-                    # if no valid key, just notify...
-                    # if key needed, will handle the error later on
-                    logSupport.log.warning("Factory Globals '%s': invalid RSA key" % globalid)
-                    tb = traceback.format_exception(sys.exc_info()[0],sys.exc_info()[1], sys.exc_info()[2])
-                    logSupport.log.debug("Factory Globals '%s': invalid RSA key traceback: %s\n" % (globalid, str(tb)))
-            else:
-                # don't know what to do with this key, notify the admin
-                # if key needed, will handle the error later on
-                # KEL I think this log message is wrong, globalid is not a tuple?  or should it be?
-                logSupport.log.info("Factory '%s@%s': unsupported pub key type '%s'" % (globalid[1], globalid[0], globals_el['attrs']['PubKeyType']))
-                        
-                
-    # query entries
-    r,w=os.pipe()
-    pid=os.fork()
-    if pid==0:
-        # this is the child... return output as a pickled object via the pipe
-        os.close(r)
-        try:
-            glidein_dict = {}
-            factory_constraint=elementDescript.merged_data['FactoryQueryExpr']
-            factory_pools=elementDescript.merged_data['FactoryCollectors']
-            for factory_pool in factory_pools:
-                factory_pool_node = factory_pool[0]
-                factory_identity = factory_pool[1]
-                my_identity_at_factory_pool = factory_pool[2]
-                try:
-                    factory_glidein_dict = glideinFrontendInterface.findGlideins(factory_pool_node, None, signatureDescript.signature_type, factory_constraint)
-                except RuntimeError:
-                    # failed to talk, like empty... maybe the next factory will have something
-                    if factory_pool_node is not None:
-                        logSupport.log.exception("Failed to talk to factory_pool %s for entry info: " % factory_pool_node)
-                    else:
-                        logSupport.log.exception("Failed to talk to factory_pool for entry info: ")
-                    factory_glidein_dict = {}
-        
-                for glidename in factory_glidein_dict.keys():
-                    if (not factory_glidein_dict[glidename]['attrs'].has_key('AuthenticatedIdentity')) or (factory_glidein_dict[glidename]['attrs']['AuthenticatedIdentity'] != factory_identity):
-                        logSupport.log.warning("Found an untrusted factory %s at %s; ignoring." % (glidename, factory_pool_node))
-                        if factory_glidein_dict[glidename]['attrs'].has_key('AuthenticatedIdentity'):
-                            logSupport.log.warning("Found an untrusted factory %s at %s; identity mismatch '%s'!='%s'" % (glidename, factory_pool_node, factory_glidein_dict[glidename]['attrs']['AuthenticatedIdentity'], factory_identity))
-                    else:
-                        glidein_dict[(factory_pool_node, glidename, my_identity_at_factory_pool)] = factory_glidein_dict[glidename]
-    
-            os.write(w,cPickle.dumps(glidein_dict))
-        except Exception, ex:
-            tb = traceback.format_exception(sys.exc_info()[0],sys.exc_info()[1],
-                                            sys.exc_info()[2])
-            logSupport.log.debug("Error in talking to the factory pool: %s" % tb)
->>>>>>> 9e0a2ddb
 
     def iterate_one(self):
         pipe_ids={}
@@ -433,36 +336,12 @@
                              total_running_glideins)
                             )
         
-<<<<<<< HEAD
         fe_total_glideins=self.fe_counts['Total']
         fe_total_idle_glideins=self.fe_counts['Idle']
         logSupport.log.info("Frontend glideins found total %i limit %i curb %i; of these idle %i limit %i curb %i"%
                             (fe_total_glideins,self.fe_total_max_glideins,self.fe_total_curb_glideins,
                              fe_total_idle_glideins,self.fe_total_max_vms_idle,self.fe_total_curb_vms_idle)
                             )
-=======
-            ### Add in elements to help in determining if jobs have voms creds
-            #condorq_format_list=list(condorq_format_list)+list((('x509UserProxyFirstFQAN','s'),))
-            #condorq_format_list=list(condorq_format_list)+list((('x509UserProxyFQAN','s'),))
-            #condorq_dict = glideinFrontendLib.getCondorQ(elementDescript.merged_data['JobSchedds'],
-            #                                           elementDescript.merged_data['JobQueryExpr'],
-            #                                           condorq_format_list)
-            try:
-                condorq_format_list = elementDescript.merged_data['JobMatchAttrs']
-                if x509_proxy_plugin is not None:
-                    condorq_format_list = list(condorq_format_list) + list(x509_proxy_plugin.get_required_job_attributes())
-            
-                ### Add in elements to help in determining if jobs have voms creds
-                condorq_format_list=list(condorq_format_list)+list((('x509UserProxyFirstFQAN','s'),))
-                condorq_format_list=list(condorq_format_list)+list((('x509UserProxyFQAN','s'),))
-                condorq_format_list=list(condorq_format_list)+list((('x509userproxy','s'),))
-                condorq_dict = glideinFrontendLib.getCondorQ(elementDescript.merged_data['JobSchedds'],
-                                                       elementDescript.merged_data['JobQueryExpr'],
-                                                       condorq_format_list)
-            except Exception:
-                logSupport.log.exception("In query schedd child, exception:")
-                
->>>>>>> 9e0a2ddb
         
         
         global_total_glideins=self.global_counts['Total']
@@ -1066,7 +945,7 @@
     def query_entries(self):
         try:
             glidein_dict = {}
-            factory_constraint=expand_DD(self.elementDescript.merged_data['FactoryQueryExpr'],self.attr_dict)
+            factory_constraint=self.elementDescript.merged_data['FactoryQueryExpr']
 
             for factory_pool in self.factory_pools:
                 factory_pool_node = factory_pool[0]
@@ -1114,7 +993,7 @@
             condorq_format_list=list(condorq_format_list)+list((('x509userproxy','s'),))
             condorq_dict = glideinFrontendLib.getCondorQ(
                                self.elementDescript.merged_data['JobSchedds'],
-                               expand_DD(self.elementDescript.merged_data['JobQueryExpr'],self.attr_dict),
+                               self.elementDescript.merged_data['JobQueryExpr'],
                                condorq_format_list)
         except Exception:
             logSupport.log.exception("In query schedd child, exception:")
@@ -1350,25 +1229,6 @@
     return out
         
 
-######################
-# expand $$(attribute)
-def expand_DD(qstr,attr_dict):
-    robj=re.compile("\$\$\((?P<attrname>[^\)]*)\)")
-    while 1:
-        m=robj.search(qstr)
-        if m is None:
-            break # no more substitutions to do
-        attr_name=m.group('attrname')
-        if not attr_dict.has_key(attr_name):
-            raise KeyError, "Missing attribute %s"%attr_name
-        attr_val=attr_dict[attr_name]
-        if type(attr_val)==type(1):
-            attr_str=str(attr_val)
-        else: # assume it is a string for all other purposes... quote and escape existing quotes
-            attr_str='"%s"'%attr_val.replace('"','\\"')
-        qstr="%s%s%s"%(qstr[:m.start()],attr_str,qstr[m.end():])
-    return qstr
-
 ############################################################
 #
 # S T A R T U P
