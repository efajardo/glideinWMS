#!/usr/bin/env python
#
# Project:
#   glideinWMS
#
# File Version: 
#
# Description:
#   This is the main of the glideinFrontend
#
# Arguments:
#   $1 = parent PID
#   $2 = work dir
#   $3 = group_name
#   $4 = operation type (optional, defaults to "run")
#
# Author:
#   Igor Sfiligoi (was glideinFrontend.py until Nov 21, 2008)
#

import signal
import sys
import os
import copy
import traceback
import time
import string
import logging
import cPickle
import re

sys.path.append(os.path.join(sys.path[0],"../.."))

from glideinwms.lib import symCrypto,pubCrypto
from glideinwms.lib import glideinWMSVersion
from glideinwms.lib import logSupport
from glideinwms.lib import cleanupSupport
from glideinwms.lib.fork import fork_in_bg, wait_for_pids
from glideinwms.lib.fork import ForkManager
from glideinwms.lib.pidSupport import register_sighandler

from glideinwms.frontend import glideinFrontendConfig
from glideinwms.frontend import glideinFrontendInterface
from glideinwms.frontend import glideinFrontendLib
from glideinwms.frontend import glideinFrontendPidLib
from glideinwms.frontend import glideinFrontendMonitoring
from glideinwms.frontend import glideinFrontendPlugins

###########################################################
# Support class that mimics the 2.7 collections.Counter class
#
# Not a 1-to-1 implementation though... just straight minimum
# to support auto initialization to 0

class CounterWrapper:
    def __init__(self, dict_el):
        self.dict_el = dict_el

    def has_key(self, keyid):
        return self.dict_el.has_key(keyid)

    def __contains__(self, keyid):
        return (keyid in self.dict_el)

    def __getitem__(self, keyid):
        try:
            return self.dict_el[keyid]
        except KeyError,e:
            self.dict_el[keyid] = 0
            return self.dict_el[keyid]

    def __setitem__(self, keyid, val):
        self.dict_el[keyid] = val

    def __delitem__(self, keyid):
        del self.dict_el[keyid]

#####################################################
#
# Main class for the module

class glideinFrontendElement:
    def __init__(self, parent_pid, work_dir, group_name, action):
        self.parent_pid = parent_pid
        self.work_dir = work_dir
        self.group_name = group_name
        self.action = action

        self.elementDescript = glideinFrontendConfig.ElementMergedDescript(self.work_dir, self.group_name)
        self.paramsDescript = glideinFrontendConfig.ParamsDescript(self.work_dir, self.group_name)
        self.signatureDescript = glideinFrontendConfig.GroupSignatureDescript(self.work_dir, self.group_name)
        self.attr_dict = glideinFrontendConfig.AttrsDescript(self.work_dir,self.group_name).data
        self.history_obj = glideinFrontendConfig.HistoryFile(self.work_dir, self.group_name,
                                                             True, # auto load
                                                             dict) # automatically initialze objects to dictionaries, if needed
        # PS: The default initialization is not to CounterWrapper, to avoid saving custom classes to disk
        self.startup_time = time.time()

        #self.sleep_time = int(self.elementDescript.frontend_data['LoopDelay'])
        self.frontend_name = self.elementDescript.frontend_data['FrontendName']
        self.web_url = self.elementDescript.frontend_data['WebURL']
        self.monitoring_web_url = self.elementDescript.frontend_data['MonitoringWebURL']

        self.security_name = self.elementDescript.merged_data['SecurityName']
        self.factory_pools = self.elementDescript.merged_data['FactoryCollectors']

        self.max_running = int(self.elementDescript.element_data['MaxRunningPerEntry'])
        self.fraction_running = float(self.elementDescript.element_data['FracRunningPerEntry'])
        self.max_idle = int(self.elementDescript.element_data['MaxIdlePerEntry'])
        self.reserve_idle = int(self.elementDescript.element_data['ReserveIdlePerEntry'])
        self.max_vms_idle = int(self.elementDescript.element_data['MaxIdleVMsPerEntry'])
        self.curb_vms_idle = int(self.elementDescript.element_data['CurbIdleVMsPerEntry'])
        self.total_max_glideins=int(self.elementDescript.element_data['MaxRunningTotal'])
        self.total_curb_glideins=int(self.elementDescript.element_data['CurbRunningTotal'])
        self.total_max_vms_idle = int(self.elementDescript.element_data['MaxIdleVMsTotal'])
        self.total_curb_vms_idle = int(self.elementDescript.element_data['CurbIdleVMsTotal'])
        self.fe_total_max_glideins=int(self.elementDescript.frontend_data['MaxRunningTotal'])
        self.fe_total_curb_glideins=int(self.elementDescript.frontend_data['CurbRunningTotal'])
        self.fe_total_max_vms_idle = int(self.elementDescript.frontend_data['MaxIdleVMsTotal'])
        self.fe_total_curb_vms_idle = int(self.elementDescript.frontend_data['CurbIdleVMsTotal'])
        self.global_total_max_glideins=int(self.elementDescript.frontend_data['MaxRunningTotalGlobal'])
        self.global_total_curb_glideins=int(self.elementDescript.frontend_data['CurbRunningTotalGlobal'])
        self.global_total_max_vms_idle = int(self.elementDescript.frontend_data['MaxIdleVMsTotalGlobal'])
        self.global_total_curb_vms_idle = int(self.elementDescript.frontend_data['CurbIdleVMsTotalGlobal'])

        self.max_matchmakers = int(self.elementDescript.element_data['MaxMatchmakers'])

        # Default bahavior: Use factory proxies unless configure overrides it
        self.x509_proxy_plugin = None

        # If not None, this is a request for removal of glideins only (i.e. do not ask for more)
        self.request_removal_wtype = None
        self.request_removal_excess_only = False
        self.ha_mode = glideinFrontendLib.getHAMode(self.elementDescript.frontend_data)


    def configure(self):
        ''' Do some initial configuration of the element. '''
        group_dir = glideinFrontendConfig.get_group_dir(self.work_dir, self.group_name)

        # the log dir is shared between the frontend main and the groups, so use a subdir
        logSupport.log_dir = glideinFrontendConfig.get_group_dir(self.elementDescript.frontend_data['LogDir'], self.group_name)

        # Configure frontend group process logging
        process_logs = eval(self.elementDescript.frontend_data['ProcessLogs'])
        for plog in process_logs:
            logSupport.add_processlog_handler(self.group_name,
                                              logSupport.log_dir,
                                              plog['msg_types'],
                                              plog['extension'],
                                              int(float(plog['max_days'])),
                                              int(float(plog['min_days'])),
                                              int(float(plog['max_mbytes'])),
                                              int(float(plog['backup_count'])),
                                              plog['compression'])

        logSupport.log = logging.getLogger(self.group_name)

        # We will be starting often, so reduce the clutter
        #logSupport.log.info("Logging initialized")

        glideinFrontendMonitoring.monitoringConfig.monitor_dir =glideinFrontendConfig.get_group_dir(os.path.join(self.work_dir, "monitor"), self.group_name)
        glideinFrontendInterface.frontendConfig.advertise_use_tcp = (self.elementDescript.frontend_data['AdvertiseWithTCP'] in ('True', '1'))
        glideinFrontendInterface.frontendConfig.advertise_use_multi = (self.elementDescript.frontend_data['AdvertiseWithMultiple'] in ('True', '1'))

        try:
            glideinwms_dir = os.path.dirname(os.path.dirname(sys.argv[0]))
            glideinFrontendInterface.frontendConfig.glideinwms_version = glideinWMSVersion.GlideinWMSDistro(glideinwms_dir, 'checksum.frontend').version()
        except:
            logSupport.log.exception("Exception occurred while trying to retrieve the glideinwms version: ")

        if self.elementDescript.merged_data['Proxies']:
            proxy_plugins = glideinFrontendPlugins.proxy_plugins
            if not proxy_plugins.get(self.elementDescript.merged_data['ProxySelectionPlugin']):
                logSupport.log.warning("Invalid ProxySelectionPlugin '%s', supported plugins are %s" % (
                    self.elementDescript.merged_data['ProxySelectionPlugin']),
                    proxy_plugins.keys())
                return 1
            self.x509_proxy_plugin = proxy_plugins[self.elementDescript.merged_data['ProxySelectionPlugin']](
                group_dir,glideinFrontendPlugins.createCredentialList(self.elementDescript))

        # set the condor configuration and GSI setup globally, so I don't need to worry about it later on
        os.environ['CONDOR_CONFIG'] = self.elementDescript.frontend_data['CondorConfig']
        os.environ['_CONDOR_CERTIFICATE_MAPFILE'] = self.elementDescript.element_data['MapFile']
        os.environ['X509_USER_PROXY'] = self.elementDescript.frontend_data['ClassAdProxy']


    def main(self):
        self.configure()
        # create lock file
        pid_obj = glideinFrontendPidLib.ElementPidSupport(self.work_dir,
                                                          self.group_name)
        rc = 0
        pid_obj.register(self.parent_pid)
        try:
            try:
                #logSupport.log.info("Starting up")
                rc = self.iterate()
            except KeyboardInterrupt:
                logSupport.log.info("Received signal...exit")
                rc = 1
            except:
                logSupport.log.exception("Unhandled exception, dying: ")
                rc = 2
        finally:
            pid_obj.relinquish()

        return rc


    def iterate(self):
        self.stats = {'group' : glideinFrontendMonitoring.groupStats()}

        if not self.elementDescript.frontend_data.has_key('X509Proxy'):
            self.published_frontend_name = '%s.%s' % (self.frontend_name,
                                                      self.group_name)
        else:
            # if using a VO proxy, label it as such
            # this way we don't risk of using the wrong proxy on the other side
            # if/when we decide to stop using the proxy
            self.published_frontend_name = '%s.XPVO_%s' % (self.frontend_name,
                                                           self.group_name)

        if self.action=="run":
            logSupport.log.info("Iteration at %s" % time.ctime())

            done_something = self.iterate_one()
            self.history_obj.save()
            logSupport.log.info("iterate_one status: %s" % str(done_something))

            logSupport.log.info("Writing stats")
            try:
                write_stats(self.stats)
            except KeyboardInterrupt:
                raise # this is an exit signal, pass through
            except:
                # never fail for stats reasons!
                logSupport.log.exception("Exception occurred writing stats: " )

            # do it just before the sleep
            cleanupSupport.cleaners.cleanup()
        elif self.action=="deadvertise":
            logSupport.log.info("Deadvertize my ads")
            self.deadvertiseAllClassads()
        elif self.action in ('removeWait','removeIdle','removeAll','removeWaitExcess','removeIdleExcess','removeAllExcess'):
            # use the standard logic for most things, but change what is being requested
            if self.action.endswith("Excess"):
                self.request_removal_wtype = self.action[6:-6].upper()
                self.request_removal_excess_only = True
                logSupport.log.info("Requesting removal of %s excess glideins"%self.request_removal_wtype)
            else:
                self.request_removal_wtype = self.action[6:].upper()
                self.request_removal_excess_only = False
                logSupport.log.info("Requesting removal of %s glideins"%self.request_removal_wtype)
            done_something = self.iterate_one()
            logSupport.log.info("iterate_one status: %s" % str(done_something))
            # no saving or disk cleanup... be quick
        else:
            logSupport.log.warning("Unknown action: %s"%self.action)
            return 1

        return 0

    def deadvertiseAllClassads(self):
        # Invalidate all glideclient glideclientglobal classads
        for factory_pool in self.factory_pools:
            factory_pool_node = factory_pool[0]
            try:
                glideinFrontendInterface.deadvertizeAllWork(
                    factory_pool_node,
                    self.published_frontend_name,
                    ha_mode=self.ha_mode)
            except:
                logSupport.log.warning("Failed to deadvertise work on %s"%factory_pool_node)

            try:
                glideinFrontendInterface.deadvertizeAllGlobals(
                    factory_pool_node,
                    self.published_frontend_name,
                    ha_mode=self.ha_mode)
            except:
                logSupport.log.warning("Failed to deadvertise globals on %s"%factory_pool_node)

        # Invalidate all glideresource classads
        try:
            resource_advertiser = glideinFrontendInterface.ResourceClassadAdvertiser()
            resource_advertiser.invalidateConstrainedClassads(
                '(GlideClientName=="%s")&&(GlideFrontendHAMode=?="%s")' % (self.published_frontend_name, self.ha_mode))
        except:
            logSupport.log.warning("Failed to deadvertise resources classads")


    def iterate_one(self):
        pipe_ids={}

        logSupport.log.info("Querying schedd, entry, and glidein status using child processes.")

        forkm_obj = ForkManager()

        # query globals and entries
        idx=0
        for factory_pool in self.factory_pools:
            idx+=1
            forkm_obj.add_fork(('factory',idx), self.query_factory, factory_pool)

        ## schedd
        idx=0
        for schedd_name in self.elementDescript.merged_data['JobSchedds']:
            idx+=1
            forkm_obj.add_fork(('schedd',idx), self.get_condor_q, schedd_name)

        ## resource
        forkm_obj.add_fork(('collector',0), self.get_condor_status)

        logSupport.log.debug("%i child query processes started"%len(forkm_obj))
        try:
            pipe_out=forkm_obj.fork_and_collect()
        except RuntimeError, e:
            # expect all errors logged already
            logSupport.log.info("Missing schedd, factory entry, and/or current glidein state information. " \
                                "Unable to calculate required glideins, terminating loop.")
            return
        logSupport.log.info("All children terminated")
        del forkm_obj

        self.globals_dict = {}
        self.glidein_dict = {}
        self.factoryclients_dict = {}
        self.condorq_dict = {}

        for pkel in pipe_out.keys():
            ptype,idx=pkel
            if ptype=='factory':
                pglobals_dict, pglidein_dict, pfactoryclients_dict = pipe_out[pkel]
                self.globals_dict.update(pglobals_dict)
                self.glidein_dict.update(pglidein_dict)
                self.factoryclients_dict.update(pfactoryclients_dict)
                del pglobals_dict
                del pglidein_dict
                del pfactoryclients_dict
            elif ptype=='schedd':
                pcondorq_dict=pipe_out[pkel]
                self.condorq_dict.update(pcondorq_dict)
                del pcondorq_dict
            # collector dealt with outside the loop
            # nothing else left

        (self.status_dict, self.fe_counts, self.global_counts, self.status_schedd_dict) = pipe_out[('collector',0)]

        # M2Crypto objects are not picklable, so do the transforamtion here
        self.populate_pubkey()
        self.identify_bad_schedds()
        self.populate_condorq_dict_types()

        condorq_dict_types = self.condorq_dict_types
        condorq_dict_abs = glideinFrontendLib.countCondorQ(self.condorq_dict)

        self.stats['group'].logJobs(
            {'Total':condorq_dict_abs,
             'Idle':condorq_dict_types['Idle']['abs'],
             'OldIdle':condorq_dict_types['OldIdle']['abs'],
             'Running':condorq_dict_types['Running']['abs']})

        logSupport.log.info("Jobs found total %i idle %i (good %i, old %i, grid %i, voms %i) running %i" % (condorq_dict_abs,
                   condorq_dict_types['IdleAll']['abs'],
                   condorq_dict_types['Idle']['abs'],
                   condorq_dict_types['OldIdle']['abs'],
                   condorq_dict_types['ProxyIdle']['abs'],
                   condorq_dict_types['VomsIdle']['abs'],
                   condorq_dict_types['Running']['abs']))

        self.populate_status_dict_types()
        glideinFrontendLib.appendRealRunning(self.condorq_dict_running,
                                             self.status_dict_types['Running']['dict'])

        # TODO: should IdleCores/RunningCores be commented here?
        self.stats['group'].logGlideins({
             'Total':self.status_dict_types['Total']['abs'],
             'Idle':self.status_dict_types['Idle']['abs'],
             'Running':self.status_dict_types['Running']['abs'],
             'Failed':self.status_dict_types['Failed']['abs'],
             'TotalCores':self.status_dict_types['TotalCores']['abs'],
             'IdleCores':self.status_dict_types['IdleCores']['abs'],
             'RunningCores':self.status_dict_types['RunningCores']['abs'],
        })

        total_glideins = self.status_dict_types['Total']['abs']
        total_running_glideins = self.status_dict_types['Running']['abs']
        total_idle_glideins = self.status_dict_types['Idle']['abs']
        total_failed_glideins = self.status_dict_types['Failed']['abs']
        total_cores = self.status_dict_types['TotalCores']['abs']
        total_running_cores = self.status_dict_types['RunningCores']['abs']
        total_idle_cores = self.status_dict_types['IdleCores']['abs']

        logSupport.log.info("Group glideins found total %i limit %i curb %i; of these idle %i limit %i curb %i running %i" % (
                               total_glideins, self.total_max_glideins,
                               self.total_curb_glideins, total_idle_glideins,
                               self.total_max_vms_idle,
                               self.total_curb_vms_idle, total_running_glideins)
                           )
        
        fe_total_glideins=self.fe_counts['Total']
        fe_total_idle_glideins=self.fe_counts['Idle']
        logSupport.log.info("Frontend glideins found total %i limit %i curb %i; of these idle %i limit %i curb %i" % (fe_total_glideins,
                                      self.fe_total_max_glideins,
                                      self.fe_total_curb_glideins,
                                      fe_total_idle_glideins,
                                      self.fe_total_max_vms_idle,
                                      self.fe_total_curb_vms_idle))
        
        global_total_glideins = self.global_counts['Total']
        global_total_idle_glideins = self.global_counts['Idle']
        logSupport.log.info("Overall slots found total %i limit %i curb %i; of these idle %i limit %i curb %i" % (global_total_glideins,
                                  self.global_total_max_glideins,
                                  self.global_total_curb_glideins,
                                  global_total_idle_glideins,
                                  self.global_total_max_vms_idle,
                                  self.global_total_curb_vms_idle))

        # Update x509 user map and give proxy plugin a chance
        # to update based on condor stats
        if self.x509_proxy_plugin:
            logSupport.log.info("Updating usermap")
            self.x509_proxy_plugin.update_usermap(self.condorq_dict,
                                                  condorq_dict_types,
                                                  self.status_dict,
                                                  self.status_dict_types)

        # here we have all the data needed to build a GroupAdvertizeType object
        descript_obj = glideinFrontendInterface.FrontendDescript(
                           self.published_frontend_name,
                           self.frontend_name,
                           self.group_name,
                           self.web_url,
                           self.signatureDescript.frontend_descript_fname,
                           self.signatureDescript.group_descript_fname,
                           self.signatureDescript.signature_type,
                           self.signatureDescript.frontend_descript_signature,
                           self.signatureDescript.group_descript_signature,
                           x509_proxies_plugin=self.x509_proxy_plugin,
                           ha_mode=self.ha_mode)
        descript_obj.add_monitoring_url(self.monitoring_web_url)

        # reuse between loops might be a good idea, but this will work for now
        key_builder = glideinFrontendInterface.Key4AdvertizeBuilder()

        logSupport.log.info("Match")

        # extract only the attribute names from format list
        self.condorq_match_list = [f[0] for f in self.elementDescript.merged_data['JobMatchAttrs']]


        self.do_match()

        logSupport.log.info("Total matching idle %i (old %i) running %i limit %i" % (
            condorq_dict_types['Idle']['total'],
            condorq_dict_types['OldIdle']['total'],
            self.condorq_dict_types['Running']['total'],
            self.max_running))

        advertizer = glideinFrontendInterface.MultiAdvertizeWork(descript_obj)
        resource_advertiser = glideinFrontendInterface.ResourceClassadAdvertiser(multi_support=glideinFrontendInterface.frontendConfig.advertise_use_multi)

        # Add globals
        for globalid, globals_el in self.globals_dict.iteritems():
            if globals_el['attrs'].has_key('PubKeyObj'):
                key_obj = key_builder.get_key_obj(
                              globals_el['attrs']['FactoryPoolId'],
                              globals_el['attrs']['PubKeyID'],
                              globals_el['attrs']['PubKeyObj'])
                advertizer.add_global(globals_el['attrs']['FactoryPoolNode'],
                                      globalid, self.security_name, key_obj)

        glideid_list = condorq_dict_types['Idle']['count'].keys()
        # TODO: PM Following shows up in branch_v2plus. Which is correct?
        # glideid_list=glidein_dict.keys()
        # sort for the sake of monitoring
        glideid_list.sort()

        # we will need this for faster lookup later
        self.processed_glideid_strs=[]

        log_factory_header()
        total_up_stats_arr=init_factory_stats_arr()
        total_down_stats_arr=init_factory_stats_arr()

        for glideid in glideid_list:
            if glideid == (None, None, None):
                continue # This is the special "Unmatched" entry
            factory_pool_node = glideid[0]
            request_name = glideid[1]
            my_identity = str(glideid[2]) # get rid of unicode
            glideid_str = "%s@%s" % (request_name, factory_pool_node)
            self.processed_glideid_strs.append(glideid_str)

            glidein_el = self.glidein_dict[glideid]
            glidein_in_downtime = \
                glidein_el['attrs'].get('GLIDEIN_In_Downtime') == 'True'

            count_jobs={}   # straight match
            prop_jobs={}    # proportional subset for this entry
            prop_mc_jobs={} # proportional subset for this entry for multicore
            hereonly_jobs={} # can only run on this site
            for dt in condorq_dict_types.keys():
                count_jobs[dt] = condorq_dict_types[dt]['count'][glideid]
                prop_jobs[dt] = condorq_dict_types[dt]['prop'][glideid]
                prop_mc_jobs[dt] = condorq_dict_types[dt]['prop_mc'][glideid]
                hereonly_jobs[dt] = condorq_dict_types[dt]['hereonly'][glideid]

            count_status=self.count_status_multi[request_name]
            count_status_per_cred = self.count_status_multi_per_cred[request_name]

            # If the glidein requires a voms proxy, only match voms idle jobs
            # Note: if GLEXEC is set to NEVER, the site will never see
            # the proxy, so it can be avoided.
            if (self.glexec != 'NEVER'):
                if (glidein_el['attrs'].get('GLIDEIN_REQUIRE_VOMS')=="True"):
                        prop_jobs['Idle']=prop_jobs['VomsIdle']
                        logSupport.log.info("Voms proxy required, limiting idle glideins to: %i" % prop_jobs['Idle'])
                elif (glidein_el['attrs'].get('GLIDEIN_REQUIRE_GLEXEC_USE')=="True"):
                        prop_jobs['Idle']=prop_jobs['ProxyIdle']
                        logSupport.log.info("Proxy required (GLEXEC), limiting idle glideins to: %i" % prop_jobs['Idle'])

            # effective idle is how much more we need
            # if there are idle slots, subtract them, they should match soon
            effective_idle = max(prop_jobs['Idle'] - count_status['Idle'], 0)
            effective_oldidle = max(prop_jobs['OldIdle']-count_status['Idle'], 0)

            # Compute min glideins required based on multicore jobs
            effective_idle_mc = max(prop_mc_jobs['Idle'] - count_status['Idle'], 0)
            effective_oldidle_mc = max(prop_mc_jobs['OldIdle']-count_status['Idle'], 0)

            limits_triggered = {}
            glidein_min_idle = self.compute_glidein_min_idle(
                                   count_status, total_glideins,
                                   total_idle_glideins, fe_total_glideins,
                                   fe_total_idle_glideins,
                                   global_total_glideins,
                                   global_total_idle_glideins,
                                   effective_idle_mc, effective_oldidle_mc, limits_triggered)

            # Compute max running glideins for this site based on
            # idle jobs, running jobs and idle slots
            glidein_max_run = self.compute_glidein_max_run(
                                  prop_mc_jobs,
                                  self.count_real[glideid],
                                  count_status['Idle'])

            remove_excess_str = self.choose_remove_excess_type(
                                    count_jobs, count_status, glideid)

            this_stats_arr = (prop_jobs['Idle'], count_jobs['Idle'],
                              effective_idle, prop_jobs['OldIdle'],
                              hereonly_jobs['Idle'], count_jobs['Running'],
                              self.count_real[glideid], self.max_running,
                              count_status['Total'],
                              count_status['Idle'],
                              count_status['Running'],
                              count_status['Failed'],
                              count_status['TotalCores'],
                              count_status['IdleCores'],
                              count_status['RunningCores'],
                              glidein_min_idle, glidein_max_run)

            self.stats['group'].logMatchedJobs(
                glideid_str, prop_jobs['Idle'], effective_idle,
                prop_jobs['OldIdle'], count_jobs['Running'],
                self.count_real[glideid])

            self.stats['group'].logMatchedGlideins(
                glideid_str, count_status['Total'], count_status['Idle'],
                count_status['Running'], count_status['Failed'],
                count_status['TotalCores'], count_status['IdleCores'],
                count_status['RunningCores'])

            self.stats['group'].logFactAttrs(glideid_str, glidein_el['attrs'],
                                             ('PubKeyValue', 'PubKeyObj'))

            self.stats['group'].logFactDown(glideid_str, glidein_in_downtime)


            if glidein_in_downtime:
                total_down_stats_arr = log_and_sum_factory_line(
                                           glideid_str, glidein_in_downtime,
                                           this_stats_arr, total_down_stats_arr)
            else:
                total_up_stats_arr = log_and_sum_factory_line(
                                         glideid_str, glidein_in_downtime,
                                         this_stats_arr, total_up_stats_arr)

            # get the parameters
            glidein_params = copy.deepcopy(self.paramsDescript.const_data)
            for k in self.paramsDescript.expr_data.keys():
                kexpr = self.paramsDescript.expr_objs[k]
                # convert kexpr -> kval
                glidein_params[k] = glideinFrontendLib.evalParamExpr(kexpr, self.paramsDescript.const_data, glidein_el)
            # we will need this param to monitor orphaned glideins
            glidein_params['GLIDECLIENT_ReqNode'] = factory_pool_node

            self.stats['group'].logFactReq(
                glideid_str, glidein_min_idle, glidein_max_run, glidein_params)

            glidein_monitors = {}
            glidein_monitors_per_cred = {}
            for t in count_jobs:
                glidein_monitors[t] = count_jobs[t]
            glidein_monitors['RunningHere'] = self.count_real[glideid]

            for t in count_status:
                glidein_monitors['Glideins%s' % t] = count_status[t]

            """
            for cred in self.x509_proxy_plugin.cred_list:
                glidein_monitors_per_cred[cred.getId()] = {}
                for t in count_status:
                    glidein_monitors_per_cred[cred.getId()]['Glideins%s' % t] = count_status_per_cred[cred.getId()][t]
            """

            # Number of credentials that have running and glideins.
            # This will be used to scale down the glidein_monitors[Running]
            # when there are multiple credentials per group.
            # This is efficient way of achieving the end result. Note that
            # Credential specific stats are not presented anywhere except the
            # classad. Monitoring info in frontend and factory shows
            # aggregated info considering all the credentials
            creds_with_running = 0

            for cred in self.x509_proxy_plugin.cred_list:
                glidein_monitors_per_cred[cred.getId()] = {}
                for t in count_status:
                    glidein_monitors_per_cred[cred.getId()]['Glideins%s' % t] = count_status_per_cred[cred.getId()][t]
                glidein_monitors_per_cred[cred.getId()]['ScaledRunning'] = 0
                # This credential has running glideins.
                if glidein_monitors_per_cred[cred.getId()]['GlideinsRunning']:
                    creds_with_running += 1

            if creds_with_running:
                # Counter to handle rounding errors
                scaled = 0
                tr = glidein_monitors['Running']
                for cred in self.x509_proxy_plugin.cred_list:
                    if glidein_monitors_per_cred[cred.getId()]['GlideinsRunning']:
                        # This cred has running. Scale them down

                        if (creds_with_running - scaled) == 1:
                            # This is the last one. Assign remaining running

                            glidein_monitors_per_cred[cred.getId()]['ScaledRunning']  = tr - (tr//creds_with_running)*scaled
                            scaled += 1
                            break
                        else:
                            glidein_monitors_per_cred[cred.getId()]['ScaledRunning']  = tr//creds_with_running
                            scaled += 1

            key_obj = None
            for globalid in self.globals_dict:
                if glideid[1].endswith(globalid):
                    globals_el = self.globals_dict[globalid]
                    if (globals_el['attrs'].has_key('PubKeyObj') and globals_el['attrs'].has_key('PubKeyID')):
                        key_obj = key_builder.get_key_obj(my_identity, globals_el['attrs']['PubKeyID'], globals_el['attrs']['PubKeyObj'])
                    break            

            trust_domain = glidein_el['attrs'].get('GLIDEIN_TrustDomain','Grid')
            auth_method = glidein_el['attrs'].get('GLIDEIN_SupportedAuthenticationMethod', 'grid_proxy')

            # Only advertize if there is a valid key for encryption
            if key_obj is not None:
                advertizer.add(factory_pool_node,
                               request_name, request_name,
                               glidein_min_idle, glidein_max_run,
                               glidein_params=glidein_params,
                               glidein_monitors=glidein_monitors,
                               glidein_monitors_per_cred=glidein_monitors_per_cred,
                               remove_excess_str=remove_excess_str,
                               key_obj=key_obj, glidein_params_to_encrypt=None,
                               security_name=self.security_name,
                               trust_domain=trust_domain,
                               auth_method=auth_method, ha_mode=self.ha_mode)
            else:
                logSupport.log.warning("Cannot advertise requests for %s because no factory %s key was found"% (request_name, factory_pool_node))

            resource_classad = self.build_resource_classad(
                                   this_stats_arr, request_name,
                                   glidein_el, glidein_in_downtime,
                                   factory_pool_node, my_identity, limits_triggered)
            resource_advertiser.addClassad(resource_classad.adParams['Name'],
                                           resource_classad)

        # end for glideid in condorq_dict_types['Idle']['count'].keys()

        total_down_stats_arr = self.count_factory_entries_without_classads(total_down_stats_arr)

        self.log_and_print_total_stats(total_up_stats_arr, total_down_stats_arr)
        self.log_and_print_unmatched(total_down_stats_arr)

        pids=[]
        # Advertise glideclient and glideclient global classads
        ad_file_id_cache=glideinFrontendInterface.CredentialCache()
        advertizer.renew_and_load_credentials()

        ad_factnames=advertizer.get_advertize_factory_list()
        for ad_factname in ad_factnames:
                logSupport.log.info("Advertising global and singular requests for factory %s" % ad_factname)
                adname=advertizer.initialize_advertize_batch()+"_"+ad_factname # they will run in parallel, make sure they don't collide
                g_ads=advertizer.do_global_advertize_one(ad_factname,adname=adname,create_files_only=True, reset_unique_id=False)
                s_ads=advertizer.do_advertize_one(ad_factname,ad_file_id_cache,adname=adname,create_files_only=True, reset_unique_id=False)
                pids.append(fork_in_bg(advertizer.do_advertize_batch_one,ad_factname,tuple(set(g_ads)|set(s_ads))))

        del ad_file_id_cache

        # Advertise glideresource classads
        logSupport.log.info("Advertising %i glideresource classads to the user pool" %  len(resource_advertiser.classads))
        pids.append(fork_in_bg(resource_advertiser.advertiseAllClassads))

        wait_for_pids(pids)
        logSupport.log.info("Done advertising")
        return

    def populate_pubkey(self):
        for globalid, globals_el in self.globals_dict.iteritems():
            try:
                globals_el['attrs']['PubKeyObj'] = pubCrypto.PubRSAKey(globals_el['attrs']['PubKeyValue'])
            except:
                # if no valid key
                # if key needed, will handle the error later on
                logSupport.log.warning("Factory Globals '%s': invalid RSA key" % globalid)
                logSupport.log.exception("Factory Globals '%s': invalid RSA key" % globalid)
                # but remove it also from the dictionary
                del self.globals_dict[globalid]

    def identify_bad_schedds(self):
        """
        Identify the list of schedds that should not be considered when
        requesting glideins for idle jobs. Schedds with one of the criteria

        1. Running jobs (TotalRunningJobs + TotalSchedulerJobsRunning)
           is greater than 95% of max number of jobs (MaxJobsRunning)
        2. Transfer queue (TransferQueueNumUploading) is greater than 95%
           of max allowed transfers (TransferQueueMaxUploading)
        3. CurbMatchmaking in schedd classad is true
        """

        self.blacklist_schedds = set()

        for c in self.status_schedd_dict:
            coll_status_schedd_dict = self.status_schedd_dict[c].fetchStored()
            for schedd in coll_status_schedd_dict:
                # Only consider global or group specific schedds
                # To be on the safe side add them to blacklist_schedds
                if schedd not in self.elementDescript.merged_data['JobSchedds']:
                    logSupport.log.debug("Ignoring schedd %s for this group based on the configuration" % (schedd))
                    self.blacklist_schedds.add(schedd)
                    continue
                el = coll_status_schedd_dict[schedd]
                try:
                    # Here 0 really means no jobs
                    # Stop a bit earlier at 95% of the limit
                    max_run = int(el['MaxJobsRunning']*0.95+0.5)
                    current_run = el['TotalRunningJobs']
                    # older schedds may not have TotalSchedulerJobsRunning
                    current_run += el.get('TotalSchedulerJobsRunning',0)
                    logSupport.log.debug("Schedd %s has %i running with max %i" % (schedd, current_run, max_run))

                    if current_run >= max_run:
                        self.blacklist_schedds.add(schedd)
                        logSupport.log.warning("Schedd %s hit maxrun limit, blacklisting: has %i running with max %i" % (schedd, current_run, max_run))

                    if el.get('TransferQueueMaxUploading', 0) > 0:
                        # el['TransferQueueMaxUploading'] = 0 means unlimited
                        # Stop a bit earlier at 95% of the limit
                        max_up = int(el['TransferQueueMaxUploading']*0.95+0.5)
                        current_up = el['TransferQueueNumUploading']
                        logSupport.log.debug("Schedd %s has %i uploading with max %i" % (schedd, current_up, max_up))
                        if current_up >= max_up:
                            self.blacklist_schedds.add(schedd)
                            logSupport.log.warning("Schedd %s hit maxupload limit, blacklisting: has %i uploading with max %i" % (schedd, current_up, max_up))

                    # Pre 8.3.5 schedds do not have CurbMatchmaking.
                    # Assume False if not present
                    curb_matchmaking = str(el.get('CurbMatchmaking', 'FALSE'))
                    if curb_matchmaking.upper() == 'TRUE':
                        self.blacklist_schedds.add(schedd)
                        logSupport.log.warning("Ignoring schedd %s since CurbMatchmaking in its classad evaluated to 'True'" % (schedd))
                except:
                    logSupport.log.exception("Unexpected exception checking schedd %s for limit" % schedd)


    def populate_condorq_dict_types(self):
        # create a dictionary that does not contain the blacklisted schedds
        good_condorq_dict=self.condorq_dict.copy() #simple copy enough, will only modify keys
        for k in self.blacklist_schedds:
            if k in good_condorq_dict: # some schedds may not have returned anything
                del good_condorq_dict[k]
        # use only the good schedds when considering idle
        condorq_dict_idle = glideinFrontendLib.getIdleCondorQ(good_condorq_dict)
        condorq_dict_old_idle = glideinFrontendLib.getOldCondorQ(condorq_dict_idle, 600)
        condorq_dict_proxy=glideinFrontendLib.getIdleProxyCondorQ(condorq_dict_idle)
        condorq_dict_voms=glideinFrontendLib.getIdleVomsCondorQ(condorq_dict_idle)

        # then report how many we really had
        condorq_dict_idle_all = glideinFrontendLib.getIdleCondorQ(self.condorq_dict)
        
        self.condorq_dict_running = glideinFrontendLib.getRunningCondorQ(self.condorq_dict)

        self.condorq_dict_types = {
            'IdleAll': {
                'dict':condorq_dict_idle_all,
                'abs':glideinFrontendLib.countCondorQ(condorq_dict_idle_all)
            },
            'Idle': {
                'dict':condorq_dict_idle,
                'abs':glideinFrontendLib.countCondorQ(condorq_dict_idle)
            },
            'OldIdle': {
                'dict':condorq_dict_old_idle,
                'abs':glideinFrontendLib.countCondorQ(condorq_dict_old_idle)
            },
            'VomsIdle': {
                'dict':condorq_dict_voms,
                'abs':glideinFrontendLib.countCondorQ(condorq_dict_voms)},
            'ProxyIdle': {
                'dict':condorq_dict_proxy,
                'abs':glideinFrontendLib.countCondorQ(condorq_dict_proxy)
            },
            'Running': {
                'dict':self.condorq_dict_running,
                'abs':glideinFrontendLib.countCondorQ(self.condorq_dict_running)
            }
        }

    def populate_status_dict_types(self):
        status_dict_idle = glideinFrontendLib.getIdleCondorStatus(self.status_dict)
        status_dict_running = glideinFrontendLib.getRunningCondorStatus(self.status_dict)
        status_dict_failed = glideinFrontendLib.getFailedCondorStatus(self.status_dict)
        status_dict_idlecores = glideinFrontendLib.getIdleCoresCondorStatus(self.status_dict)
        status_dict_runningcores = glideinFrontendLib.getRunningCoresCondorStatus(self.status_dict)


        self.status_dict_types = {
            'Total': {
                'dict':self.status_dict,
                'abs':glideinFrontendLib.countCondorStatus(self.status_dict)
            },
            'Idle': {
                'dict':status_dict_idle,
                'abs':glideinFrontendLib.countCondorStatus(status_dict_idle)
            },
            'Running': {
                'dict':status_dict_running,
                'abs':glideinFrontendLib.countCondorStatus(status_dict_running)
            },
            'Failed': {
                'dict':status_dict_failed,
                'abs':glideinFrontendLib.countCondorStatus(status_dict_failed)
            },
            'TotalCores': {
<<<<<<< HEAD
                'dict':status_dict_idlecores,
                'abs':glideinFrontendLib.countCoresCondorStatus(self.status_dict, 'TotalCores') 
=======
                'dict':self.status_dict,
                'abs':glideinFrontendLib.countCoresCondorStatus(self.status_dict)
>>>>>>> ad7d3cb6
            },
            'IdleCores': {
                'dict':status_dict_idlecores,
                'abs':glideinFrontendLib.countCoresCondorStatus(status_dict_idlecores, 'IdleCores')
            },
            'RunningCores': {
                'dict':status_dict_runningcores,
                'abs':glideinFrontendLib.countCoresCondorStatus(status_dict_runningcores, 'RunningCores')
            }
        }


    def build_resource_classad(self, this_stats_arr, request_name,
                               glidein_el, glidein_in_downtime,
                               factory_pool_node, my_identity, limits_triggered):
        # Create the resource classad and populate the required information
        resource_classad = glideinFrontendInterface.ResourceClassad(
                               request_name, self.published_frontend_name)
        resource_classad.setFrontendDetails(self.frontend_name,
                                            self.group_name,
                                            self.ha_mode)
        resource_classad.setInDownTime(glidein_in_downtime)
        resource_classad.setEntryInfo(glidein_el['attrs'])
        try:
            key = (
                factory_pool_node,
                resource_classad.adParams['Name'],
                my_identity
            )
            if key in self.factoryclients_dict:
                resource_classad.setGlideFactoryMonitorInfo(
                    self.factoryclients_dict[key]['monitor'])
        except:
            # Ignore errors. Just log them.
            logSupport.log.exception("Populating GlideFactoryMonitor info in resource classad failed: ")

        resource_classad.setMatchExprs(
            self.elementDescript.merged_data['MatchExpr'],
            self.elementDescript.merged_data['JobQueryExpr'],
            self.elementDescript.merged_data['FactoryQueryExpr'],
            self.attr_dict['GLIDECLIENT_Start'])
        try:
            resource_classad.setGlideClientMonitorInfo(this_stats_arr)
        except RuntimeError:
            logSupport.log.exception("Populating GlideClientMonitor info in resource classad failed: ")

        # simply invoke a new method in glideinFrontendInterface.py
        resource_classad.setCurbsAndLimits(limits_triggered)

        return resource_classad


    def compute_glidein_min_idle(self, count_status, total_glideins,
                                 total_idle_glideins, fe_total_glideins,
                                 fe_total_idle_glideins,
                                 global_total_glideins,
                                 global_total_idle_glideins,
                                 effective_idle, effective_oldidle, limits_triggered):
        """
        Calculate the number of idle glideins to request from the factory
        New feature is, using a new argument, limits_triggered, 
        mark those limits and curbs that are triggered, these will be advertized in glideresource
        """

        if self.request_removal_wtype is not None:
            # we are requesting the removal of glideins, do not request more
            return 0

        # mark those limits and curbs that are triggered, these will be advertized in glideresource
        if (count_status['Total'] >= self.max_running):
            limits_triggered['TotalGlideinsPerEntry'] = 'count=%i, limit=%i' % (count_status['Total'], self.max_running)
        if (count_status['Idle'] >= self.max_vms_idle):
            limits_triggered['IdleGlideinsPerEntry'] = 'count=%i, limit=%i' % (count_status['Idle'], self.max_vms_idle)
        if (total_glideins >= self.total_max_glideins):
            limits_triggered['TotalGlideinsPerGroup'] = 'count=%i, limit=%i' % (total_glideins, self.total_max_glideins )
        if (total_idle_glideins >= self.total_max_vms_idle):
            limits_triggered['IdleGlideinsPerGroup'] = 'count=%i, limit=%i' % (total_idle_glideins, self.total_max_vms_idle)
        if (fe_total_glideins >= self.fe_total_max_glideins):
            limits_triggered['TotalGlideinsPerFrontend'] = 'count=%i, limit=%i' % (fe_total_glideins, self.fe_total_max_glideins)
        if (fe_total_idle_glideins >= self.fe_total_max_vms_idle):
            limits_triggered['IdleGlideinsPerFrontend'] = 'count=%i, limit=%i' % (fe_total_idle_glideins, self.fe_total_max_vms_idle)
        if (global_total_glideins >= self.global_total_max_glideins):
            limits_triggered['TotalGlideinsGlobal'] = 'count=%i, limit=%i' % (global_total_glideins, self.global_total_max_glideins)
        if (global_total_idle_glideins >= self.global_total_max_vms_idle):
            limits_triggered['IdleGlideinsGlobal'] = 'count=%i, limit=%i' % (global_total_idle_glideins, self.global_total_max_vms_idle)

        if count_status['Idle'] >= self.curb_vms_idle:
            limits_triggered['CurbIdleGlideinsPerEntry'] = 'count=%i, limit=%i, curbbed' % (count_status['Idle'], self.curb_vms_idle )
        if total_glideins >= self.total_curb_glideins:
            limits_triggered['CurbTotalGlideinsPerGroup'] = 'count=%i, limit=%i, curbbed' % (total_glideins, self.total_curb_glideins)
        if total_idle_glideins >= self.total_curb_vms_idle:
            limits_triggered['CurbIdleGlideinsPerGroup'] = 'count=%i, limit=%i, curbbed' % (total_idle_glideins, self.total_curb_vms_idle)
        if fe_total_glideins >= self.fe_total_curb_glideins:
            limits_triggered['CurbTotalGlideinsPerFrontend'] = 'count=%i, limit=%i, curbbed' % (fe_total_glideins, self.fe_total_curb_glideins)
        if fe_total_idle_glideins >= self.fe_total_curb_vms_idle:
            limits_triggered['CurbIdleGlideinsPerFrontend'] = 'count=%i, limit=%i, curbbed' % (fe_total_idle_glideins, self.fe_total_curb_vms_idle)
        if global_total_glideins >= self.global_total_curb_glideins:
            limits_triggered['CurbTotalGlideinsGlobal'] = 'count=%i, limit=%i, curbbed' % (global_total_glideins, self.global_total_curb_glideins)
        if global_total_idle_glideins >= self.global_total_curb_vms_idle:
            limits_triggered['CurbIdleGlideinsGlobal'] = 'count=%i, limit=%i, curbbed' % (global_total_idle_glideins, self.global_total_curb_vms_idle)


        if ( (count_status['Total'] >= self.max_running) or
             (count_status['Idle'] >= self.max_vms_idle) or
             (total_glideins >= self.total_max_glideins) or
             (total_idle_glideins >= self.total_max_vms_idle) or
             (fe_total_glideins >= self.fe_total_max_glideins) or
             (fe_total_idle_glideins >= self.fe_total_max_vms_idle) or
             (global_total_glideins >= self.global_total_max_glideins) or
             (global_total_idle_glideins>=self.global_total_max_vms_idle) ):

            # Do not request more glideins under following conditions:
            # 1. Have all the running jobs I wanted
            # 2. Have enough idle vms/slots
            # 3. Reached the system-wide limit
            glidein_min_idle=0
        elif (effective_idle>0):
            # don't go over the system-wide max
            # not perfect, given te number of entries, but better than nothing
            glidein_min_idle = min(
                effective_idle,
                self.max_running-count_status['Total'],
                self.total_max_glideins-total_glideins,
                self.total_max_vms_idle-total_idle_glideins,
                self.fe_total_max_glideins-fe_total_glideins,
                self.fe_total_max_vms_idle-fe_total_idle_glideins,
                self.global_total_max_glideins-global_total_glideins,
                self.global_total_max_vms_idle-global_total_idle_glideins)

            # since it takes a few cycles to stabilize, ask for only one third
            glidein_min_idle=glidein_min_idle/3
            # do not reserve any more than the number of old idles
            # for reserve (/3)
            glidein_idle_reserve = min(effective_oldidle/3, self.reserve_idle)

            glidein_min_idle+=glidein_idle_reserve
            glidein_min_idle = min(glidein_min_idle, self.max_idle)

            if count_status['Idle'] >= self.curb_vms_idle:
                glidein_min_idle/=2 # above first treshold, reduce
            if total_glideins >= self.total_curb_glideins:
                glidein_min_idle/=2 # above global treshold, reduce further
            if total_idle_glideins >= self.total_curb_vms_idle:
                glidein_min_idle/=2 # above global treshold, reduce further
            if fe_total_glideins>=self.fe_total_curb_glideins:
                glidein_min_idle/=2 # above global treshold, reduce further
            if fe_total_idle_glideins>=self.fe_total_curb_vms_idle:
                glidein_min_idle/=2 # above global treshold, reduce further
            if global_total_glideins>=self.global_total_curb_glideins:
                glidein_min_idle/=2 # above global treshold, reduce further
            if global_total_idle_glideins>=self.global_total_curb_vms_idle:
                glidein_min_idle/=2 # above global treshold, reduce further
            if glidein_min_idle<1:
                glidein_min_idle=1
        else:
            # no idle, make sure the glideins know it
            glidein_min_idle = 0

        return int(glidein_min_idle)


    def compute_glidein_max_run(self, prop_jobs, real, idle_glideins):
        """
        Compute max number of running glideins for this entry

        @param prop_jobs: Proportional idle multicore jobs for this entry
        @type prop_jobs: dict

        @param real: Number of jobs/glideins (?) running at given glideid
        @type real: int

        @param idle_glideins: Number of idle startds at this entry
        @type idle_glideins: int


        """

        glidein_max_run = 0

        if ((self.request_removal_wtype is not None) and
            (not self.request_removal_excess_only)):
            # We are requesting the removal of all the glideins
            # Factory should remove all of them
            return 0

        # We don't need more slots than number of jobs in the queue
        # unless the fraction is positive
        if (prop_jobs['Idle'] + real) > 0:
            if prop_jobs['Idle'] > 0:
                # We have idle jobs in the queue. Consider idle startds
                # at this entry when computing max_run. This makes the
                # requests conservative when short running jobs come in
                # frequent but smaller bursts.
                # NOTE: We do not consider idle cores as fragmentation can
                #       impact use negatively
                glidein_max_run = int((max(prop_jobs['Idle'] - idle_glideins, 0) + real) * self.fraction_running + 1)
            else:
                # No reason for a delta when we don't need more than we have
                glidein_max_run = int(real)

        return glidein_max_run


    def log_and_print_total_stats(self, total_up_stats_arr, total_down_stats_arr):
        # Log the totals
        for el in (('MatchedUp',total_up_stats_arr, True),('MatchedDown',total_down_stats_arr, False)):
            el_str,el_stats_arr,el_updown=el
            self.stats['group'].logMatchedJobs(
                el_str, el_stats_arr[0],el_stats_arr[2], el_stats_arr[3],
                el_stats_arr[5], el_stats_arr[6])

            self.stats['group'].logMatchedGlideins(
                el_str, el_stats_arr[8], el_stats_arr[9], el_stats_arr[10],
                el_stats_arr[11], el_stats_arr[12], el_stats_arr[13],
                el_stats_arr[14])
            self.stats['group'].logFactAttrs(el_str, [], ()) # for completeness
            self.stats['group'].logFactDown(el_str, el_updown)
            self.stats['group'].logFactReq(
                el_str, el_stats_arr[15], el_stats_arr[16], {})

        # Print the totals
        # Ignore the resulting sum
        log_factory_header()
        log_and_sum_factory_line('Sum of useful factories', False, tuple(total_up_stats_arr), total_down_stats_arr)
        log_and_sum_factory_line('Sum of down factories', True, tuple(total_down_stats_arr), total_up_stats_arr)

    def log_and_print_unmatched(self, total_down_stats_arr):
        # Print unmatched... Ignore the resulting sum
        unmatched_idle = self.condorq_dict_types['Idle']['count'][(None, None, None)]
        unmatched_oldidle = self.condorq_dict_types['OldIdle']['count'][(None, None, None)]
        unmatched_running = self.condorq_dict_types['Running']['count'][(None, None, None)]

        self.stats['group'].logMatchedJobs(
            'Unmatched', unmatched_idle, unmatched_idle, unmatched_oldidle,
            unmatched_running, 0)

        # Nothing running
        self.stats['group'].logMatchedGlideins('Unmatched', 0,0,0,0,0,0,0)
        # just for completeness
        self.stats['group'].logFactAttrs('Unmatched', [], ())
        self.stats['group'].logFactDown('Unmatched', True)
        self.stats['group'].logFactReq('Unmatched', 0, 0, {})

        this_stats_arr = (
            unmatched_idle, unmatched_idle, unmatched_idle,
            unmatched_oldidle, unmatched_idle, unmatched_running,
            0, 0,
            0, 0, 0, 0,        # glideins... none, since no matching
            0, 0, 0,           # Cores
            0, 0,              # requested... none, since not matching
        )
        log_and_sum_factory_line('Unmatched', True, this_stats_arr, total_down_stats_arr)

    def choose_remove_excess_type(self, count_jobs, count_status, glideid):
        ''' Decides what kind of excess glideins to remove:
            "ALL", "IDLE", "WAIT", or "NO"
        '''
        if self.request_removal_wtype is not None:
            # we are requesting the removal of glideins, and we have the explicit code to use
            return self.request_removal_wtype

        # do not remove excessive glideins by default
        remove_excess_wait = False
        # keep track of how often idle was 0
        history_idle0 = CounterWrapper(self.history_obj['idle0'])
        if count_jobs['Idle'] == 0:
            # no idle jobs in the queue left
            # consider asking for unsubmitted idle glideins to be removed
            history_idle0[glideid] += 1
            if history_idle0[glideid] > 5:
                # nobody asked for anything more for some time, so
                remove_excess_wait = True
        else:
            history_idle0[glideid] = 0

        # do not remove excessive glideins by default
        remove_excess_idle = False

        # keep track of how often glideidle was 0
        history_glideempty = CounterWrapper(self.history_obj['glideempty'])
        if count_status['Idle'] >= count_status['Total']:
            # no glideins being used
            # consider asking for all idle glideins to be removed
            history_glideempty[glideid] += 1
            if remove_excess_wait and (history_glideempty[glideid] > 10):
                # no requests and no glideins being used
                # no harm getting rid of everything
                remove_excess_idle = True
        else:
            history_glideempty[glideid] = 0

        # do not remove excessive glideins by default
        remove_excess_running = False

        # keep track of how often glidetotal was 0
        history_glidetotal0 = CounterWrapper(self.history_obj['glidetotal0'])
        if count_status['Total'] == 0:
            # no glideins registered
            # consider asking for all idle glideins to be removed
            history_glidetotal0[glideid] += 1
            if remove_excess_wait and (history_glidetotal0[glideid] > 10):
                # no requests and no glidein registered
                # no harm getting rid of everything
                remove_excess_running = True
        else:
            history_glidetotal0[glideid] = 0

        if remove_excess_running:
            remove_excess_str = "ALL"
        elif remove_excess_idle:
            remove_excess_str = "IDLE"
        elif remove_excess_wait:
            remove_excess_str = "WAIT"
        else:
            remove_excess_str = "NO"
        return remove_excess_str

    def count_factory_entries_without_classads(self, total_down_stats_arr):
        # Find out the Factory entries that are running, but for which
        # Factory ClassAds don't exist
        #
        factory_entry_list=glideinFrontendLib.getFactoryEntryList(self.status_dict)
        processed_glideid_str_set=frozenset(self.processed_glideid_strs)

        factory_entry_list.sort() # sort for the sake of monitoring
        for request_name, factory_pool_node  in factory_entry_list:
            glideid_str="%s@%s"%(request_name,factory_pool_node)
            if glideid_str in processed_glideid_str_set:
                continue # already processed... ignore

            self.count_status_multi[request_name]={}
            for st in self.status_dict_types:
                c = glideinFrontendLib.getClientCondorStatus(
                        self.status_dict_types[st]['dict'],
                        self.frontend_name, self.group_name,request_name)
                self.count_status_multi[request_name][st]=glideinFrontendLib.countCondorStatus(c)
                count_status=self.count_status_multi[request_name]

            # ignore matching jobs
            # since we don't have the entry classad, we have no clue how to match
            this_stats_arr=(0,0,0,0,0,0,0,0,
                            count_status['Total'],
                            count_status['Idle'],
                            count_status['Running'],
                            count_status['Failed'],
                            count_status['TotalCores'],
                            count_status['IdleCores'],
                            count_status['RunningCores'],
                            0,0)

            self.stats['group'].logMatchedGlideins(
                glideid_str, count_status['Total'], count_status['Idle'],
                count_status['Running'], count_status['Failed'],
                count_status['TotalCores'], count_status['IdleCores'],
                count_status['RunningCores'])

            # since I don't see it in the factory anymore, mark it as down
            self.stats['group'].logFactDown(glideid_str, True)
            total_down_stats_arr = log_and_sum_factory_line(
                                       glideid_str, True,
                                       this_stats_arr, total_down_stats_arr)
        return total_down_stats_arr

    def query_globals(self,factory_pool):
        globals_dict = {}
        try:
                # Note: M2Crypto key objects are not pickle-able,
                # so we will have to do that in the parent later on
                factory_pool_node = factory_pool[0]
                my_identity_at_factory_pool = factory_pool[2]
                try:
                    factory_globals_dict = glideinFrontendInterface.findGlobals(
                        factory_pool_node, None,
                        glideinFrontendInterface.frontendConfig.factory_global)
                except RuntimeError:
                    # Failed to talk or likely result is empty
                    # Maybe the next factory will have something
                    if not factory_pool_node:
                        logSupport.log.exception("Failed to talk to factory_pool %s for global info: " % factory_pool_node)
                    else:
                        logSupport.log.exception("Failed to talk to factory_pool for global info: " )
                    factory_globals_dict = {}

                for globalid in factory_globals_dict:
                    globals_el = factory_globals_dict[globalid]
                    if not globals_el['attrs'].has_key('PubKeyType'):
                        # no pub key at all, nothing to do
                        pass
                    elif globals_el['attrs']['PubKeyType'] == 'RSA':
                        # only trust RSA for now
                        try:
                            # The parent really needs just the M2Ctype object,
                            # but that is not picklable, so it will have to
                            # do it ourself
                            globals_el['attrs']['PubKeyValue'] = str(re.sub(r"\\+n", r"\n", globals_el['attrs']['PubKeyValue']))
                            globals_el['attrs']['FactoryPoolNode'] = factory_pool_node
                            globals_el['attrs']['FactoryPoolId'] = my_identity_at_factory_pool

                            # KEL: OK to put here?
                            # Do we want all globals even if there is no key?
                            # May resolve other issues with checking later on
                            globals_dict[globalid] = globals_el
                        except:
                            # if no valid key, just notify...
                            # if key needed, will handle the error later on
                            logSupport.log.warning("Factory Globals '%s': invalid RSA key" % globalid)
                            tb = traceback.format_exception(sys.exc_info()[0],sys.exc_info()[1], sys.exc_info()[2])
                            logSupport.log.debug("Factory Globals '%s': invalid RSA key traceback: %s\n" % (globalid, str(tb)))
                    else:
                        # don't know what to do with this key, notify the admin
                        # if key needed, will handle the error later on
                        logSupport.log.info("Factory Globals '%s': unsupported pub key type '%s'" % (globalid, globals_el['attrs']['PubKeyType']))

        except Exception:
            logSupport.log.exception("Error in talking to the factory pool:")

        return globals_dict


    def query_factoryclients(self, factory_pool):
        try:
            factoryclients = {}
            factory_constraint = expand_DD(
                self.elementDescript.merged_data['FactoryQueryExpr'],
                self.attr_dict)

            factory_pool_node = factory_pool[0]
            factory_identity = factory_pool[1]
            my_identity_at_factory_pool = factory_pool[2]
            try:
                factory_factoryclients = glideinFrontendInterface.findGlideinClientMonitoring(
                    factory_pool_node, None,
                    self.published_frontend_name,
                    factory_constraint)
            except RuntimeError:
                # Failed to talk or likely result is empty
                # Maybe the next factory will have something
                if factory_pool_node:
                    logSupport.log.exception("Failed to talk to factory_pool %s for glidefactoryclient info: " % factory_pool_node)
                else:
                    logSupport.log.exception("Failed to talk to factory_pool for glidefactoryclient info: ")
                factory_factoryclients = {}

            for glidename in factory_factoryclients:
                auth_id = factory_factoryclients[glidename]['attrs'].get('AuthenticatedIdentity')
                if not auth_id:
                    logSupport.log.warning("Found an untrusted factory %s at %s; ignoring." % (glidename, factory_pool_node))
                    break
                if auth_id != factory_identity:
                    logSupport.log.warning("Found an untrusted factory %s at %s; identity mismatch '%s'!='%s'" % (glidename, factory_pool_node,
                                  auth_id, factory_identity))
                    break
                factoryclients[(factory_pool_node, glidename, my_identity_at_factory_pool)] = factory_factoryclients[glidename]

        except Exception:
            logSupport.log.exception("Error in talking to the factory pool:")

        return factoryclients


    def query_entries(self, factory_pool):
        try:
            glidein_dict = {}
            factory_constraint=expand_DD(self.elementDescript.merged_data['FactoryQueryExpr'],self.attr_dict)

            factory_pool_node = factory_pool[0]
            factory_identity = factory_pool[1]
            my_identity_at_factory_pool = factory_pool[2]
            try:
                factory_glidein_dict = glideinFrontendInterface.findGlideins(
                    factory_pool_node, None,
                    self.signatureDescript.signature_type,
                    factory_constraint)
            except RuntimeError:
                # Failed to talk or likely result is empty
                # Maybe the next factory will have something
                if factory_pool_node:
                    logSupport.log.exception("Failed to talk to factory_pool %s for entry info: " % factory_pool_node)
                else:
                    logSupport.log.exception("Failed to talk to factory_pool for entry info: ")
                factory_glidein_dict = {}

            for glidename in factory_glidein_dict:
                auth_id = factory_glidein_dict[glidename]['attrs'].get('AuthenticatedIdentity')
                if not auth_id:
                    logSupport.log.warning("Found an untrusted factory %s at %s; ignoring." % (glidename, factory_pool_node))
                    break
                if auth_id != factory_identity:
                    logSupport.log.warning("Found an untrusted factory %s at %s; identity mismatch '%s'!='%s'" % (glidename, factory_pool_node,
                                  auth_id, factory_identity))
                    break
                glidein_dict[(factory_pool_node, glidename, my_identity_at_factory_pool)] = factory_glidein_dict[glidename]

        except Exception, ex:
            logSupport.log.exception("Error in talking to the factory pool:")

        return glidein_dict


    def query_factory(self, factory_pool):
        """
        Serialize queries to the same factory.
        """
        return (self.query_globals(factory_pool),
                self.query_entries(factory_pool),
                self.query_factoryclients(factory_pool))


    def get_condor_q(self, schedd_name):
        condorq_dict = {}
        try:
            condorq_format_list = self.elementDescript.merged_data['JobMatchAttrs']
            if self.x509_proxy_plugin:
                condorq_format_list = list(condorq_format_list) + list(self.x509_proxy_plugin.get_required_job_attributes())

            ### Add in elements to help in determining if jobs have voms creds
            condorq_format_list=list(condorq_format_list)+list((('x509UserProxyFirstFQAN','s'),))
            condorq_format_list=list(condorq_format_list)+list((('x509UserProxyFQAN','s'),))
            condorq_format_list=list(condorq_format_list)+list((('x509userproxy','s'),))
            condorq_dict = glideinFrontendLib.getCondorQ(
                               [schedd_name],
                               expand_DD(self.elementDescript.merged_data['JobQueryExpr'],self.attr_dict),
                               condorq_format_list)
        except Exception:
            logSupport.log.exception("In query schedd child, exception:")

        return condorq_dict


    def get_condor_status(self):
        status_dict = {}
        fe_counts = {'Idle':0, 'Total':0}
        global_counts = {'Idle':0, 'Total':0}
        status_schedd_dict = {}
        # Minimum free memory required by CMS jobs is 2500 MB. If we look for
        # less memory in idle MC slot, there is a possibility that we consider
        # it as an idle resource but non of the jobs would match it.
        # In case of other VOs that require less memory, HTCondor will auto
        # carve out a slot and there is a chance for over provisioing by a
        # small amount. Over provisioning is by far the worst case than
        # under provisioing.
        mc_idle_constraint = '(PartitionableSlot=!=True) || (PartitionableSlot=?=True && cpus > 0 && memory > 2500)'
        try:
            # Always get the credential id used to submit the glideins
            # This is essential for proper accounting info related to running
            # glideins that have reported back to user pool
            status_format_list=[
                ('GLIDEIN_CredentialIdentifier', 's'),
                ('TotalSlots', 'i'),
                ('Cpus', 'i'),
                ('Memory', 'i'),
                ('PartitionableSlot', 's'),
            ]

            if self.x509_proxy_plugin:
                status_format_list = list(status_format_list) + list(self.x509_proxy_plugin.get_required_classad_attributes())

            # Consider multicore slots with free cpus/memory only
            constraint = '(GLIDECLIENT_Name=?="%s.%s") && (%s)' % (self.frontend_name, self.group_name, mc_idle_constraint)
            # use the main collector... all adds must go there
            status_dict = glideinFrontendLib.getCondorStatus(
                              [None],
                              constraint=constraint,
                              format_list=status_format_list)

            # also get all the classads for the whole FE for counting
            # do it in the same thread, as we are hitting the same collector
            # minimize the number of attributes, since we are
            # really just interest in the counts
            try:
                # Consider multicore slots with free cpus/memory only
                constraint = '(substr(GLIDECLIENT_Name,0,%i)=?="%s.") && (%s)' % (len(self.frontend_name)+1, self.frontend_name, mc_idle_constraint)

                fe_status_dict = glideinFrontendLib.getCondorStatus(
                                     [None],
                                     constraint=constraint,
                                     format_list=[('State', 's'),
                                                  ('Activity', 's')],
                                     want_format_completion=False)
                fe_counts = {
                    'Idle':glideinFrontendLib.countCondorStatus(
                        glideinFrontendLib.getIdleCondorStatus(fe_status_dict)),
                    'Total':glideinFrontendLib.countCondorStatus(fe_status_dict)}
                del fe_status_dict
            except:
                # This is not critical information, do not fail
                pass

            # same for all slots
            try:
                # Consider multicore slots with free cpus/memory only
                constraint = mc_idle_constraint
                
                global_status_dict = glideinFrontendLib.getCondorStatus(
                                         [None],
                                         constraint=constraint,
                                         want_glideins_only=False,
                                         format_list=[('State', 's'),
                                                      ('Activity', 's')],
                                         want_format_completion=False,)
                global_counts = {
                    'Idle':glideinFrontendLib.countCondorStatus(
                        glideinFrontendLib.getIdleCondorStatus(global_status_dict)),
                    'Total':glideinFrontendLib.countCondorStatus(global_status_dict)}
                del global_status_dict
            except:
                # This is not critical information, do not fail
                pass

            # Finally, get also the schedd classads
            try:
                status_schedd_dict = glideinFrontendLib.getCondorStatusSchedds(
                                         [None], constraint=None,
                                         format_list=[])
                # Also get the list of schedds that has CurbMatchMaking = True
                # We need to query this explicitly since CurbMatchMaking 
                # that we get from condor is a condor expression and is not
                # an evaluated value. So we have to manually filter it out and
                # adjust the info accordingly
                status_curb_schedd_dict = \
                    glideinFrontendLib.getCondorStatusSchedds(
                        [None],
                        constraint='CurbMatchmaking=?=True',
                        format_list=[])

                for c in status_curb_schedd_dict:
                    c_curb_schedd_dict = status_curb_schedd_dict[c].fetchStored()
                    for schedd in c_curb_schedd_dict:
                        if schedd in status_schedd_dict[c].fetchStored():
                            status_schedd_dict[c].stored_data[schedd]['CurbMatchmaking'] = 'True'

            except:
                # This is not critical information, do not fail
                pass

        except Exception, ex:
            logSupport.log.exception("Error in talking to the user pool (condor_status):")

        return (status_dict, fe_counts, global_counts, status_schedd_dict)


    def do_match(self):
        ''' Do the actual matching.  This forks subprocess_count as children
        to do the work in parallel. '''

        # IS: Heauristics of 100 glideins per fork
        #     Based on times seem by CMS
        glideins_per_fork = 100
        
        glidein_list=self.glidein_dict.keys()
        # split the list in equal pieces
        # the result is a list of lists
        split_glidein_list = [glidein_list[i:i+glideins_per_fork] for i in range(0, len(glidein_list), glideins_per_fork)]

        forkm_obj = ForkManager()

        for i in range(len(split_glidein_list)):
            forkm_obj.add_fork(('Glidein',i), self.subprocess_count_glidein, split_glidein_list[i])

        forkm_obj.add_fork('Real', self.subprocess_count_real)

        for dt in self.condorq_dict_types:
            forkm_obj.add_fork(dt, self.subprocess_count_dt, dt)

        try:
            pipe_out=forkm_obj.bounded_fork_and_collect(self.max_matchmakers)
        except RuntimeError:
            # expect all errors logged already
            logSupport.log.exception("Terminating iteration due to errors:")
            return
        logSupport.log.info("All children terminated")

        for dt, el in self.condorq_dict_types.iteritems():
            # c, p, h, pmc, t returned by  subprocess_count_dt(self, dt)
            (el['count'], el['prop'], el['hereonly'], el['prop_mc'], el['total'])=pipe_out[dt]

        self.count_real = pipe_out['Real']
        self.count_status_multi = {}
        self.count_status_multi_per_cred = {}
        for i in range(len(split_glidein_list)):       
            tmp_count_status_multi = pipe_out[('Glidein',i)][0]
            self.count_status_multi.update(tmp_count_status_multi)
            tmp_count_status_multi_per_cred = pipe_out[('Glidein',i)][1]
            self.count_status_multi_per_cred.update(tmp_count_status_multi_per_cred)

        self.glexec='UNDEFINED'
        if 'GLIDEIN_Glexec_Use' in self.elementDescript.frontend_data:
            self.glexec=self.elementDescript.frontend_data['GLIDEIN_Glexec_Use']
        if 'GLIDEIN_Glexec_Use' in self.elementDescript.merged_data:
            self.glexec=self.elementDescript.merged_data['GLIDEIN_Glexec_Use']


    def subprocess_count_dt(self, dt):
        """
        # will make calculations in parallel,using multiple processes
        @return: Tuple of 6 elements
                 
        """
        out = ()
       
        c,p,h,pmc = glideinFrontendLib.countMatch(
                        self.elementDescript.merged_data['MatchExprCompiledObj'],
                        self.condorq_dict_types[dt]['dict'],
                        self.glidein_dict,
                        self.attr_dict,
                        self.condorq_match_list)
        t=glideinFrontendLib.countCondorQ(self.condorq_dict_types[dt]['dict'])

        out=(c,p,h,pmc,t)
        
        return out

    def subprocess_count_real(self):
        # will make calculations in parallel,using multiple processes
        out = glideinFrontendLib.countRealRunning(
                  self.elementDescript.merged_data['MatchExprCompiledObj'],
                  self.condorq_dict_running,
                  self.glidein_dict,
                  self.attr_dict,
                  self.condorq_match_list)
        return out

    def subprocess_count_glidein(self, glidein_list):
        # will make calculations in parallel,using multiple processes
        out = ()
       
        if True: # just for historical reasons, to preserve the indentation
            count_status_multi={}
            # PATCH TO FIX CLIENT MONITORING
            # Count distribution per credentials
            count_status_multi_per_cred = {}
            for glideid in glidein_list:
                request_name=glideid[1]

                count_status_multi[request_name]={}
                count_status_multi_per_cred[request_name] = {}
                for cred in self.x509_proxy_plugin.cred_list:
                    count_status_multi_per_cred[request_name][cred.getId()] = {}

                # It is cheaper to get Idle and Running from request-only
                # classads then filter out requests from Idle and Running
                # glideins
                total_req_dict = glideinFrontendLib.getClientCondorStatus(
                            self.status_dict_types['Total']['dict'],
                            self.frontend_name, self.group_name, request_name)

                req_dict_types = {
                    'Total':total_req_dict,
                    'Idle':glideinFrontendLib.getIdleCondorStatus(total_req_dict),
                    'Running':glideinFrontendLib.getRunningCondorStatus(total_req_dict),
                    'Failed':glideinFrontendLib.getFailedCondorStatus(total_req_dict),
                    'TotalCores':total_req_dict,
                    'IdleCores':glideinFrontendLib.getIdleCoresCondorStatus(total_req_dict),
                    'RunningCores':glideinFrontendLib.getRunningCoresCondorStatus(total_req_dict),
                }

                for st in req_dict_types:
                    req_dict = req_dict_types[st]
                    if st in ('TotalCores', 'IdleCores', 'RunningCores'):
                        count_status_multi[request_name][st]=glideinFrontendLib.countCoresCondorStatus(req_dict, st)
                    else:
                        count_status_multi[request_name][st]=glideinFrontendLib.countCondorStatus(req_dict)

                    for cred in self.x509_proxy_plugin.cred_list:
                        cred_id=cred.getId()
                        cred_dict = glideinFrontendLib.getClientCondorStatusCredIdOnly(req_dict,cred_id)
                        if st in ('TotalCores', 'IdleCores', 'RunningCores'):
                            count_status_multi_per_cred[request_name][cred_id][st] = glideinFrontendLib.countCoresCondorStatus(cred_dict, st)
                        else:
                            count_status_multi_per_cred[request_name][cred_id][st] = glideinFrontendLib.countCondorStatus(cred_dict)

            out = (count_status_multi, count_status_multi_per_cred)
        
        return out

############################################################
def check_parent(parent_pid):
    if os.path.exists('/proc/%s' % parent_pid):
        return # parent still exists, we are fine

    logSupport.log.warning("Parent died, exit.")
    raise KeyboardInterrupt, "Parent died"

############################################################
def write_stats(stats):
    for k in stats.keys():
        stats[k].write_file();

############################################################
# Will log the factory_stat_arr (tuple composed of 17 numbers)
# and return a sum of factory_stat_arr+old_factory_stat_arr
def log_and_sum_factory_line(factory, is_down, factory_stat_arr, old_factory_stat_arr):
    # if numbers are too big, reduce them to either k or M for presentation
    form_arr = []
    for i in factory_stat_arr:
        if i < 100000:
            form_arr.append("%5i" % i)
        elif i < 10000000:
            form_arr.append("%4ik" % (i / 1000))
        else:
            form_arr.append("%4iM" % (i / 1000000))

    if is_down:
        down_str = "Down"
    else:
        down_str = "Up  "

    logSupport.log.info(("%s(%s %s %s %s) %s(%s %s) | %s %s %s %s | %s %s %s | %s %s " % tuple(form_arr)) + ("%s %s" % (down_str, factory)))

    new_arr = []
    for i in range(len(factory_stat_arr)):
        new_arr.append(factory_stat_arr[i] + old_factory_stat_arr[i])
    return new_arr

def init_factory_stats_arr():
    return [0] * 17

def log_factory_header():
    logSupport.log.info("            Jobs in schedd queues                 |         Glideins        |       Cores       |    Request   ")
    logSupport.log.info("Idle (match  eff   old  uniq )  Run ( here  max ) | Total  Idle   Run  Fail | Total  Idle   Run | Idle MaxRun Down Factory")

######################
# expand $$(attribute)
def expand_DD(qstr,attr_dict):
    robj=re.compile("\$\$\((?P<attrname>[^\)]*)\)")
    while 1:
        m=robj.search(qstr)
        if m is None:
            break # no more substitutions to do
        attr_name=m.group('attrname')
        if not attr_dict.has_key(attr_name):
            raise KeyError, "Missing attribute %s"%attr_name
        attr_val=attr_dict[attr_name]
        if type(attr_val)==type(1):
            attr_str=str(attr_val)
        else: # assume it is a string for all other purposes... quote and escape existing quotes
            attr_str='"%s"'%attr_val.replace('"','\\"')
        qstr="%s%s%s"%(qstr[:m.start()],attr_str,qstr[m.end():])
    return qstr

############################################################
#
# S T A R T U P
#
############################################################

if __name__ == '__main__':
    register_sighandler()
    if len(sys.argv)==4:
        action = "run"
    else:
        action = sys.argv[4]
    gfe = glideinFrontendElement(int(sys.argv[1]), sys.argv[2], sys.argv[3], action)
    rc = gfe.main()

    # explicitly exit with 0
    # this allows for reliable checking 
    sys.exit(rc)
    <|MERGE_RESOLUTION|>--- conflicted
+++ resolved
@@ -854,13 +854,8 @@
                 'abs':glideinFrontendLib.countCondorStatus(status_dict_failed)
             },
             'TotalCores': {
-<<<<<<< HEAD
-                'dict':status_dict_idlecores,
-                'abs':glideinFrontendLib.countCoresCondorStatus(self.status_dict, 'TotalCores') 
-=======
                 'dict':self.status_dict,
-                'abs':glideinFrontendLib.countCoresCondorStatus(self.status_dict)
->>>>>>> ad7d3cb6
+                'abs':glideinFrontendLib.countCoresCondorStatus(self.status_dict, 'TotalCores')
             },
             'IdleCores': {
                 'dict':status_dict_idlecores,
