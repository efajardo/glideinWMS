#!/usr/bin/env python
#
# Project:
#   glideinWMS
#
# File Version:
#
# Description:
#   This is the main of the glideinFrontend
#
# Arguments:
#   $1 = parent PID
#   $2 = work dir
#   $3 = group_name
#   $4 = operation type (optional, defaults to "run")
#
# Author:
#   Igor Sfiligoi (was glideinFrontend.py until Nov 21, 2008)
#

import signal
import sys
import os
import copy
import traceback
import time
import string
import logging
import re

sys.path.append(os.path.join(sys.path[0], "../.."))

from glideinwms.lib import symCrypto, pubCrypto
from glideinwms.lib import logSupport
from glideinwms.lib import cleanupSupport
from glideinwms.lib import servicePerformance
from glideinwms.lib.fork import fork_in_bg, wait_for_pids
from glideinwms.lib.fork import ForkManager
from glideinwms.lib.pidSupport import register_sighandler

from glideinwms.frontend import glideinFrontendConfig
from glideinwms.frontend import glideinFrontendInterface
from glideinwms.frontend import glideinFrontendLib
from glideinwms.frontend import glideinFrontendPidLib
from glideinwms.frontend import glideinFrontendMonitoring
from glideinwms.frontend import glideinFrontendPlugins
from glideinwms.frontend import glideinFrontendDowntimeLib


###########################################################
# Support class that mimics the 2.7 collections.Counter class
#
# Not a 1-to-1 implementation though... just straight minimum
# to support auto initialization to 0
# This can be deleted once we switch to python3

class CounterWrapper:
    def __init__(self, dict_el):
        self.dict_el = dict_el

    def has_key(self, keyid):
        return keyid in self.dict_el

    def __contains__(self, keyid):
        return (keyid in self.dict_el)

    def __getitem__(self, keyid):
        try:
            return self.dict_el[keyid]
        except KeyError as e:
            self.dict_el[keyid] = 0
            return self.dict_el[keyid]

    def __setitem__(self, keyid, val):
        self.dict_el[keyid] = val

    def __delitem__(self, keyid):
        del self.dict_el[keyid]


#####################################################
#
# Main class for the module

class glideinFrontendElement:
    """ Processing the Frontend group activity

    Spawned by glideinFrontend.
    Aware of the available Entries in the Factory and of the job requests from schedds
    Send requests to the Factory: either to submit new glideins, or to remove them

    """
    def __init__(self, parent_pid, work_dir, group_name, action):
        """

        :param parent_pid:
        :param work_dir:
        :param group_name:
        :param action:
        """
        self.parent_pid = parent_pid
        self.work_dir = work_dir
        self.group_name = group_name
        self.action = action

        self.elementDescript = glideinFrontendConfig.ElementMergedDescript(
            self.work_dir, self.group_name)
        self.paramsDescript = glideinFrontendConfig.ParamsDescript(
            self.work_dir, self.group_name)
        self.signatureDescript = glideinFrontendConfig.GroupSignatureDescript(
            self.work_dir, self.group_name)
        self.attr_dict = glideinFrontendConfig.AttrsDescript(
            self.work_dir, self.group_name).data

        # Automatically initialze history object data to dictionaries
        # PS: The default initialization is not to CounterWrapper, to avoid
        # saving custom classes to disk
        self.history_obj = glideinFrontendConfig.HistoryFile(
            self.work_dir, self.group_name, True, dict)
        # Reset the perf_metrics info
        self.history_obj['perf_metrics'] = {}

        self.startup_time = time.time()

        # self.sleep_time = int(self.elementDescript.frontend_data['LoopDelay'])
        self.frontend_name = self.elementDescript.frontend_data['FrontendName']
        self.web_url = self.elementDescript.frontend_data['WebURL']
        self.monitoring_web_url = self.elementDescript.frontend_data['MonitoringWebURL']

        self.security_name = self.elementDescript.merged_data['SecurityName']
        self.factory_pools = self.elementDescript.merged_data['FactoryCollectors']

        self.min_running = int(self.elementDescript.element_data['MinRunningPerEntry'])
        self.max_running = int(self.elementDescript.element_data['MaxRunningPerEntry'])
        self.fraction_running = float(self.elementDescript.element_data['FracRunningPerEntry'])
        self.max_idle = int(self.elementDescript.element_data['MaxIdlePerEntry'])
        self.reserve_idle = int(self.elementDescript.element_data['ReserveIdlePerEntry'])
        self.idle_lifetime = int(self.elementDescript.element_data['IdleLifetime'])
        self.max_vms_idle = int(self.elementDescript.element_data['MaxIdleVMsPerEntry'])
        self.curb_vms_idle = int(self.elementDescript.element_data['CurbIdleVMsPerEntry'])
        self.total_max_glideins = int(self.elementDescript.element_data['MaxRunningTotal'])
        self.total_curb_glideins = int(self.elementDescript.element_data['CurbRunningTotal'])
        self.total_max_vms_idle = int(self.elementDescript.element_data['MaxIdleVMsTotal'])
        self.total_curb_vms_idle = int(self.elementDescript.element_data['CurbIdleVMsTotal'])
        self.fe_total_max_glideins = int(self.elementDescript.frontend_data['MaxRunningTotal'])
        self.fe_total_curb_glideins = int(self.elementDescript.frontend_data['CurbRunningTotal'])
        self.fe_total_max_vms_idle = int(self.elementDescript.frontend_data['MaxIdleVMsTotal'])
        self.fe_total_curb_vms_idle = int(self.elementDescript.frontend_data['CurbIdleVMsTotal'])
        self.global_total_max_glideins = int(self.elementDescript.frontend_data['MaxRunningTotalGlobal'])
        self.global_total_curb_glideins = int(self.elementDescript.frontend_data['CurbRunningTotalGlobal'])
        self.global_total_max_vms_idle = int(self.elementDescript.frontend_data['MaxIdleVMsTotalGlobal'])
        self.global_total_curb_vms_idle = int(self.elementDescript.frontend_data['CurbIdleVMsTotalGlobal'])

        self.max_matchmakers = int(self.elementDescript.element_data['MaxMatchmakers'])

        self.removal_type = self.elementDescript.element_data['RemovalType']
        self.removal_wait = int(self.elementDescript.element_data['RemovalWait'])
        self.removal_requests_tracking = self.elementDescript.element_data['RemovalRequestsTracking']
        self.removal_margin = int(self.elementDescript.element_data['RemovalMargin'])

        # Default bahavior: Use factory proxies unless configure overrides it
        self.x509_proxy_plugin = None

        # If not None, this is a request for removal of glideins only (i.e. do not ask for more)
        self.request_removal_wtype = None
        self.request_removal_excess_only = False
        self.ha_mode = glideinFrontendLib.getHAMode(self.elementDescript.frontend_data)

        # Initializing some monitoring variables
        self.count_real_jobs = {}
        self.count_real_glideins = {}

        self.glidein_config_limits = {}
        self.set_glidein_config_limits()


    def configure(self):
        """Do some initial configuration of the element."""
        group_dir = glideinFrontendConfig.get_group_dir(self.work_dir, self.group_name)

        # the log dir is shared between the frontend main and the groups, so use a subdir
        logSupport.log_dir = glideinFrontendConfig.get_group_dir(self.elementDescript.frontend_data['LogDir'], self.group_name)

        # Configure frontend group process logging
        process_logs = eval(self.elementDescript.frontend_data['ProcessLogs'])
        for plog in process_logs:
            logSupport.add_processlog_handler(self.group_name,
                                              logSupport.log_dir,
                                              plog['msg_types'],
                                              plog['extension'],
                                              int(float(plog['max_days'])),
                                              int(float(plog['min_days'])),
                                              int(float(plog['max_mbytes'])),
                                              int(float(plog['backup_count'])),
                                              plog['compression'])

        logSupport.log = logging.getLogger(self.group_name)

        # We will be starting often, so reduce the clutter
        # logSupport.log.info("Logging initialized")

        glideinFrontendMonitoring.monitoringConfig.monitor_dir = glideinFrontendConfig.get_group_dir(os.path.join(self.work_dir, "monitor"), self.group_name)
        glideinFrontendInterface.frontendConfig.advertise_use_tcp = (self.elementDescript.frontend_data['AdvertiseWithTCP'] in ('True', '1'))
        glideinFrontendInterface.frontendConfig.advertise_use_multi = (self.elementDescript.frontend_data['AdvertiseWithMultiple'] in ('True', '1'))

        if self.elementDescript.merged_data['Proxies']:
            proxy_plugins = glideinFrontendPlugins.proxy_plugins
            if not proxy_plugins.get(self.elementDescript.merged_data['ProxySelectionPlugin']):
                logSupport.log.warning("Invalid ProxySelectionPlugin '%s', supported plugins are %s" % (
                    self.elementDescript.merged_data['ProxySelectionPlugin']),
                    proxy_plugins.keys())
                return 1
            self.x509_proxy_plugin = proxy_plugins[self.elementDescript.merged_data['ProxySelectionPlugin']](
                group_dir, glideinFrontendPlugins.createCredentialList(self.elementDescript))

        # set the condor configuration and GSI setup globally, so I don't need to worry about it later on
        os.environ['CONDOR_CONFIG'] = self.elementDescript.frontend_data['CondorConfig']
        os.environ['_CONDOR_CERTIFICATE_MAPFILE'] = self.elementDescript.element_data['MapFile']
        os.environ['X509_USER_PROXY'] = self.elementDescript.frontend_data['ClassAdProxy']


    def set_glidein_config_limits(self):
        """
        Set various limits and curbs configured in the frontend config
        """

        fe_data_keys = (
            'MaxRunningTotal', 'CurbRunningTotal',
            'MaxIdleVMsTotal', 'CurbIdleVMsTotal',
            'MaxRunningTotalGlobal', 'CurbRunningTotalGlobal',
            'MaxIdleVMsTotalGlobal', 'CurbIdleVMsTotalGlobal',
        )

        el_data_keys = (
            'MaxRunningPerEntry', 'MinRunningPerEntry', 'MaxIdlePerEntry', 'ReserveIdlePerEntry',
            'MaxIdleVMsPerEntry', 'CurbIdleVMsPerEntry',
            'MaxRunningTotal', 'CurbRunningTotal',
            'MaxIdleVMsTotal', 'CurbIdleVMsTotal',
        )
        # Add frontend global config info
        for key in fe_data_keys:
            ad_key = 'Frontend%s' % (key)
            self.glidein_config_limits[ad_key] = int(self.elementDescript.frontend_data[key])

        # Add frontend group config info
        for key in el_data_keys:
            ad_key = 'Group%s' % (key)
            self.glidein_config_limits[ad_key] = int(self.elementDescript.element_data[key])


    def main(self):
        self.configure()
        # create lock file
        pid_obj = glideinFrontendPidLib.ElementPidSupport(self.work_dir,
                                                          self.group_name)
        rc = 0
        pid_obj.register(self.parent_pid)
        try:
            # logSupport.log.info("Starting up")
            rc = self.iterate()
        except KeyboardInterrupt:
            logSupport.log.info("Received signal...exit")
            rc = 1
        except:
<<<<<<< HEAD
=======
            # TODO is tb needed? Don't we print the exception twice?
>>>>>>> 019a3e97
            tb = traceback.format_exception(sys.exc_info()[0], sys.exc_info()[1], sys.exc_info()[2])
            logSupport.log.exception("Unhandled exception, dying: %s" % tb)
            rc = 2
        finally:
            pid_obj.relinquish()

        return rc


    def iterate(self):
        self.stats = {'group': glideinFrontendMonitoring.groupStats()}

        if 'X509Proxy' not in self.elementDescript.frontend_data:
            self.published_frontend_name = '%s.%s' % (self.frontend_name,
                                                      self.group_name)
        else:
            # if using a VO proxy, label it as such
            # this way we don't risk of using the wrong proxy on the other side
            # if/when we decide to stop using the proxy
            self.published_frontend_name = '%s.XPVO_%s' % (self.frontend_name,
                                                           self.group_name)

        if self.action == "run":
            logSupport.log.info("Iteration at %s" % time.ctime())

            done_something = self.iterate_one()
            logSupport.log.info("iterate_one status: %s" % str(done_something))

            logSupport.log.info("Writing stats")
            try:
                servicePerformance.startPerfMetricEvent(
                    self.group_name, 'write_monitoring_stats')
                write_stats(self.stats)
                servicePerformance.endPerfMetricEvent(
                    self.group_name, 'write_monitoring_stats')
            except KeyboardInterrupt:
                raise  # this is an exit signal, pass through
            except:
                # never fail for stats reasons!
                logSupport.log.exception("Exception occurred writing stats: " )
            finally:
                # Save the history_obj last even in case of exceptions
                self.history_obj['perf_metrics'] = servicePerformance.getPerfMetric(self.group_name)
                self.history_obj.save()

            # do it just before the sleep
            cleanupSupport.cleaners.cleanup()
        elif self.action == "deadvertise":
            logSupport.log.info("Deadvertize my ads")
            self.deadvertiseAllClassads()
        elif self.action in ('removeWait', 'removeIdle', 'removeAll', 'removeWaitExcess', 'removeIdleExcess', 'removeAllExcess'):
            # use the standard logic for most things, but change what is being requested
            if self.action.endswith("Excess"):
                self.request_removal_wtype = self.action[6:-6].upper()
                self.request_removal_excess_only = True
                logSupport.log.info("Requesting removal of %s excess glideins" % self.request_removal_wtype)
            else:
                self.request_removal_wtype = self.action[6:].upper()
                self.request_removal_excess_only = False
                logSupport.log.info("Requesting removal of %s glideins" % self.request_removal_wtype)
            done_something = self.iterate_one()
            logSupport.log.info("iterate_one status: %s" % str(done_something))
            # no saving or disk cleanup... be quick
        else:
            logSupport.log.warning("Unknown action: %s" % self.action)
            return 1

        return 0

    def deadvertiseAllClassads(self):
        # Invalidate all glideclient glideclientglobal classads
        for factory_pool in self.factory_pools:
            factory_pool_node = factory_pool[0]
            try:
                glideinFrontendInterface.deadvertizeAllWork(
                    factory_pool_node,
                    self.published_frontend_name,
                    ha_mode=self.ha_mode)
            except:
                logSupport.log.warning("Failed to deadvertise work on %s"%factory_pool_node)

            try:
                glideinFrontendInterface.deadvertizeAllGlobals(
                    factory_pool_node,
                    self.published_frontend_name,
                    ha_mode=self.ha_mode)
            except:
                logSupport.log.warning("Failed to deadvertise globals on %s"%factory_pool_node)

        # Invalidate all glideresource classads
        try:
            resource_advertiser = glideinFrontendInterface.ResourceClassadAdvertiser()
            resource_advertiser.invalidateConstrainedClassads(
                '(GlideClientName=="%s")&&(GlideFrontendHAMode=?="%s")' % (self.published_frontend_name, self.ha_mode))
        except:
            logSupport.log.warning("Failed to deadvertise resources classads")


    def iterate_one(self):
        pipe_ids={}

        logSupport.log.info("Querying schedd, entry, and glidein status using child processes.")

        forkm_obj = ForkManager()

        # query globals and entries
        idx=0
        for factory_pool in self.factory_pools:
            idx+=1
            forkm_obj.add_fork(('factory', idx), self.query_factory, factory_pool)

        ## schedd
        idx=0
        for schedd_name in self.elementDescript.merged_data['JobSchedds']:
            idx+=1
            forkm_obj.add_fork(('schedd', idx), self.get_condor_q, schedd_name)

        ## resource
        forkm_obj.add_fork(('collector', 0), self.get_condor_status)

        logSupport.log.debug("%i child query processes started"%len(forkm_obj))
        try:
            servicePerformance.startPerfMetricEvent(
                self.group_name, 'condor_queries')
            pipe_out=forkm_obj.fork_and_collect()
            servicePerformance.endPerfMetricEvent(
                self.group_name, 'condor_queries')
        except RuntimeError as e:
            # expect all errors logged already
            logSupport.log.info("Missing schedd, factory entry, and/or current glidein state information. "
                                "Unable to calculate required glideins, terminating loop.")
            return
        logSupport.log.info("All children terminated")
        del forkm_obj

        self.globals_dict = {}
        self.glidein_dict = {}
        self.factoryclients_dict = {}
        self.condorq_dict = {}

        for pkel in pipe_out:
            ptype, idx=pkel
            if ptype=='factory':
                # one of the factories
                pglobals_dict, pglidein_dict, pfactoryclients_dict = pipe_out[pkel]
                self.globals_dict.update(pglobals_dict)
                self.glidein_dict.update(pglidein_dict)
                self.factoryclients_dict.update(pfactoryclients_dict)
                del pglobals_dict
                del pglidein_dict
                del pfactoryclients_dict
            elif ptype=='schedd':
                # one of the schedds
                pcondorq_dict=pipe_out[pkel]
                self.condorq_dict.update(pcondorq_dict)
                del pcondorq_dict
            # collector dealt with outside the loop because there is only one
            # nothing else left

        (self.status_dict, self.fe_counts, self.global_counts, self.status_schedd_dict) = pipe_out[('collector', 0)]

        # M2Crypto objects are not picklable, so do the transforamtion here
        self.populate_pubkey()
        self.identify_bad_schedds()
        self.populate_condorq_dict_types()

        condorq_dict_types = self.condorq_dict_types
        condorq_dict_abs = glideinFrontendLib.countCondorQ(self.condorq_dict)

        self.stats['group'].logJobs(
            {'Total':condorq_dict_abs,
             'Idle':condorq_dict_types['Idle']['abs'],
             'OldIdle':condorq_dict_types['OldIdle']['abs'],
             'Idle_3600':condorq_dict_types['Idle_3600']['abs'],
             'Running':condorq_dict_types['Running']['abs']})

        logSupport.log.info("Jobs found total %i idle %i (good %i, old(10min %i, 60min %i),  grid %i, voms %i) running %i" %\
                   (condorq_dict_abs,
                   condorq_dict_types['IdleAll']['abs'],
                   condorq_dict_types['Idle']['abs'],
                   condorq_dict_types['OldIdle']['abs'],
                   condorq_dict_types['Idle_3600']['abs'],
                   condorq_dict_types['ProxyIdle']['abs'],
                   condorq_dict_types['VomsIdle']['abs'],
                   condorq_dict_types['Running']['abs']))
        self.populate_status_dict_types()
        glideinFrontendLib.appendRealRunning(self.condorq_dict_running,
                                             self.status_dict_types['Running']['dict'])

        self.stats['group'].logGlideins({
             'Total': self.status_dict_types['Total']['abs'],
             'Idle': self.status_dict_types['Idle']['abs'],
             'Running': self.status_dict_types['Running']['abs'],
             'Failed': self.status_dict_types['Failed']['abs'],
             'TotalCores': self.status_dict_types['TotalCores']['abs'],
             'IdleCores': self.status_dict_types['IdleCores']['abs'],
             'RunningCores': self.status_dict_types['RunningCores']['abs'],
        })

        total_glideins = self.status_dict_types['Total']['abs']
        total_running_glideins = self.status_dict_types['Running']['abs']
        total_idle_glideins = self.status_dict_types['Idle']['abs']
<<<<<<< HEAD
        # not used
        # total_failed_glideins = self.status_dict_types['Failed']['abs']
        # total_cores = self.status_dict_types['TotalCores']['abs']
        # total_running_cores = self.status_dict_types['RunningCores']['abs']
        # total_idle_cores = self.status_dict_types['IdleCores']['abs']
=======
#        total_failed_glideins = self.status_dict_types['Failed']['abs']
#        total_cores = self.status_dict_types['TotalCores']['abs']
#        total_running_cores = self.status_dict_types['RunningCores']['abs']
#        total_idle_cores = self.status_dict_types['IdleCores']['abs']
>>>>>>> 019a3e97

        logSupport.log.info("Group glideins found total %i limit %i curb %i; of these idle %i limit %i curb %i running %i" % (
                               total_glideins, self.total_max_glideins,
                               self.total_curb_glideins, total_idle_glideins,
                               self.total_max_vms_idle,
                               self.total_curb_vms_idle,
                               total_running_glideins))

        fe_total_glideins=self.fe_counts['Total']
        fe_total_idle_glideins=self.fe_counts['Idle']
        logSupport.log.info("Frontend glideins found total %i limit %i curb %i; of these idle %i limit %i curb %i" % (fe_total_glideins,
                                      self.fe_total_max_glideins,
                                      self.fe_total_curb_glideins,
                                      fe_total_idle_glideins,
                                      self.fe_total_max_vms_idle,
                                      self.fe_total_curb_vms_idle))

        global_total_glideins = self.global_counts['Total']
        global_total_idle_glideins = self.global_counts['Idle']
        logSupport.log.info("Overall slots found total %i limit %i curb %i; of these idle %i limit %i curb %i" % (global_total_glideins,
                                  self.global_total_max_glideins,
                                  self.global_total_curb_glideins,
                                  global_total_idle_glideins,
                                  self.global_total_max_vms_idle,
                                  self.global_total_curb_vms_idle))

        # Update x509 user map and give proxy plugin a chance
        # to update based on condor stats
        if self.x509_proxy_plugin:
            logSupport.log.info("Updating usermap")
            self.x509_proxy_plugin.update_usermap(self.condorq_dict,
                                                  condorq_dict_types,
                                                  self.status_dict,
                                                  self.status_dict_types)

        # here we have all the data needed to build a GroupAdvertizeType object
        descript_obj = glideinFrontendInterface.FrontendDescript(
                           self.published_frontend_name,
                           self.frontend_name,
                           self.group_name,
                           self.web_url,
                           self.signatureDescript.frontend_descript_fname,
                           self.signatureDescript.group_descript_fname,
                           self.signatureDescript.signature_type,
                           self.signatureDescript.frontend_descript_signature,
                           self.signatureDescript.group_descript_signature,
                           x509_proxies_plugin=self.x509_proxy_plugin,
                           ha_mode=self.ha_mode)
        descript_obj.add_monitoring_url(self.monitoring_web_url)

        # reuse between loops might be a good idea, but this will work for now
        key_builder = glideinFrontendInterface.Key4AdvertizeBuilder()

        logSupport.log.info("Match")

        # extract only the attribute names from format list
        self.condorq_match_list = [f[0] for f in self.elementDescript.merged_data['JobMatchAttrs']]

        servicePerformance.startPerfMetricEvent(self.group_name, 'matchmaking')
        self.do_match()
        servicePerformance.endPerfMetricEvent(self.group_name, 'matchmaking')

        logSupport.log.info("Total matching idle %i (old 10min %i 60min %i) running %i limit %i" % (
            condorq_dict_types['Idle']['total'],
            condorq_dict_types['OldIdle']['total'],
            condorq_dict_types['Idle_3600']['total'],
            self.condorq_dict_types['Running']['total'],
            self.max_running))

        advertizer = glideinFrontendInterface.MultiAdvertizeWork(descript_obj)
        resource_advertiser = glideinFrontendInterface.ResourceClassadAdvertiser(multi_support=glideinFrontendInterface.frontendConfig.advertise_use_multi)

        # Add globals
        for globalid, globals_el in self.globals_dict.iteritems():
            if 'PubKeyObj' in globals_el['attrs']:
                key_obj = key_builder.get_key_obj(
                              globals_el['attrs']['FactoryPoolId'],
                              globals_el['attrs']['PubKeyID'],
                              globals_el['attrs']['PubKeyObj'])
                advertizer.add_global(globals_el['attrs']['FactoryPoolNode'],
                                      globalid, self.security_name, key_obj)

        # Add glidein config limits to the glideclient classads
        advertizer.set_glidein_config_limits(self.glidein_config_limits)

        glideid_list = sorted(condorq_dict_types['Idle']['count'].keys())
        # TODO: PM Following shows up in branch_v2plus. Which is correct?
        # glideid_list=glidein_dict.keys()
        # sort for the sake of monitoring

        # we will need this for faster lookup later
        self.processed_glideid_strs=[]

        log_factory_header()
        total_up_stats_arr = init_factory_stats_arr()
        total_down_stats_arr = init_factory_stats_arr()

        # Going through all jobs, grouped by entry they can run on
        for glideid in glideid_list:
            if glideid == (None, None, None):
                continue  # This is the special "Unmatched" entry
            factory_pool_node = glideid[0]
            request_name = glideid[1]
            my_identity = str(glideid[2])  # get rid of unicode
            glideid_str = "%s@%s" % (request_name, factory_pool_node)
            self.processed_glideid_strs.append(glideid_str)

            glidein_el = self.glidein_dict[glideid]
            glidein_in_downtime = \
                glidein_el['attrs'].get('GLIDEIN_In_Downtime', False) is True

            count_jobs = {}   # straight match
            prop_jobs = {}    # proportional subset for this entry
            # proportional subset of jobs for this entry scaled also for multicore (requested cores/available cores)
            prop_mc_jobs = {}
            hereonly_jobs = {}  # can only run on this site
            for dt in condorq_dict_types.keys():
                count_jobs[dt] = condorq_dict_types[dt]['count'][glideid]
                prop_jobs[dt] = condorq_dict_types[dt]['prop'][glideid]
                prop_mc_jobs[dt] = condorq_dict_types[dt]['prop_mc'][glideid]
                hereonly_jobs[dt] = condorq_dict_types[dt]['hereonly'][glideid]

            count_status = self.count_status_multi[request_name]
            count_status_per_cred = self.count_status_multi_per_cred[request_name]

            # If the glidein requires a voms proxy, only match voms idle jobs
            # Note: if GLEXEC is set to NEVER, the site will never see
            # the proxy, so it can be avoided.
            if (self.glexec != 'NEVER'):
                if (str.lower(str(glidein_el['attrs'].get('GLIDEIN_REQUIRE_VOMS')))=="true"):
                        prop_jobs['Idle']=prop_jobs['VomsIdle']
                        logSupport.log.info("Voms proxy required, limiting idle glideins to: %i" % prop_jobs['Idle'])
                elif (str.lower(str(glidein_el['attrs'].get('GLIDEIN_REQUIRE_GLEXEC_USE')))=="true"):
                        prop_jobs['Idle']=prop_jobs['ProxyIdle']
                        logSupport.log.info("Proxy required (GLEXEC), limiting idle glideins to: %i" % prop_jobs['Idle'])

            # effective idle is how much more we need
            # if there are idle slots, subtract them, they should match soon
            effective_idle = max(prop_jobs['Idle'] - count_status['Idle'], 0)
            # not used -  effective_oldidle = max(prop_jobs['OldIdle'] - count_status['Idle'], 0)

            # Adjust the number of idle jobs in case the minimum running parameter is set
            if prop_mc_jobs['Idle'] < self.min_running:
                logSupport.log.info("Entry %s: Adjusting idle cores to %s since the 'min' attribute of 'running_glideins_per_entry' is set" % (glideid[1], self.min_running))
                prop_mc_jobs['Idle'] = self.min_running

            # Compute min glideins required based on multicore jobs
            effective_idle_mc = max(prop_mc_jobs['Idle'] - count_status['Idle'], 0)
            effective_oldidle_mc = max(prop_mc_jobs['OldIdle'] - count_status['Idle'], 0)

            limits_triggered = {}

            down_fd = glideinFrontendDowntimeLib.DowntimeFile(
                os.path.join(
                    self.work_dir,
                    self.elementDescript.frontend_data['DowntimesFile']))
            downflag = down_fd.checkDowntime()
            # If frontend or entry are in downtime
            # both min glideins required max running are 0
            if downflag or glidein_in_downtime:
                glidein_min_idle = 0
                glidein_max_run = 0
            else:
                glidein_min_idle = self.compute_glidein_min_idle(
                    count_status, total_glideins,
                    total_idle_glideins, fe_total_glideins,
                    fe_total_idle_glideins,
                    global_total_glideins,
                    global_total_idle_glideins,
                    effective_idle_mc, effective_oldidle_mc,
                    limits_triggered)

                # Compute max running glideins for this site based on
                # idle jobs, running jobs and idle slots
                glidein_max_run = self.compute_glidein_max_run(
                    prop_mc_jobs,
                    self.count_real_glideins[glideid],
                    count_status['Idle'])

            remove_excess_str, remove_excess_margin = self.decide_removal_type(count_jobs, count_status, glideid)

            this_stats_arr = (prop_jobs['Idle'], count_jobs['Idle'],
                              effective_idle, prop_jobs['OldIdle'],
                              hereonly_jobs['Idle'], count_jobs['Running'],
                              self.count_real_jobs[glideid], self.max_running,
                              count_status['Total'],
                              count_status['Idle'],
                              count_status['Running'],
                              count_status['Failed'],
                              count_status['TotalCores'],
                              count_status['IdleCores'],
                              count_status['RunningCores'],
                              glidein_min_idle, glidein_max_run)

            self.stats['group'].logMatchedJobs(
                glideid_str, prop_jobs['Idle'], effective_idle,
                prop_jobs['OldIdle'], count_jobs['Running'],
                self.count_real_jobs[glideid])

            self.stats['group'].logMatchedGlideins(
                glideid_str, count_status['Total'], count_status['Idle'],
                count_status['Running'], count_status['Failed'],
                count_status['TotalCores'], count_status['IdleCores'],
                count_status['RunningCores'])

            self.stats['group'].logFactAttrs(glideid_str, glidein_el['attrs'],
                                             ('PubKeyValue', 'PubKeyObj'))

            self.stats['group'].logFactDown(glideid_str, glidein_in_downtime)

            if glidein_in_downtime:
                total_down_stats_arr = log_and_sum_factory_line(
                                           glideid_str, glidein_in_downtime,
                                           this_stats_arr, total_down_stats_arr)
            else:
                total_up_stats_arr = log_and_sum_factory_line(
                                         glideid_str, glidein_in_downtime,
                                         this_stats_arr, total_up_stats_arr)

            # get the parameters
            glidein_params = copy.deepcopy(self.paramsDescript.const_data)
            for k in self.paramsDescript.expr_data.keys():
                kexpr = self.paramsDescript.expr_objs[k]
                # convert kexpr -> kval
                glidein_params[k] = glideinFrontendLib.evalParamExpr(kexpr, self.paramsDescript.const_data, glidein_el)
            # we will need this param to monitor orphaned glideins
            glidein_params['GLIDECLIENT_ReqNode'] = factory_pool_node

            self.stats['group'].logFactReq(
                glideid_str, glidein_min_idle, glidein_max_run, glidein_params)

            glidein_monitors = {}
            glidein_monitors_per_cred = {}
            for t in count_jobs:
                glidein_monitors[t] = count_jobs[t]
            glidein_monitors['RunningHere'] = self.count_real_jobs[glideid]

            for t in count_status:
                glidein_monitors['Glideins%s' % t] = count_status[t]

            """
            for cred in self.x509_proxy_plugin.cred_list:
                glidein_monitors_per_cred[cred.getId()] = {}
                for t in count_status:
                    glidein_monitors_per_cred[cred.getId()]['Glideins%s' % t] = count_status_per_cred[cred.getId()][t]
            """

            # Number of credentials that have running and glideins.
            # This will be used to scale down the glidein_monitors[Running]
            # when there are multiple credentials per group.
            # This is efficient way of achieving the end result. Note that
            # Credential specific stats are not presented anywhere except the
            # classad. Monitoring info in frontend and factory shows
            # aggregated info considering all the credentials
            creds_with_running = 0

            for cred in self.x509_proxy_plugin.cred_list:
                glidein_monitors_per_cred[cred.getId()] = {}
                for t in count_status:
                    glidein_monitors_per_cred[cred.getId()]['Glideins%s' % t] = count_status_per_cred[cred.getId()][t]
                glidein_monitors_per_cred[cred.getId()]['ScaledRunning'] = 0
                # This credential has running glideins.
                if glidein_monitors_per_cred[cred.getId()]['GlideinsRunning']:
                    creds_with_running += 1

            if creds_with_running:
                # Counter to handle rounding errors
                scaled = 0
                tr = glidein_monitors['Running']
                for cred in self.x509_proxy_plugin.cred_list:
                    if glidein_monitors_per_cred[cred.getId()]['GlideinsRunning']:
                        # This cred has running. Scale them down

                        if (creds_with_running - scaled) == 1:
                            # This is the last one. Assign remaining running

                            glidein_monitors_per_cred[cred.getId()]['ScaledRunning'] = tr - (tr//creds_with_running) * scaled
                            scaled += 1
                            break
                        else:
                            glidein_monitors_per_cred[cred.getId()]['ScaledRunning'] = tr//creds_with_running
                            scaled += 1

            key_obj = None
            for globalid in self.globals_dict:
                if glideid[1].endswith(globalid):
                    globals_el = self.globals_dict[globalid]
                    if 'PubKeyObj' in globals_el['attrs'] and 'PubKeyID' in globals_el['attrs']:
                        key_obj = key_builder.get_key_obj(my_identity, globals_el['attrs']['PubKeyID'],
                                                          globals_el['attrs']['PubKeyObj'])
                    break

            trust_domain = glidein_el['attrs'].get('GLIDEIN_TrustDomain', 'Grid')
            auth_method = glidein_el['attrs'].get('GLIDEIN_SupportedAuthenticationMethod', 'grid_proxy')

            # Only advertize if there is a valid key for encryption
            if key_obj is not None:
                advertizer.add(factory_pool_node,
                               request_name, request_name,
                               glidein_min_idle, glidein_max_run,
                               self.idle_lifetime,
                               glidein_params=glidein_params,
                               glidein_monitors=glidein_monitors,
                               glidein_monitors_per_cred=glidein_monitors_per_cred,
                               remove_excess_str=remove_excess_str,
                               remove_excess_margin=remove_excess_margin,
                               key_obj=key_obj, glidein_params_to_encrypt=None,
                               security_name=self.security_name,
                               trust_domain=trust_domain,
                               auth_method=auth_method, ha_mode=self.ha_mode)
            else:
                logSupport.log.warning("Cannot advertise requests for %s because no factory %s key was found" %
                                       (request_name, factory_pool_node))

            resource_classad = self.build_resource_classad(
                                   this_stats_arr, request_name,
                                   glidein_el, glidein_in_downtime,
                                   factory_pool_node, my_identity,
                                   limits_triggered)
            resource_advertiser.addClassad(resource_classad.adParams['Name'],
                                           resource_classad)

        # end for glideid in condorq_dict_types['Idle']['count'].keys()

        total_down_stats_arr = self.count_factory_entries_without_classads(total_down_stats_arr)

        self.log_and_print_total_stats(total_up_stats_arr, total_down_stats_arr)
        self.log_and_print_unmatched(total_down_stats_arr)

        pids = []
        # Advertise glideclient and glideclient global classads
        ad_file_id_cache = glideinFrontendInterface.CredentialCache()
        advertizer.renew_and_load_credentials()

        ad_factnames = advertizer.get_advertize_factory_list()
        servicePerformance.startPerfMetricEvent(
            self.group_name, 'advertize_classads')

        for ad_factname in ad_factnames:
                logSupport.log.info("Advertising global and singular requests for factory %s" % ad_factname)
                # they will run in parallel, make sure they don't collide
                adname = advertizer.initialize_advertize_batch()+"_"+ad_factname
                g_ads = advertizer.do_global_advertize_one(ad_factname, adname=adname,
                                                           create_files_only=True, reset_unique_id=False)
                s_ads = advertizer.do_advertize_one(ad_factname, ad_file_id_cache,
                                                    adname=adname, create_files_only=True, reset_unique_id=False)
                pids.append(fork_in_bg(advertizer.do_advertize_batch_one, ad_factname, tuple(set(g_ads)|set(s_ads))))

        del ad_file_id_cache

        # Advertise glideresource classads
        logSupport.log.info("Advertising %i glideresource classads to the user pool" % len(resource_advertiser.classads))
        pids.append(fork_in_bg(resource_advertiser.advertiseAllClassads))

        wait_for_pids(pids)
        logSupport.log.info("Done advertising")
        servicePerformance.endPerfMetricEvent(self.group_name, 'advertize_classads')

        return

    def populate_pubkey(self):
        for globalid, globals_el in self.globals_dict.iteritems():
            try:
                globals_el['attrs']['PubKeyObj'] = pubCrypto.PubRSAKey(globals_el['attrs']['PubKeyValue'])
            except:
                # if no valid key
                # if key needed, will handle the error later on
                logSupport.log.warning("Factory Globals '%s': invalid RSA key" % globalid)
                logSupport.log.exception("Factory Globals '%s': invalid RSA key" % globalid)
                # but remove it also from the dictionary
                del self.globals_dict[globalid]

    def identify_bad_schedds(self):
        """
        Identify the list of schedds that should not be considered when
        requesting glideins for idle jobs. Schedds with one of the criteria

        1. Running jobs (TotalRunningJobs + TotalSchedulerJobsRunning)
           is greater than 95% of max number of jobs (MaxJobsRunning)
        2. Transfer queue (TransferQueueNumUploading) is greater than 95%
           of max allowed transfers (TransferQueueMaxUploading)
        3. CurbMatchmaking in schedd classad is true
        """

        self.blacklist_schedds = set()

        for c in self.status_schedd_dict:
            coll_status_schedd_dict = self.status_schedd_dict[c].fetchStored()
            for schedd in coll_status_schedd_dict:
                # Only consider global or group specific schedds
                # To be on the safe side add them to blacklist_schedds
                if schedd not in self.elementDescript.merged_data['JobSchedds']:
                    logSupport.log.debug("Ignoring schedd %s for this group based on the configuration" % (schedd))
                    self.blacklist_schedds.add(schedd)
                    continue
                el = coll_status_schedd_dict[schedd]
                try:
                    # Here 0 really means no jobs
                    # Stop a bit earlier at 95% of the limit
                    max_run = int(el['MaxJobsRunning']*0.95+0.5)
                    current_run = el['TotalRunningJobs']
                    # older schedds may not have TotalSchedulerJobsRunning
                    # commented out based on redmine ticket #8849
                    #current_run += el.get('TotalSchedulerJobsRunning',0)
                    logSupport.log.debug("Schedd %s has %i running with max %i" % (schedd, current_run, max_run))

                    if current_run >= max_run:
                        self.blacklist_schedds.add(schedd)
                        logSupport.log.warning("Schedd %s hit maxrun limit, blacklisting: has %i running with max %i" % (schedd, current_run, max_run))

                    if el.get('TransferQueueMaxUploading', 0) > 0:
                        # el['TransferQueueMaxUploading'] = 0 means unlimited
                        # Stop a bit earlier at 95% of the limit
                        max_up = int(el['TransferQueueMaxUploading']*0.95+0.5)
                        current_up = el['TransferQueueNumUploading']
                        logSupport.log.debug("Schedd %s has %i uploading with max %i" % (schedd, current_up, max_up))
                        if current_up >= max_up:
                            self.blacklist_schedds.add(schedd)
                            logSupport.log.warning("Schedd %s hit maxupload limit, blacklisting: has %i uploading with max %i" % (schedd, current_up, max_up))

                    # Pre 8.3.5 schedds do not have CurbMatchmaking.
                    # Assume False if not present
                    curb_matchmaking = str(el.get('CurbMatchmaking', 'FALSE'))
                    if curb_matchmaking.upper() == 'TRUE':
                        self.blacklist_schedds.add(schedd)
                        logSupport.log.warning("Ignoring schedd %s since CurbMatchmaking in its classad evaluated to 'True'" % (schedd))
                except:
                    logSupport.log.exception("Unexpected exception checking schedd %s for limit" % schedd)


    def populate_condorq_dict_types(self):
        # create a dictionary that does not contain the blacklisted schedds
        good_condorq_dict=self.condorq_dict.copy() #simple copy enough, will only modify keys
        for k in self.blacklist_schedds:
            if k in good_condorq_dict: # some schedds may not have returned anything
                del good_condorq_dict[k]
        # use only the good schedds when considering idle
        condorq_dict_idle = glideinFrontendLib.getIdleCondorQ(good_condorq_dict)
        condorq_dict_idle_600 = glideinFrontendLib.getOldCondorQ(condorq_dict_idle, 600)
        condorq_dict_idle_3600 = glideinFrontendLib.getOldCondorQ(condorq_dict_idle, 3600)
        condorq_dict_proxy = glideinFrontendLib.getIdleProxyCondorQ(condorq_dict_idle)
        condorq_dict_voms = glideinFrontendLib.getIdleVomsCondorQ(condorq_dict_idle)

        # then report how many we really had
        condorq_dict_idle_all = glideinFrontendLib.getIdleCondorQ(self.condorq_dict)

        self.condorq_dict_running = glideinFrontendLib.getRunningCondorQ(self.condorq_dict)

        self.condorq_dict_types = {
            'IdleAll': {
                'dict':condorq_dict_idle_all,
                'abs':glideinFrontendLib.countCondorQ(condorq_dict_idle_all)
            },
            'Idle': {
                'dict':condorq_dict_idle,
                'abs':glideinFrontendLib.countCondorQ(condorq_dict_idle)
            },
            #idle 600s or more
            'OldIdle': {
                'dict':condorq_dict_idle_600,
                'abs':glideinFrontendLib.countCondorQ(condorq_dict_idle_600)
            },
            #idle 3600s or more
            'Idle_3600': {
                'dict':condorq_dict_idle_3600,
                'abs':glideinFrontendLib.countCondorQ(condorq_dict_idle_3600)
            },
            'VomsIdle': {
                'dict':condorq_dict_voms,
                'abs':glideinFrontendLib.countCondorQ(condorq_dict_voms)},
            'ProxyIdle': {
                'dict':condorq_dict_proxy,
                'abs':glideinFrontendLib.countCondorQ(condorq_dict_proxy)
            },
            'Running': {
                'dict':self.condorq_dict_running,
                'abs':glideinFrontendLib.countCondorQ(self.condorq_dict_running)
            }
        }

    def populate_status_dict_types(self):
        # dict with static + pslot
        status_dict_non_dynamic = glideinFrontendLib.getCondorStatusNonDynamic(self.status_dict)

        # dict with idle static + idle pslot
        status_dict_idle = glideinFrontendLib.getIdleCondorStatus(self.status_dict)

        # dict with static + dynamic + pslot_with_dyanmic_slot
        status_dict_running = glideinFrontendLib.getRunningCondorStatus(self.status_dict)

        # dict with pslot_with_dyanmic_slot
        status_dict_running_pslot = glideinFrontendLib.getRunningPSlotCondorStatus(self.status_dict)

        # dict with failed slots
        status_dict_failed = glideinFrontendLib.getFailedCondorStatus(self.status_dict)

        # Dict of dict containing sub-dicts and counts for slots in
        # different states
        self.status_dict_types = {
            'Total': {
                'dict': self.status_dict,
                'abs': glideinFrontendLib.countCondorStatus(self.status_dict)
            },
            'Idle': {
                'dict': status_dict_idle,
                'abs': glideinFrontendLib.countCondorStatus(status_dict_idle)
            },
            # For Running, consider static + dynamic + pslot_with_dyanmic_slot
            # We do this so comparison with the job classad's RemoteHost
            # can be easily done with the p-slot at the later stage in
            # appendRealRunning(condor_q_dict, status_dict)
            # However, while counting we exclude the p-slots that have
            # one or more dynamic slots
            'Running': {
                'dict': status_dict_running,
                'abs': glideinFrontendLib.countCondorStatus(status_dict_running) - glideinFrontendLib.countCondorStatus(status_dict_running_pslot)
            },
            'Failed': {
                'dict': status_dict_failed,
                'abs': glideinFrontendLib.countCondorStatus(status_dict_failed)
            },
            'TotalCores': {
                'dict': status_dict_non_dynamic,
                'abs': glideinFrontendLib.countTotalCoresCondorStatus(status_dict_non_dynamic)
            },
            'IdleCores': {
                'dict': status_dict_idle,
                'abs': glideinFrontendLib.countIdleCoresCondorStatus(status_dict_idle)
            },
            'RunningCores': {
                'dict': status_dict_running,
                'abs': glideinFrontendLib.countRunningCoresCondorStatus(status_dict_running)
            }
        }


    def build_resource_classad(self, this_stats_arr, request_name,
                               glidein_el, glidein_in_downtime,
                               factory_pool_node, my_identity,
                               limits_triggered):
        # Create the resource classad and populate the required information
        resource_classad = glideinFrontendInterface.ResourceClassad(
                               request_name, self.published_frontend_name)
        resource_classad.setFrontendDetails(self.frontend_name,
                                            self.group_name,
                                            self.ha_mode)
        resource_classad.setInDownTime(glidein_in_downtime)
        # From glidefactory classad
        resource_classad.setEntryInfo(glidein_el['attrs'])
        resource_classad.setEntryMonitorInfo(glidein_el['monitor'])
        resource_classad.setGlideClientConfigLimits(self.glidein_config_limits)
        try:
            # From glidefactorylient classad
            key = (
                factory_pool_node,
                resource_classad.adParams['Name'],
                my_identity
            )
            if key in self.factoryclients_dict:
                resource_classad.setGlideFactoryMonitorInfo(
                    self.factoryclients_dict[key]['monitor'])
        except:
            # Ignore errors. Just log them.
            logSupport.log.exception("Populating GlideFactoryMonitor info in resource classad failed: ")

        resource_classad.setMatchExprs(
            self.elementDescript.merged_data['MatchExpr'],
            self.elementDescript.merged_data['JobQueryExpr'],
            self.elementDescript.merged_data['FactoryQueryExpr'],
            self.attr_dict['GLIDECLIENT_Start'])
        try:
            resource_classad.setGlideClientMonitorInfo(this_stats_arr)
        except RuntimeError:
            logSupport.log.exception("Populating GlideClientMonitor info in resource classad failed: ")

        # simply invoke a new method in glideinFrontendInterface.py
        resource_classad.setCurbsAndLimits(limits_triggered)

        return resource_classad


    def compute_glidein_min_idle(self, count_status, total_glideins,
                                 total_idle_glideins, fe_total_glideins,
                                 fe_total_idle_glideins,
                                 global_total_glideins,
                                 global_total_idle_glideins,
                                 effective_idle, effective_oldidle,
                                 limits_triggered):
        """Compute min idle glideins to request for this entry

        Compute min idle glideins to request for this entry after considering
        all the relevant limits and curbs.
        Identify the limits and curbs triggered for advertising the info in
        glideresource classad

        :param count_status: dictionary with counters for glideins in the different state (from condor_q)
        :param total_glideins: total number of glideins for the Entry
        :param total_idle_glideins: number of idle glideins for the Entry
        :param fe_total_glideins: total number of glideins for this Frontend at the Entry
        :param fe_total_idle_glideins: number of idle glideins for this Frontend at the Entry
        :param global_total_glideins: total number of glideins for all Entries
        :param global_total_idle_glideins: number of idle glideins for all Entries
        :param effective_idle:
        :param effective_oldidle:
        :param limits_triggered: dictionary used to return the limits triggered
        :return:
        """
        if self.request_removal_wtype is not None:
            # we are requesting the removal of glideins, do not request more
            return 0
        if ( (count_status['Total'] >= self.max_running) or
             (count_status['Idle'] >= self.max_vms_idle) or
             (total_glideins >= self.total_max_glideins) or
             (total_idle_glideins >= self.total_max_vms_idle) or
             (fe_total_glideins >= self.fe_total_max_glideins) or
             (fe_total_idle_glideins >= self.fe_total_max_vms_idle) or
             (global_total_glideins >= self.global_total_max_glideins) or
             (global_total_idle_glideins>=self.global_total_max_vms_idle) ):

            # Do not request more glideins under following conditions:
            # 1. Have all the running jobs I wanted
            # 2. Have enough idle vms/slots
            # 3. Reached the system-wide limit
            glidein_min_idle = 0

            # Modifies limits_triggered dict
            self.identify_limits_triggered(
                count_status, total_glideins, total_idle_glideins,
                fe_total_glideins, fe_total_idle_glideins,
                global_total_glideins, global_total_idle_glideins,
                limits_triggered)

        elif (effective_idle>0):
            # don't go over the system-wide max
            # not perfect, given te number of entries, but better than nothing
            glidein_min_idle = min(
                effective_idle,
                self.max_running-count_status['Total'],
                self.total_max_glideins-total_glideins,
                self.total_max_vms_idle-total_idle_glideins,
                self.fe_total_max_glideins-fe_total_glideins,
                self.fe_total_max_vms_idle-fe_total_idle_glideins,
                self.global_total_max_glideins-global_total_glideins,
                self.global_total_max_vms_idle-global_total_idle_glideins)

            # since it takes a few cycles to stabilize, ask for only one third
            # 3 was based on observation and tests: The factory can be still processing the previous request,
            # previously requested glideins could be still idle in the site queue
            glidein_min_idle = glidein_min_idle/3
            # do not reserve any more than the number of old idles
            # for reserve (/3)
            glidein_idle_reserve = min(effective_oldidle/3, self.reserve_idle)

            glidein_min_idle += glidein_idle_reserve
            glidein_min_idle = min(glidein_min_idle, self.max_idle)

            # /2 each time you hit a limit, to do an exponential backoff
            if count_status['Idle'] >= self.curb_vms_idle:
                glidein_min_idle /= 2  # above first treshold, reduce
                limits_triggered['CurbIdleGlideinsPerEntry'] = 'count=%i, curb=%i' % (count_status['Idle'], self.curb_vms_idle )
            if total_glideins >= self.total_curb_glideins:
                glidein_min_idle /= 2  # above global treshold, reduce further
                limits_triggered['CurbTotalGlideinsPerGroup'] = 'count=%i, curb=%i' % (total_glideins, self.total_curb_glideins)
            if total_idle_glideins >= self.total_curb_vms_idle:
                glidein_min_idle /= 2  # above global treshold, reduce further
                limits_triggered['CurbIdleGlideinsPerGroup'] = 'count=%i, curb=%i' % (total_idle_glideins, self.total_curb_vms_idle)
            if fe_total_glideins >= self.fe_total_curb_glideins:
                glidein_min_idle /= 2  # above global treshold, reduce further
                limits_triggered['CurbTotalGlideinsPerFrontend'] = 'count=%i, curb=%i' % (fe_total_glideins, self.fe_total_curb_glideins)
            if fe_total_idle_glideins >= self.fe_total_curb_vms_idle:
                glidein_min_idle /= 2  # above global treshold, reduce further
                limits_triggered['CurbIdleGlideinsPerFrontend'] = 'count=%i, curb=%i' % (fe_total_idle_glideins, self.fe_total_curb_vms_idle)
            if global_total_glideins >= self.global_total_curb_glideins:
                glidein_min_idle /= 2  # above global treshold, reduce further
                limits_triggered['CurbTotalGlideinsGlobal'] = 'count=%i, curb=%i' % (global_total_glideins, self.global_total_curb_glideins)
            if global_total_idle_glideins >= self.global_total_curb_vms_idle:
                glidein_min_idle /= 2  # above global treshold, reduce further
                limits_triggered['CurbIdleGlideinsGlobal'] = 'count=%i, curb=%i' % (global_total_idle_glideins, self.global_total_curb_vms_idle)

            if glidein_min_idle < 1:
                glidein_min_idle = 1
        else:
            # no idle, make sure the Entries know it
            glidein_min_idle = 0

        return int(glidein_min_idle)


    def identify_limits_triggered(self, count_status,
                                  total_glideins, total_idle_glideins,
                                  fe_total_glideins, fe_total_idle_glideins,
                                  global_total_glideins,
                                  global_total_idle_glideins,
                                  limits_triggered):

        # Identify the limits triggered for advertizing in glideresource
        if (count_status['Total'] >= self.max_running):
            limits_triggered['TotalGlideinsPerEntry'] = 'count=%i, limit=%i' % (count_status['Total'], self.max_running)
        if (count_status['Idle'] >= self.max_vms_idle):
            limits_triggered['IdleGlideinsPerEntry'] = 'count=%i, limit=%i' % (count_status['Idle'], self.max_vms_idle)
        if (total_glideins >= self.total_max_glideins):
            limits_triggered['TotalGlideinsPerGroup'] = 'count=%i, limit=%i' % (total_glideins, self.total_max_glideins )
        if (total_idle_glideins >= self.total_max_vms_idle):
            limits_triggered['IdleGlideinsPerGroup'] = 'count=%i, limit=%i' % (total_idle_glideins, self.total_max_vms_idle)
        if (fe_total_glideins >= self.fe_total_max_glideins):
            limits_triggered['TotalGlideinsPerFrontend'] = 'count=%i, limit=%i' % (fe_total_glideins, self.fe_total_max_glideins)
        if (fe_total_idle_glideins >= self.fe_total_max_vms_idle):
            limits_triggered['IdleGlideinsPerFrontend'] = 'count=%i, limit=%i' % (fe_total_idle_glideins, self.fe_total_max_vms_idle)
        if (global_total_glideins >= self.global_total_max_glideins):
            limits_triggered['TotalGlideinsGlobal'] = 'count=%i, limit=%i' % (global_total_glideins, self.global_total_max_glideins)
        if (global_total_idle_glideins >= self.global_total_max_vms_idle):
            limits_triggered['IdleGlideinsGlobal'] = 'count=%i, limit=%i' % (global_total_idle_glideins, self.global_total_max_vms_idle)


    def compute_glidein_max_run(self, prop_jobs, real, idle_glideins):
        """
        Compute max number of running glideins for this entry

        @param prop_jobs: Proportional idle multicore jobs for this entry
        @type prop_jobs: dict

        @param real: Number of jobs running at given glideid
        @type real: int

        @param idle_glideins: Number of idle startds at this entry
        @type idle_glideins: int
        """

        glidein_max_run = 0

        if (self.request_removal_wtype is not None) and (not self.request_removal_excess_only):
            # We are requesting the removal of all the glideins
            # Factory should remove all of them
            return 0

        # We don't need more slots than number of jobs in the queue
        # unless the fraction is positive
        if (prop_jobs['Idle'] + real) > 0:
            if prop_jobs['Idle'] > 0:
                # We have idle jobs in the queue. Consider idle startds
                # at this entry when computing max_run. This makes the
                # requests conservative when short running jobs come in
                # frequent but smaller bursts.
                # NOTE: We do not consider idle cores as fragmentation can
                #       impact use negatively
                glidein_max_run = int((max(prop_jobs['Idle'] - idle_glideins, 0) + real) * self.fraction_running + 1)
            else:
                # No reason for a delta when we don't need more than we have
                glidein_max_run = int(real)

        return glidein_max_run

    def log_and_print_total_stats(self, total_up_stats_arr, total_down_stats_arr):
        # Log the totals
        for el in (('MatchedUp', total_up_stats_arr, True), ('MatchedDown', total_down_stats_arr, False)):
            el_str, el_stats_arr, el_updown = el
            self.stats['group'].logMatchedJobs(
                el_str, el_stats_arr[0], el_stats_arr[2], el_stats_arr[3],
                el_stats_arr[5], el_stats_arr[6])

            self.stats['group'].logMatchedGlideins(
                el_str, el_stats_arr[8], el_stats_arr[9], el_stats_arr[10],
                el_stats_arr[11], el_stats_arr[12], el_stats_arr[13],
                el_stats_arr[14])
            self.stats['group'].logFactAttrs(el_str, [], ())  # for completeness
            self.stats['group'].logFactDown(el_str, el_updown)
            self.stats['group'].logFactReq(
                el_str, el_stats_arr[15], el_stats_arr[16], {})

        # Print the totals
        # Ignore the resulting sum
        log_factory_header()
        log_and_sum_factory_line('Sum of useful factories', False, tuple(total_up_stats_arr), total_down_stats_arr)
        log_and_sum_factory_line('Sum of down factories', True, tuple(total_down_stats_arr), total_up_stats_arr)

    def log_and_print_unmatched(self, total_down_stats_arr):
        # Print unmatched... Ignore the resulting sum
        unmatched_idle = self.condorq_dict_types['Idle']['count'][(None, None, None)]
        unmatched_oldidle = self.condorq_dict_types['OldIdle']['count'][(None, None, None)]
        unmatched_running = self.condorq_dict_types['Running']['count'][(None, None, None)]

        self.stats['group'].logMatchedJobs(
            'Unmatched', unmatched_idle, unmatched_idle, unmatched_oldidle,
            unmatched_running, 0)

        # Nothing running
        self.stats['group'].logMatchedGlideins('Unmatched', 0, 0, 0, 0, 0, 0, 0)
        # just for completeness
        self.stats['group'].logFactAttrs('Unmatched', [], ())
        self.stats['group'].logFactDown('Unmatched', True)
        self.stats['group'].logFactReq('Unmatched', 0, 0, {})

        this_stats_arr = (
            unmatched_idle, unmatched_idle, unmatched_idle,
            unmatched_oldidle, unmatched_idle, unmatched_running,
            0, 0,
            0, 0, 0, 0,        # glideins... none, since no matching
            0, 0, 0,           # Cores
            0, 0,              # requested... none, since not matching
        )
        log_and_sum_factory_line('Unmatched', True, this_stats_arr, total_down_stats_arr)

    def decide_removal_type(self, count_jobs, count_status, glideid):
        """Picks the max removal type (unless disable is requested)
        - if it was requested explicitly, send that one
        - otherwise check automatic triggers and configured removal and send the max of the 2

        If configured removal is selected, take into account also the margin

        :param count_jobs:
        :param count_status:
        :param glideid:
        :return:
        """
        if self.request_removal_wtype is not None:
            # we are requesting the removal of glideins via command line tool, and we have the explicit code to use
            return self.request_removal_wtype, 0

        # removal within the Frontend
        remove_levels = {'NO': 0,
                         'WAIT': 1,
                         'IDLE': 2,
                         'ALL': 3,
                         'UNREG': 4,  # Mentioned in glideinFrontendIntrface.py - not documented
                         'DISABLE': -1
                         }
        remove_excess_str_auto = self.choose_remove_excess_type(count_jobs, count_status, glideid)
        remove_excess_str_config = self.check_removal_type_config(glideid)
        remove_excess_str_auto_nr = remove_levels[remove_excess_str_auto]
        remove_excess_str_config_nr = remove_levels[remove_excess_str_config]
        if remove_excess_str_config_nr < 0:
            # disable all removals
            return 'NO', 0
        if remove_excess_str_auto_nr > remove_excess_str_config_nr:
            return remove_excess_str_auto, 0
        # Config request >= automatic removal
        if remove_excess_str_config_nr >= 0:
            if self.removal_requests_tracking and self.removal_margin > 0:
                return remove_excess_str_config, self.removal_margin
            return remove_excess_str_config, 0
        return 'NO', 0

    def check_removal_type_config(self, glideid):
        """Decides what kind of excess glideins to remove depending on the configuration requests (glideins_remove)
            "ALL", "IDLE", "WAIT", "NO" or "DISABLE" (disable also automatic removal)

        @param glideid: ID of the glidein
        @return: remove excess string, one of: "DISABLE", "ALL", "IDLE", "WAIT", or "NO"
        """
        # self.removal_type is RemovalType from the FE group configuration
        if self.removal_type is None or self.removal_type == 'NO':
            # No special semoval requested, leave things unchanged
            return 'NO'
        if self.removal_type == 'DISABLE':
            return 'DISABLE'
        # Cannot compare the current requests w/ the available glideins (factory status not provided to the FE)
        # If tracking is enabled, always request removal and send the margin. The factory will decide
        if self.removal_requests_tracking:
            return self.removal_type
        # No tracking, remove glideins if there are no requests
        # History counters have been just updated in self.choose_remove_excess_type
        history_idle0 = CounterWrapper(self.history_obj['idle0'])
        if history_idle0[glideid] > self.removal_wait:
            return self.removal_type
        return 'NO'

    def choose_remove_excess_type(self, count_jobs, count_status, glideid):
        """ Decides what kind of excess glideins to remove: control for request and automatic trigger:
            "ALL", "IDLE", "WAIT", or "NO"

        @param count_jobs: dict with job stats
        @param count_status: dict with glidein stats
        @param glideid: ID of the glidein
        @return: remove excess string, one of: "ALL", "IDLE", "WAIT", or "NO"

        """
        if self.request_removal_wtype is not None:
            # we are requesting the removal of glideins, and we have the explicit code to use
            return self.request_removal_wtype

        # do not remove excessive glideins by default
        remove_excess_wait = False

        # keep track of how often idle was 0
        history_idle0 = CounterWrapper(self.history_obj['idle0'])
        if count_jobs['Idle'] == 0:
            # no idle jobs in the queue left
            # consider asking for unsubmitted idle glideins to be removed
            history_idle0[glideid] += 1
            if history_idle0[glideid] > 5:
                # nobody asked for anything more for some time, so
                remove_excess_wait = True
        else:
            history_idle0[glideid] = 0

        # do not remove excessive glideins by default
        remove_excess_idle = False

        # keep track of how often glideidle was 0
        history_glideempty = CounterWrapper(self.history_obj['glideempty'])
        if count_status['Idle'] >= count_status['Total']:
            # no glideins being used
            # consider asking for all idle glideins to be removed
            history_glideempty[glideid] += 1
            if remove_excess_wait and (history_glideempty[glideid] > 10):
                # no requests and no glideins being used
                # no harm getting rid of everything
                remove_excess_idle = True
        else:
            history_glideempty[glideid] = 0

        # do not remove excessive glideins by default
        remove_excess_running = False

        # keep track of how often glidetotal was 0
        history_glidetotal0 = CounterWrapper(self.history_obj['glidetotal0'])
        if count_status['Total'] == 0:
            # no glideins registered
            # consider asking for all idle glideins to be removed
            history_glidetotal0[glideid] += 1
            if remove_excess_wait and (history_glidetotal0[glideid] > 10):
                # no requests and no glidein registered
                # no harm getting rid of everything
                remove_excess_running = True
        else:
            history_glidetotal0[glideid] = 0

        if remove_excess_running:
            remove_excess_str = 'ALL'
        elif remove_excess_idle:
            remove_excess_str = 'IDLE'
        elif remove_excess_wait:
            remove_excess_str = 'WAIT'
        else:
            remove_excess_str = 'NO'
        return remove_excess_str

    def count_factory_entries_without_classads(self, total_down_stats_arr):
        # Find out the slots/cores for factory entries that are in various
        # states, but for which Factory ClassAds don't exist
        #
        factory_entry_list=glideinFrontendLib.getFactoryEntryList(self.status_dict)
        processed_glideid_str_set=frozenset(self.processed_glideid_strs)

        factory_entry_list.sort() # sort for the sake of monitoring
        for request_name, factory_pool_node  in factory_entry_list:
            glideid_str="%s@%s"%(request_name, factory_pool_node)
            if glideid_str in processed_glideid_str_set:
                continue # already processed... ignore

            self.count_status_multi[request_name]={}
            for st in self.status_dict_types:
                c = glideinFrontendLib.getClientCondorStatus(
                        self.status_dict_types[st]['dict'],
                        self.frontend_name, self.group_name, request_name)
                if st in ('TotalCores', 'IdleCores', 'RunningCores'):
                    self.count_status_multi[request_name][st] = \
                        glideinFrontendLib.countCoresCondorStatus(c, st)
                elif st == 'Running':
                    # Running counts are computed differently because of
                    # the dict composition. Dict also has p-slots
                    # corresponding to the dynamic slots
                    self.count_status_multi[request_name][st] = \
                        glideinFrontendLib.countRunningCondorStatus(c)
                else:
                    self.count_status_multi[request_name][st] = \
                        glideinFrontendLib.countCondorStatus(c)

            count_status = self.count_status_multi[request_name]

            # ignore matching jobs
            # since we don't have the entry classad, we have no clue how to match
            this_stats_arr=(0, 0, 0, 0, 0, 0, 0, 0,
                            count_status['Total'],
                            count_status['Idle'],
                            count_status['Running'],
                            count_status['Failed'],
                            count_status['TotalCores'],
                            count_status['IdleCores'],
                            count_status['RunningCores'],
                            0, 0)

            self.stats['group'].logMatchedGlideins(
                glideid_str, count_status['Total'], count_status['Idle'],
                count_status['Running'], count_status['Failed'],
                count_status['TotalCores'], count_status['IdleCores'],
                count_status['RunningCores'])

            # since I don't see it in the factory anymore, mark it as down
            self.stats['group'].logFactDown(glideid_str, True)
            total_down_stats_arr = log_and_sum_factory_line(
                                       glideid_str, True,
                                       this_stats_arr, total_down_stats_arr)
        return total_down_stats_arr

    def query_globals(self, factory_pool):
        # Query glidefactoryglobal ClassAd
        globals_dict = {}

        try:
            # Note: M2Crypto key objects are not pickle-able,
            # so we will have to do that in the parent later on
            factory_pool_node = factory_pool[0]
            my_identity_at_factory_pool = factory_pool[2]
            try:
                factory_globals_dict = glideinFrontendInterface.findGlobals(
                    factory_pool_node, None,
                    glideinFrontendInterface.frontendConfig.factory_global)
            except RuntimeError:
                # Failed to talk or likely result is empty
                # Maybe the next factory will have something
                if not factory_pool_node:
                    logSupport.log.exception("Failed to talk to factory_pool %s for global info: " % factory_pool_node)
                else:
                    logSupport.log.exception("Failed to talk to factory_pool for global info: " )
                factory_globals_dict = {}

            for globalid in factory_globals_dict:
                globals_el = factory_globals_dict[globalid]
                if 'PubKeyType' not in globals_el['attrs']:
                    # no pub key at all, nothing to do
                    pass
                elif globals_el['attrs']['PubKeyType'] == 'RSA':
                    # only trust RSA for now
                    try:
                        # The parent really needs just the M2Ctype object,
                        # but that is not picklable, so it will have to
                        # do it ourself
                        globals_el['attrs']['PubKeyValue'] = str(re.sub(r"\\+n", r"\n", globals_el['attrs']['PubKeyValue']))
                        globals_el['attrs']['FactoryPoolNode'] = factory_pool_node
                        globals_el['attrs']['FactoryPoolId'] = my_identity_at_factory_pool

                        # KEL: OK to put here?
                        # Do we want all globals even if there is no key?
                        # May resolve other issues with checking later on
                        globals_dict[globalid] = globals_el
                    except:
                        # if no valid key, just notify...
                        # if key needed, will handle the error later on
                        logSupport.log.warning("Factory Globals '%s': invalid RSA key" % globalid)
                        tb = traceback.format_exception(sys.exc_info()[0], sys.exc_info()[1], sys.exc_info()[2])
                        logSupport.log.debug("Factory Globals '%s': invalid RSA key traceback: %s\n" % (globalid, str(tb)))
                else:
                    # don't know what to do with this key, notify the admin
                    # if key needed, will handle the error later on
                    logSupport.log.info("Factory Globals '%s': unsupported pub key type '%s'" % (globalid, globals_el['attrs']['PubKeyType']))

        except Exception:
            logSupport.log.exception("Error in talking to the factory pool:")

        return globals_dict


    def query_factoryclients(self, factory_pool):
        # Query glidefactoryclient ClassAd

        try:
            factoryclients = {}
            factory_constraint = expand_DD(
                self.elementDescript.merged_data['FactoryQueryExpr'],
                self.attr_dict)

            factory_pool_node = factory_pool[0]
            factory_identity = factory_pool[1]
            my_identity_at_factory_pool = factory_pool[2]
            try:
                factory_factoryclients = glideinFrontendInterface.findGlideinClientMonitoring(
                    factory_pool_node, None,
                    self.published_frontend_name,
                    factory_constraint)
            except RuntimeError:
                # Failed to talk or likely result is empty
                # Maybe the next factory will have something
                if factory_pool_node:
                    logSupport.log.exception("Failed to talk to factory_pool %s for glidefactoryclient info: " % factory_pool_node)
                else:
                    logSupport.log.exception("Failed to talk to factory_pool for glidefactoryclient info: ")
                factory_factoryclients = {}

            for glidename in factory_factoryclients:
                auth_id = factory_factoryclients[glidename]['attrs'].get('AuthenticatedIdentity')
                if not auth_id:
                    logSupport.log.warning("Found an untrusted factory %s at %s; ignoring." % (glidename, factory_pool_node))
                    break
                if auth_id != factory_identity:
                    logSupport.log.warning("Found an untrusted factory %s at %s; identity mismatch '%s'!='%s'" % (glidename, factory_pool_node,
                                  auth_id, factory_identity))
                    break
                factoryclients[(factory_pool_node, glidename, my_identity_at_factory_pool)] = factory_factoryclients[glidename]

        except Exception:
            logSupport.log.exception("Error in talking to the factory pool:")

        return factoryclients


    def query_entries(self, factory_pool):
        # Query glidefactory ClassAd
        try:
            glidein_dict = {}
            factory_constraint=expand_DD(self.elementDescript.merged_data['FactoryQueryExpr'], self.attr_dict)

            factory_pool_node = factory_pool[0]
            factory_identity = factory_pool[1]
            my_identity_at_factory_pool = factory_pool[2]
            try:
                factory_glidein_dict = glideinFrontendInterface.findGlideins(
                    factory_pool_node, None,
                    self.signatureDescript.signature_type,
                    factory_constraint)
            except RuntimeError:
                # Failed to talk or likely result is empty
                # Maybe the next factory will have something
                if factory_pool_node:
                    logSupport.log.exception("Failed to talk to factory_pool %s for entry info: " % factory_pool_node)
                else:
                    logSupport.log.exception("Failed to talk to factory_pool for entry info: ")
                factory_glidein_dict = {}

            for glidename in factory_glidein_dict:
                auth_id = factory_glidein_dict[glidename]['attrs'].get('AuthenticatedIdentity')
                if not auth_id:
                    logSupport.log.warning("Found an untrusted factory %s at %s; ignoring." % (glidename, factory_pool_node))
                    break
                if auth_id != factory_identity:
                    logSupport.log.warning("Found an untrusted factory %s at %s; identity mismatch '%s'!='%s'" % (glidename, factory_pool_node,
                                  auth_id, factory_identity))
                    break
                glidein_dict[(factory_pool_node, glidename, my_identity_at_factory_pool)] = factory_glidein_dict[glidename]

        except Exception as ex:
            logSupport.log.exception("Error in talking to the factory pool:")

        return glidein_dict


    def query_factory(self, factory_pool):
        """
        Serialize queries to the same factory.
        """
        return (self.query_globals(factory_pool),
                self.query_entries(factory_pool),
                self.query_factoryclients(factory_pool))


    def get_condor_q(self, schedd_name):
        condorq_dict = {}
        try:
            condorq_format_list = self.elementDescript.merged_data['JobMatchAttrs']
            if self.x509_proxy_plugin:
                condorq_format_list = list(condorq_format_list) + list(self.x509_proxy_plugin.get_required_job_attributes())

            ### Add in elements to help in determining if jobs have voms creds
            condorq_format_list=list(condorq_format_list)+list((('x509UserProxyFirstFQAN', 's'),))
            condorq_format_list=list(condorq_format_list)+list((('x509UserProxyFQAN', 's'),))
            condorq_format_list=list(condorq_format_list)+list((('x509userproxy', 's'),))
            condorq_dict = glideinFrontendLib.getCondorQ(
                               [schedd_name],
                               expand_DD(self.elementDescript.merged_data['JobQueryExpr'], self.attr_dict),
                               condorq_format_list)
        except Exception:
            logSupport.log.exception("In query schedd child, exception:")

        return condorq_dict


    def get_condor_status(self):

        # All slots for this group
        status_dict = {}
        fe_counts = {'Idle':0, 'Total':0}
        global_counts = {'Idle':0, 'Total':0}
        status_schedd_dict = {}

        # Minimum free memory required by CMS jobs is 2500 MB. If we look for
        # less memory in idle MC slot, there is a possibility that we consider
        # it as an idle resource but non of the jobs would match it.
        # In case of other VOs that require less memory, HTCondor will auto
        # carve out a slot and there is a chance for over provisioing by a
        # small amount. Over provisioning is by far the worst case than
        # under provisioing.

        #mc_idle_constraint = '(PartitionableSlot=!=True) || (PartitionableSlot=?=True && cpus > 0 && memory > 2500)'

        try:
            # Always get the credential id used to submit the glideins
            # This is essential for proper accounting info related to running
            # glideins that have reported back to user pool
            status_format_list = [
                ('GLIDEIN_CredentialIdentifier', 's'),
                ('TotalSlots', 'i'),
                ('Cpus', 'i'),
                ('Memory', 'i'),
                ('PartitionableSlot', 's'),
                ('SlotType', 's'),
                ('TotalSlotCpus', 'i'),
            ]

            if self.x509_proxy_plugin:
                status_format_list = list(status_format_list) + \
                                     list(self.x509_proxy_plugin.get_required_classad_attributes())

            # Consider multicore slots with free cpus/memory only
            #constraint = '(GLIDECLIENT_Name=?="%s.%s") && (%s)' % (
            #    self.frontend_name, self.group_name, mc_idle_constraint)

            # Consider all slots for this group irrespective of slot type
            constraint = '(GLIDECLIENT_Name=?="%s.%s")' % (
                self.frontend_name, self.group_name)

            # use the main collector... all adds must go there
            status_dict = glideinFrontendLib.getCondorStatus(
                              [None],
                              constraint=constraint,
                              format_list=status_format_list)

            # Also get all the classads for the whole FE for counting
            # do it in the same thread, as we are hitting the same collector
            # minimize the number of attributes, since we are
            # really just interest in the counts
            status_format_list = [
                ('State', 's'), ('Activity', 's'), ('PartitionableSlot', 's'),
                ('TotalSlots', 'i'), ('Cpus', 'i'), ('Memory', 'i'),
            ]

            try:
                # PM/MM: Feb 09, 2016
                # Do not filter unusable partitionable slots here.
                # Filtering is done at a later stage as needed for idle
                constraint = '(substr(GLIDECLIENT_Name,0,%i)=?="%s.")' % (
                    len(self.frontend_name)+1, self.frontend_name)

                fe_status_dict = glideinFrontendLib.getCondorStatus(
                                     [None],
                                     constraint=constraint,
                                     format_list=status_format_list,
                                     want_format_completion=False)

                # fe_counts: PM/MM: Feb 09, 2016
                # Idle: Number of useful idle slots from this frontend
                #       as known to the collector
                # Total: Number of useful total slots from this frontend
                #       as known to the collector
                fe_counts = {
                    'Idle': glideinFrontendLib.countCondorStatus(
                        glideinFrontendLib.getIdleCondorStatus(fe_status_dict)),
                    'Total': glideinFrontendLib.countCondorStatus(fe_status_dict)
                }
                del fe_status_dict
            except:
                # This is not critical information, do not fail
                logSupport.log.warning('Error computing slot stats at frontend level. Defaulting to %s' % fe_counts)

            # same for all slots in the collectors
            try:
                constraint = 'True'

                global_status_dict = glideinFrontendLib.getCondorStatus(
                                         [None],
                                         constraint=constraint,
                                         want_glideins_only=False,
                                         format_list=status_format_list,
                                         want_format_completion=False)

                # global_counts: Is similar to fe_counts except that it
                #                accounts for all the slots known to the
                #                collector. i.e. includes monitoring slots,
                #                local cluster slots, etc
                global_counts = {
                    'Idle': glideinFrontendLib.countCondorStatus(
                        glideinFrontendLib.getIdleCondorStatus(global_status_dict)),
                    'Total': glideinFrontendLib.countCondorStatus(global_status_dict)
                }
                del global_status_dict
            except:
                # This is not critical information, do not fail
                logSupport.log.warning('Error computing slot stats at global level. Defaulting to %s' % global_counts)

            # Finally, get also the schedd classads
            try:
                status_schedd_dict = glideinFrontendLib.getCondorStatusSchedds(
                                         [None], constraint=None,
                                         format_list=[])
                # Also get the list of schedds that has CurbMatchMaking = True
                # We need to query this explicitly since CurbMatchMaking
                # that we get from condor is a condor expression and is not
                # an evaluated value. So we have to manually filter it out and
                # adjust the info accordingly
                status_curb_schedd_dict = \
                    glideinFrontendLib.getCondorStatusSchedds(
                        [None],
                        constraint='CurbMatchmaking=?=True',
                        format_list=[])

                for c in status_curb_schedd_dict:
                    c_curb_schedd_dict = status_curb_schedd_dict[c].fetchStored()
                    for schedd in c_curb_schedd_dict:
                        if schedd in status_schedd_dict[c].fetchStored():
                            status_schedd_dict[c].stored_data[schedd]['CurbMatchmaking'] = 'True'

            except:
                # This is not critical information, do not fail
                logSupport.log.warning('Error gathering job stats from schedd. Defaulting to %s' % status_schedd_dict)

        except Exception as ex:
            logSupport.log.exception("Error talking to the user pool (condor_status):")

        return (status_dict, fe_counts, global_counts, status_schedd_dict)


    def do_match(self):
        """Do the actual matching.  This forks subprocess_count as children
        to do the work in parallel. """

        # IS: Heauristics of 100 glideins per fork
        #     Based on times seen by CMS
        glideins_per_fork = 100

        glidein_list=self.glidein_dict.keys()
        # split the list in equal pieces
        # the result is a list of lists
        split_glidein_list = [glidein_list[i:i+glideins_per_fork] for i in range(0, len(glidein_list), glideins_per_fork)]

        forkm_obj = ForkManager()

        for i in range(len(split_glidein_list)):
            forkm_obj.add_fork(('Glidein', i), self.subprocess_count_glidein, split_glidein_list[i])

        forkm_obj.add_fork('Real', self.subprocess_count_real)

        for dt in self.condorq_dict_types:
            forkm_obj.add_fork(dt, self.subprocess_count_dt, dt)

        try:
            t_begin = time.time()
            pipe_out = forkm_obj.bounded_fork_and_collect(self.max_matchmakers)
            t_end = time.time() - t_begin
        except RuntimeError:
            # expect all errors logged already
            logSupport.log.exception("Terminating iteration due to errors:")
            return
        logSupport.log.info("All children terminated - took %s seconds" % t_end)

        for dt, el in self.condorq_dict_types.iteritems():
            # c, p, h, pmc, t returned by  subprocess_count_dt(self, dt)
            (el['count'], el['prop'], el['hereonly'], el['prop_mc'], el['total']) = pipe_out[dt]

        (self.count_real_jobs, self.count_real_glideins) = pipe_out['Real']
        self.count_status_multi = {}
        self.count_status_multi_per_cred = {}
        for i in range(len(split_glidein_list)):
            tmp_count_status_multi = pipe_out[('Glidein', i)][0]
            self.count_status_multi.update(tmp_count_status_multi)
            tmp_count_status_multi_per_cred = pipe_out[('Glidein', i)][1]
            self.count_status_multi_per_cred.update(tmp_count_status_multi_per_cred)

        self.glexec='UNDEFINED'
        if 'GLIDEIN_Glexec_Use' in self.elementDescript.frontend_data:
            self.glexec=self.elementDescript.frontend_data['GLIDEIN_Glexec_Use']
        if 'GLIDEIN_Glexec_Use' in self.elementDescript.merged_data:
            self.glexec=self.elementDescript.merged_data['GLIDEIN_Glexec_Use']


    def subprocess_count_dt(self, dt):
        """
        # will make calculations in parallel,using multiple processes
        @return: Tuple of 5 elements

        """
        out = ()

        c, p, h, pmc = glideinFrontendLib.countMatch(
                        self.elementDescript.merged_data['MatchExprCompiledObj'],
                        self.condorq_dict_types[dt]['dict'],
                        self.glidein_dict,
                        self.attr_dict,
                        self.condorq_match_list,
                        match_policies=self.elementDescript.merged_data['MatchPolicyModules'])
        t=glideinFrontendLib.countCondorQ(self.condorq_dict_types[dt]['dict'])

        out=(c, p, h, pmc, t)

        return out

    def subprocess_count_real(self):
        # will make calculations in parallel,using multiple processes
        out = glideinFrontendLib.countRealRunning(
                  self.elementDescript.merged_data['MatchExprCompiledObj'],
                  self.condorq_dict_running,
                  self.glidein_dict,
                  self.attr_dict,
                  self.condorq_match_list,
                  match_policies=self.elementDescript.merged_data['MatchPolicyModules'])
        return out

    def subprocess_count_glidein(self, glidein_list):
        """
        Will make calculations in parallel, using multiple processes
        @param glidein_list:
        @return:
        """
        out = ()

        count_status_multi={}
        # Count distribution per credentials
        count_status_multi_per_cred = {}
        for glideid in glidein_list:
            request_name=glideid[1]

            count_status_multi[request_name]={}
            count_status_multi_per_cred[request_name] = {}
            for cred in self.x509_proxy_plugin.cred_list:
                count_status_multi_per_cred[request_name][cred.getId()] = {}

            # It is cheaper to get Idle and Running from request-only
            # classads then filter out requests from Idle and Running
            # glideins
            total_req_dict = glideinFrontendLib.getClientCondorStatus(
                        self.status_dict_types['Total']['dict'],
                        self.frontend_name, self.group_name, request_name)

            req_dict_types = {
                'Total': total_req_dict,
                'Idle': glideinFrontendLib.getIdleCondorStatus(total_req_dict),
                'Running': glideinFrontendLib.getRunningCondorStatus(total_req_dict),
                'Failed': glideinFrontendLib.getFailedCondorStatus(total_req_dict),
                'TotalCores': glideinFrontendLib.getCondorStatusNonDynamic(total_req_dict),
                'IdleCores': glideinFrontendLib.getIdleCoresCondorStatus(total_req_dict),
                'RunningCores': glideinFrontendLib.getRunningCoresCondorStatus(total_req_dict),
            }

            for st in req_dict_types:
                req_dict = req_dict_types[st]
                if st in ('TotalCores', 'IdleCores', 'RunningCores'):
                    count_status_multi[request_name][st]=glideinFrontendLib.countCoresCondorStatus(req_dict, st)
                elif st == 'Running':
                    # Running counts are computed differently because of
                    # the dict composition. Dict also has p-slots
                    # corresponding to the dynamic slots
                    count_status_multi[request_name][st] = \
                        glideinFrontendLib.countRunningCondorStatus(req_dict)
                else:
                    count_status_multi[request_name][st]=glideinFrontendLib.countCondorStatus(req_dict)

                for cred in self.x509_proxy_plugin.cred_list:
                    cred_id=cred.getId()
                    cred_dict = glideinFrontendLib.getClientCondorStatusCredIdOnly(req_dict, cred_id)

                    if st in ('TotalCores', 'IdleCores', 'RunningCores'):
                        count_status_multi_per_cred[request_name][cred_id][st] = glideinFrontendLib.countCoresCondorStatus(cred_dict, st)
                    elif st == 'Running':
                        # Running counts are computed differently because of
                        # the dict composition. Dict also has p-slots
                        # corresponding to the dynamic slots
                        count_status_multi_per_cred[request_name][cred_id][st] = glideinFrontendLib.countRunningCondorStatus(cred_dict)
                    else:
                        count_status_multi_per_cred[request_name][cred_id][st] = glideinFrontendLib.countCondorStatus(cred_dict)

        out = (count_status_multi, count_status_multi_per_cred)

        return out

############################################################
def check_parent(parent_pid):
    if os.path.exists('/proc/%s' % parent_pid):
        return # parent still exists, we are fine

    logSupport.log.warning("Parent died, exit.")
    raise KeyboardInterrupt("Parent died")

############################################################
def write_stats(stats):
    for k in stats.keys():
        stats[k].write_file();

############################################################
# Will log the factory_stat_arr (tuple composed of 17 numbers)
# and return a sum of factory_stat_arr+old_factory_stat_arr
def log_and_sum_factory_line(factory, is_down, factory_stat_arr, old_factory_stat_arr):
    # if numbers are too big, reduce them to either k or M for presentation
    form_arr = []
    for i in factory_stat_arr:
        if i < 100000:
            form_arr.append("%5i" % i)
        elif i < 10000000:
            form_arr.append("%4ik" % (i / 1000))
        else:
            form_arr.append("%4iM" % (i / 1000000))

    if is_down:
        down_str = "Down"
    else:
        down_str = "Up  "

    logSupport.log.info(("%s(%s %s %s %s) %s(%s %s) | %s %s %s %s | %s %s %s | %s %s | " % tuple(form_arr)) + ("%s %s" % (down_str, factory)))

    new_arr = []
    for i in range(len(factory_stat_arr)):
        new_arr.append(factory_stat_arr[i] + old_factory_stat_arr[i])
    return new_arr

def init_factory_stats_arr():
    return [0] * 17

def log_factory_header():
    logSupport.log.info("            Jobs in schedd queues                 |           Slots         |       Cores       | Glidein Req | Factory/Entry Information")
    logSupport.log.info("Idle (match  eff   old  uniq )  Run ( here  max ) | Total  Idle   Run  Fail | Total  Idle   Run | Idle MaxRun | State Factory")

######################
# expand $$(attribute)
def expand_DD(qstr, attr_dict):
    robj=re.compile("\$\$\((?P<attrname>[^\)]*)\)")
    while True:
        m=robj.search(qstr)
        if m is None:
            break # no more substitutions to do
        attr_name=m.group('attrname')
        if attr_name not in attr_dict:
            raise KeyError("Missing attribute %s"%attr_name)
        attr_val=attr_dict[attr_name]
        if isinstance(attr_val, int):
            attr_str=str(attr_val)
        else: # assume it is a string for all other purposes... quote and escape existing quotes
            attr_str='"%s"'%attr_val.replace('"', '\\"')
        qstr="%s%s%s"%(qstr[:m.start()], attr_str, qstr[m.end():])
    return qstr

############################################################
#
# S T A R T U P
#
############################################################

if __name__ == '__main__':
    register_sighandler()
    if len(sys.argv)==4:
        action = "run"
    else:
        action = sys.argv[4]
    gfe = glideinFrontendElement(int(sys.argv[1]), sys.argv[2],
                                 sys.argv[3], action)
    rcm = gfe.main()

    # explicitly exit with 0
    # this allows for reliable checking
    sys.exit(rcm)<|MERGE_RESOLUTION|>--- conflicted
+++ resolved
@@ -262,10 +262,7 @@
             logSupport.log.info("Received signal...exit")
             rc = 1
         except:
-<<<<<<< HEAD
-=======
             # TODO is tb needed? Don't we print the exception twice?
->>>>>>> 019a3e97
             tb = traceback.format_exception(sys.exc_info()[0], sys.exc_info()[1], sys.exc_info()[2])
             logSupport.log.exception("Unhandled exception, dying: %s" % tb)
             rc = 2
@@ -468,18 +465,11 @@
         total_glideins = self.status_dict_types['Total']['abs']
         total_running_glideins = self.status_dict_types['Running']['abs']
         total_idle_glideins = self.status_dict_types['Idle']['abs']
-<<<<<<< HEAD
-        # not used
+        # not used - they should be removed MM
         # total_failed_glideins = self.status_dict_types['Failed']['abs']
         # total_cores = self.status_dict_types['TotalCores']['abs']
         # total_running_cores = self.status_dict_types['RunningCores']['abs']
         # total_idle_cores = self.status_dict_types['IdleCores']['abs']
-=======
-#        total_failed_glideins = self.status_dict_types['Failed']['abs']
-#        total_cores = self.status_dict_types['TotalCores']['abs']
-#        total_running_cores = self.status_dict_types['RunningCores']['abs']
-#        total_idle_cores = self.status_dict_types['IdleCores']['abs']
->>>>>>> 019a3e97
 
         logSupport.log.info("Group glideins found total %i limit %i curb %i; of these idle %i limit %i curb %i running %i" % (
                                total_glideins, self.total_max_glideins,
