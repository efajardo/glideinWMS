#!/usr/bin/env python
# Code and configuration files contributed by Brian Lin, OSG Software
"""Automatical renewal of proxies necessary for a glideinWMS frontend
"""
from __future__ import print_function

import ConfigParser
import os
import pwd
import re
import subprocess
import sys
import tempfile

CONFIG = '/etc/gwms-frontend/proxies.ini'

DEFAULTS = {'use_voms_server': 'false',
            'fqan': '/Role=NULL/Capability=NULL',
            'frequency': '1',
            'lifetime': '24',
            'owner': 'frontend'}


class Proxy(object):
    """Class for holding information related to the proxy
    """
    def __init__(self, cert, key, output, lifetime, uid=0, gid=0):
        self.cert = cert
        self.key = key
        self.tmp_output_fd = tempfile.NamedTemporaryFile(dir=os.path.dirname(output), delete=False)
        self.output = output
        self.lifetime = lifetime

    def _voms_proxy_info(self, *opts):
        """Run voms-proxy-info. Returns stdout, stderr, and return code of voms-proxy-info
        """
        cmd = ['voms-proxy-info', '-file', self.output] + list(opts)
        return _run_command(cmd)

    def write(self):
        """Move output proxy from temp location to its final destination
        """
        self.tmp_output_fd.flush()
        os.fsync(self.tmp_output_fd)
        self.tmp_output_fd.close()
        os.chown(self.tmp_output_fd.name, self.uid, self.gid)
        os.rename(self.tmp_output_fd.name, self.output)

    def timeleft(self):
        """Safely return the remaining lifetime of the proxy, in seconds (returns 0 if unexpected stdout)
        """
        return _safe_int(self._voms_proxy_info('-timeleft')[0])

    def actimeleft(self):
        """Safely return the remaining lifetime of the proxy's VOMS AC, in seconds (returns 0 if unexpected stdout)
        """
        return _safe_int(self._voms_proxy_info('-actimeleft')[0])


class VO(object):
    """Class for holding information related to VOMS attributes
    """
    def __init__(self, vo, fqan, cert=None, key=None):
        """vo - name of the Virtual Organization. Case should match folder names in /etc/grid-security/vomsdir/
        fqan - VOMS attribute FQAN with format "/vo/command" (/osg/Role=NULL/Capability=NULL) or
               "command" (Role=NULL/Capability=NULL)
        cert - path to VOMS server certificate used to sign VOMS attributes (for use with voms_proxy_fake)
        key - path to key associated with the cert argument
        """
        self.name = vo
        if fqan.startswith('/%s/Role=' % vo):
            pass
        elif fqan.startswith('/Role='):
            fqan = '/%s%s' % (vo, fqan)
        else:
            raise ValueError('Malformed FQAN does not begin with "/%s/Role=" or "/Role=". Verify %s.' % (vo, CONFIG))
        self.fqan = fqan
        # intended argument for -voms option "vo:command" format, see voms-proxy-init man page
        self.voms = ':'.join([vo, fqan])
        self.cert = cert
        self.key = key


def _safe_int(string_var):
    """Convert a string to an integer. If the string cannot be cast, return 0.
    """
    try:
        return int(string_var)
    except ValueError:
        return 0


def _run_command(command):
    """Runs the specified command, specified as a list. Returns stdout, stderr and return code
    """
    proc = subprocess.Popen(command, stdout=subprocess.PIPE, stderr=subprocess.PIPE)
    stdout, stderr = proc.communicate()
    return stdout, stderr, proc.returncode


def voms_proxy_init(proxy, *args):
    """Create a proxy using voms-proxy-init. Without any additional args, it generates a proxy without VOMS attributes.
    Returns stdout, stderr, and return code of voms-proxy-init
    """
    cmd = ['voms-proxy-init', '--debug',
           '-cert', proxy.cert,
           '-key', proxy.key,
           '-out', proxy.tmp_output_fd.name,
           '-valid', '%s:00' % proxy.lifetime] + list(args)
    return _run_command(cmd)


def voms_proxy_fake(proxy, vo_info, voms_uri):
    """ Create a valid proxy without contacting a VOMS Admin server. VOMS attributes are created from user config.
    Returns stdout, stderr, and return code of voms-proxy-fake
    """
    cmd = ['voms-proxy-fake', '--debug',
           '-cert', proxy.cert,
           '-key', proxy.key,
           '-out', proxy.tmp_output_fd.name,
           '-hours', proxy.lifetime,
           '-voms', vo_info.name,
           '-hostcert', vo_info.cert,
           '-hostkey', vo_info.key,
           '-uri', voms_uri,
           '-fqan', vo_info.fqan]
    return _run_command(cmd)


def main():
    """Main entrypoint
    """
    config = ConfigParser.ConfigParser(DEFAULTS)
    config.read(CONFIG)
    proxies = config.sections()

    # Verify config sections
    if proxies.count('COMMON') != 1:
        raise RuntimeError("there must be only one [COMMON] section in %s" % CONFIG)
    if len([x for x in proxies if x.startswith('PILOT')]) < 1:
        raise RuntimeError("there must be at least one [PILOT] section in %s" % CONFIG)

    # Proxies need to be owned by the 'frontend' user
    try:
        fe_user = pwd.getpwnam(config.get('COMMON', 'owner'))
    except KeyError:
        raise RuntimeError("missing 'frontend' user")

    # Load VOMS Admin server info for case-sensitive VO name and for faking the VOMS Admin server URI
    with open(os.getenv('VOMS_USERCONF', '/etc/vomses'), 'r') as _:
        vo_info = re.findall(r'"(\w+)"\s+"([^"]+)"\s+"(\d+)"\s+"([^"]+)"', _.read(), re.IGNORECASE)
        vomses = dict([(vo[0].lower(), {'name': vo[0], 'uri': vo[1] + ':' + vo[2], 'subject': vo[3]}) for vo in vo_info])

    retcode = 0
    # Proxy renewals
    proxies.remove('COMMON')  # no proxy renewal info in the COMMON section
    for proxy_section in proxies:
        proxy_config = dict(config.items(proxy_section))
        proxy = Proxy(proxy_config['proxy_cert'], proxy_config['proxy_key'],
                      proxy_config['output'], proxy_config['lifetime'],
                      fe_user.pw_uid, fe_user.pw_gid)

        # Users used to be able to control the frequency of the renewal when they were instructed to write their own
        # script and cronjob. Since the automatic proxy renewal cron/timer runs every hour, we allow the users to
        # control this via the 'frequency' config option. If more than 'frequency' hours have elapsed in a proxy's
        # lifetime, renew it. Otherwise, skip the renewal.
        def has_time_left(time_remaining):
            return int(proxy.lifetime)*3600 - time_remaining < int(proxy_config['frequency'])*3600

        if proxy_section == 'FRONTEND':
            if has_time_left(proxy.timeleft()):
<<<<<<< HEAD
                print('Skipping renewal of %s: time remaining within the specified frequency' % proxy.output)
=======
                print 'Skipping renewal of %s: time remaining within the specified frequency' % proxy.output
                os.remove(proxy.tmp_output_fd.name)
>>>>>>> 7995e4fe
                continue
            stdout, stderr, client_rc = voms_proxy_init(proxy)
        elif proxy_section.startswith('PILOT'):
            if has_time_left(proxy.timeleft()) and has_time_left(proxy.actimeleft()):
                print('Skipping renewal of %s: time remaining within the specified frequency' % proxy.output)
                continue

            voms_info = vomses[proxy_config['vo'].lower()]
            vo_attr = VO(voms_info['name'], proxy_config['fqan'])

            if proxy_config['use_voms_server'].lower() == 'true':
                # we specify '-order' because some European CEs care about VOMS AC order
                # The '-order' option chokes if a Capability is specified but we want to make sure we request it
                # in '-voms' because we're not sure if anything is looking for it
                fqan = re.sub(r'\/Capability=\w+$', '', vo_attr.fqan)
                stdout, stderr, client_rc = voms_proxy_init(proxy, '-voms', vo_attr.voms, '-order', fqan)
            else:
                vo_attr.cert = proxy_config['vo_cert']
                vo_attr.key = proxy_config['vo_key']
                stdout, stderr, client_rc = voms_proxy_fake(proxy, vo_attr, voms_info['uri'])
        else:
            print("WARNING: Unrecognized configuration section %s found in %s.\n" % (proxy, CONFIG) +
                  "Valid configuration sections: 'FRONTEND' or 'PILOT'.")
            client_rc = -1
            stderr = "Unrecognized configuration section '%s', renewal not attempted." % proxy_section
            stdout = ""

        if client_rc == 0:
            proxy.write()
            print("Renewed proxy from '%s' to '%s'." % (proxy.cert, proxy.output))
        else:
            retcode = 1
            # don't raise an exception here to continue renewing other proxies
<<<<<<< HEAD
            print("ERROR: Failed to renew proxy %s:\n%s%s" % (proxy.output, stdout, stderr))
=======
            print "ERROR: Failed to renew proxy %s:\n%s%s" % (proxy.output, stdout, stderr)
            os.remove(proxy.tmp_output_fd.name)
>>>>>>> 7995e4fe

    return retcode


if __name__ == "__main__":
    try:
        main()
    except (RuntimeError, ValueError) as exc:
        print("ERROR: " + str(exc))
        sys.exit(1)<|MERGE_RESOLUTION|>--- conflicted
+++ resolved
@@ -169,12 +169,8 @@
 
         if proxy_section == 'FRONTEND':
             if has_time_left(proxy.timeleft()):
-<<<<<<< HEAD
                 print('Skipping renewal of %s: time remaining within the specified frequency' % proxy.output)
-=======
-                print 'Skipping renewal of %s: time remaining within the specified frequency' % proxy.output
                 os.remove(proxy.tmp_output_fd.name)
->>>>>>> 7995e4fe
                 continue
             stdout, stderr, client_rc = voms_proxy_init(proxy)
         elif proxy_section.startswith('PILOT'):
@@ -208,12 +204,8 @@
         else:
             retcode = 1
             # don't raise an exception here to continue renewing other proxies
-<<<<<<< HEAD
             print("ERROR: Failed to renew proxy %s:\n%s%s" % (proxy.output, stdout, stderr))
-=======
-            print "ERROR: Failed to renew proxy %s:\n%s%s" % (proxy.output, stdout, stderr)
             os.remove(proxy.tmp_output_fd.name)
->>>>>>> 7995e4fe
 
     return retcode
 
