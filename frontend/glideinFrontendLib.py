--- conflicted
+++ resolved
@@ -202,14 +202,9 @@
         A special 'glidein name' of (None, None, None) is used for jobs
         that don't match any 'real glidein name' in all 4 tuples above
     """
-<<<<<<< HEAD
-    out_glidein_counts={}
-    out_cpu_counts={}
-=======
 
     out_glidein_counts = {}
     out_cpu_counts = {}
->>>>>>> 463a121f
 
     # new_out_counts
     # keys: are site indexes(numbers)
