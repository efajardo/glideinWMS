#
# Project:
#   glideinWMS
#
# File Version: 
#
# Description:
#   This module implements the functions needed to keep the
#   required number of idle glideins
#   plus other miscelaneous functions
#
# Author:
#   Igor Sfiligoi (Sept 19th 2006)
#

import os.path
import string
import math
import sys
import traceback

from glideinwms.lib import condorMonitor,condorExe
from glideinwms.lib import logSupport

#############################################################################################

#
# Return a dictionary of schedds containing interesting jobs
# Each element is a condorQ
#
# If not all the jobs of the schedd has to be considered,
# specify the appropriate constraint
#
def getCondorQ(schedd_names, constraint=None, format_list=None,
               want_format_completion=True, job_status_filter=(1,2)):
    if format_list is not None:
        if want_format_completion:
            format_list = condorMonitor.complete_format_list(
                format_list,
                [('JobStatus', 'i'), ('EnteredCurrentStatus', 'i'),
                 ('ServerTime', 'i'), ('RemoteHost', 's')])

    if not job_status_filter:
        # if nothing specified, assume it wants all of them
        js_constraint="True"
    else:
        js_arr=[]
        for n in job_status_filter:
            js_arr.append('(JobStatus=?=%i)'%n)
        js_constraint=string.join(js_arr,'||')

    return getCondorQConstrained(schedd_names, js_constraint, constraint, format_list)

def getIdleVomsCondorQ(condorq_dict):
    out={}
    for schedd_name in condorq_dict.keys():
        sq=condorMonitor.SubQuery(condorq_dict[schedd_name],lambda el:((el.get('JobStatus')==1) and ('x509UserProxyFirstFQAN' in el)))
        sq.load()
        out[schedd_name]=sq
    return out

def getIdleProxyCondorQ(condorq_dict):
    out={}
    for schedd_name in condorq_dict.keys():
        sq=condorMonitor.SubQuery(condorq_dict[schedd_name],lambda el:((el.get('JobStatus')==1) and ('x509userproxy' in el)))
        sq.load()
        out[schedd_name]=sq
    return out




#
# Return a dictionary of schedds containing idle jobs
# Each element is a condorQ
#
# Use the output of getCondorQ
#
def getIdleCondorQ(condorq_dict):
    out = {}
    for schedd_name in condorq_dict.keys():
        sq = condorMonitor.SubQuery(condorq_dict[schedd_name], lambda el:(el.has_key('JobStatus') and (el['JobStatus'] == 1)))
        sq.load()
        out[schedd_name] = sq
    return out

#
# Return a dictionary of schedds containing running jobs
# Each element is a condorQ
#
# Use the output of getCondorQ
#
def getRunningCondorQ(condorq_dict):
    out = {}
    for schedd_name in condorq_dict.keys():
        sq = condorMonitor.SubQuery(condorq_dict[schedd_name], lambda el:(el.has_key('JobStatus') and (el['JobStatus'] == 2)))
        sq.load()
        out[schedd_name] = sq
    return out

def appendRealRunning(condorq_dict, status_dict):
    """Adds provenance information from condor_status to the condor_q dictionary
    The name of static or pslots is the value of RemoteHost
    NOTE: HTC 8.5 may change RemoteHost to be the DynamicSlot name

    :param condorq_dict: adding 'RunningOn' to each job
    :param status_dict: running jobs from condor_status
    :return:
    """
    for schedd_name in condorq_dict:
        condorq = condorq_dict[schedd_name].fetchStored()

        for jid in condorq:
            found = False

            if condorq[jid].has_key('RemoteHost'):
                remote_host = condorq[jid]['RemoteHost']

                for collector_name in status_dict:
                    condor_status = status_dict[collector_name].fetchStored()
                    if remote_host in condor_status:
                        # there is currently no way to get the factory collector from
                        #   condor status so this hack grabs the hostname of the schedd
                        schedd = condor_status[remote_host]['GLIDEIN_Schedd'].split('@')

                        # split by : to remove port number if there
                        fact_pool = schedd[-1].split(':')[0]

                        condorq[jid]['RunningOn'] = "%s@%s@%s@%s" % (
                            condor_status[remote_host]['GLIDEIN_Entry_Name'],
                            condor_status[remote_host]['GLIDEIN_Name'],
                            condor_status[remote_host]['GLIDEIN_Factory'],
                            fact_pool)
                        found = True
                        break

            if not found:
                condorq[jid]['RunningOn'] = 'UNKNOWN'

#
# Return a dictionary of schedds containing old jobs
# Each element is a condorQ
#
# Use the output of getCondorQ
#
def getOldCondorQ(condorq_dict, min_age):
    out = {}
    for schedd_name in condorq_dict.keys():
        sq = condorMonitor.SubQuery(condorq_dict[schedd_name], lambda el:(el.has_key('ServerTime') and el.has_key('EnteredCurrentStatus') and ((el['ServerTime'] - el['EnteredCurrentStatus']) >= min_age)))
        sq.load()
        out[schedd_name] = sq
    return out

#
# Return the number of jobs in the dictionary
# Use the output of getCondorQ
#
def countCondorQ(condorq_dict):
    count = 0
    for schedd_name in condorq_dict.keys():
        count += len(condorq_dict[schedd_name].fetchStored())
    return count

#
# Return a set of users present in the dictionary
# Needs "User" attribute
#

def getCondorQUsers(condorq_dict):
    users_set = set()
    for schedd_name in condorq_dict.keys():
        condorq_data = condorq_dict[schedd_name].fetchStored()
        for jid in condorq_data.keys():
            job = condorq_data[jid]
            users_set.add(job['User'])

    return users_set


def countMatch(match_obj, condorq_dict, glidein_dict, attr_dict,
               condorq_match_list=None, match_policies=[]):
    """
    Get the number of jobs that match each glideina
    
    @param match_obj: output of re.compile(match string,'<string>','eval')
    @type condorq_dict: dictionary: sched_name->CondorQ object
    @param condorq_dict: output of getidleCondorQ
    @type glidein_dict: dictionary: glidein_name->dictionary of params and attrs
    @param glidein_dict: output of interface.findGlideins
    @param attr_dict:  dictionary of constant attributes
    @param condorq_match_list: list of job attributes from the XML file

    @return: tuple of 4 elements, where first 3 are a dictionary of
        glidein name where elements are number of jobs matching
        First tuple  : Straight match
        Second tuple : The entry proportion based on unique subsets
        Third tuple  : Elements that can only run on this site
        Forth tuple  : The entry proportion glideins to be requested based
                       on unique subsets after considering multicore
                       jobs and GLIDEIN_CPUS
        A special 'glidein name' of (None, None, None) is used for jobs
        that don't match any 'real glidein name' in all 4 tuples above
    """

    out_glidein_counts={}
    out_cpu_counts={}

    # new_out_counts
    # keys: are site indexes(numbers)
    # elements: number of real idle jobs associated with each site
    new_out_counts = {}
    glideindex = 0

    #
    # To speed up dictionary lookup
    # we will convert Schedd_Name#ClusterId.ProcID into a number
    # Since we have to convert a 3 dimensional entity into a linear number
    # we have to pick two ranges to use as multipliers
    # len(schedds) is the first obvious one, since it is fixed
    # between ClusterId and ProcId, we select max(ProcId) 
    # since it is the smaller of the two the formula thus becomes
    #  (ClusterId*max_ProcId+ProcId)*len(schedds)+scheddIdx
    #

    schedds=condorq_dict.keys()
    nr_schedds=len(schedds)

    # Find max ProcId by searching through condorq output for all schedds
    #   This is needed to linearize the dictionary as per above
    #   The max ProcId will be stored in procid_mul
    max_procid=0
    for scheddIdx in range(nr_schedds):
        schedd=schedds[scheddIdx]
        condorq=condorq_dict[schedd]
        condorq_data=condorq.fetchStored()
        for jid in condorq_data.keys():
          procid=jid[1]
          if procid>max_procid:
           max_procid=procid
    procid_mul=long(max_procid+1)

    # Group jobs into clusters of similar attributes

    # Results will be stored in the variables:
    #  cq_dict_clusters - dict of clusters (= list of job ids)
    #  cq_jobs - full set of job ids
    cq_dict_clusters={}
    cq_jobs=set()
    for scheddIdx in range(nr_schedds):
        # For each schedd, look through all its job from condorq results
        schedd=schedds[scheddIdx]
        cq_dict_clusters[scheddIdx]={}
        cq_dict_clusters_el=cq_dict_clusters[scheddIdx]
        condorq=condorq_dict[schedd]
        condorq_data=condorq.fetchStored()
        for jid in condorq_data.keys():
            # For each job, hash the job using the attributes
            #  listed from xml under match_attrs
            # Jobs that hash to the same value should
            #  be considered equivalent and part of the same
            #  cluster for matching purposes
            jh=hashJob(condorq_data[jid],condorq_match_list)
            if not cq_dict_clusters_el.has_key(jh):
                cq_dict_clusters_el[jh]=[]
            # Add the job to the correct cluster according to the
            #   linearization scheme above
            cq_dict_clusters_el[jh].append(jid)
            t=(jid[0]*procid_mul+jid[1])*nr_schedds+scheddIdx
            # Add jobs
            cq_jobs.add(t)

    # Now, loop through all glideins (ie. entries)
    # match the clusters to these glideins
    # Results:
    # list_of_all_jobs: a list containing the set of jobs that match
    #                   a gliedin (i.e. entry) the position in the list
    #                   identifies the glidein and each element is a set of 
    #                   indexes representing a job cluster each
    #  all_jobs_clusters: dictionary of cluster index -> list of jobs in
    #                     the cluster (represented each by its own index)
    list_of_all_jobs=[]
    all_jobs_clusters={}
    
    for glidename in glidein_dict:
        glidein=glidein_dict[glidename]
        # Number of glideins to request
        glidein_count=0
        # Number of cpus required by the jobs on a glidein
        cpu_count=0
        jobs_arr=[]

        # Clusters are organized by schedd,
        #  so loop through each schedd
        for scheddIdx in range(nr_schedds):
            #logSupport.log.debug("****** Loop schedds ******")
            # Now, go through each unique hash in the cluster
            # and match clusters individually
            schedd=schedds[scheddIdx]
            cq_dict_clusters_el=cq_dict_clusters[scheddIdx]
            condorq=condorq_dict[schedd]
            condorq_data=condorq.fetchStored()
            # Number of jobs in this schedd to request glidein
            schedd_count=0
            # Number of cpus to request for jobs on this schedd
            cpu_schedd_count=0
            sjobs_arr=[]

            missing_keys = set()
            tb_count = 0
            recent_tb = None

            for jh in cq_dict_clusters_el.keys():
                # get the first job... they are all the same
                first_jid=cq_dict_clusters_el[jh][0]
                job=condorq_data[first_jid]

                try:
                    # Evaluate the Compiled object first.
                    # Evaluation order does not really matter.
                    match = eval(match_obj)
                    for policy in match_policies:
                        if match == True:
                            # Policies are supposed to be ANDed
                            match = (match and policy.pyObject.match(job, glidein))
                        else:
                            if match != False:
                                # Non boolean results should be discarded
                                # and logged
                                logSupport.log.warning("Match expression from policy file '%s' evaluated to non boolean result; assuming False" % policy.file)
                            break

                    if match == True:
                        # the first matched... add all jobs in the cluster
                        cluster_arr=[]
                        for jid in cq_dict_clusters_el[jh]:
                            t=(jid[0]*procid_mul+jid[1])*nr_schedds+scheddIdx
                            cluster_arr.append(t)
                            schedd_count+=1

                        # Since all jobs are same figure out how many cpus
                        # are required for this cluster based on one job
                        cpu_schedd_count += job.get('RequestCpus', 1) * len(cq_dict_clusters_el[jh])
                        first_t=(first_jid[0]*procid_mul+first_jid[1])*nr_schedds+scheddIdx
                        all_jobs_clusters[first_t]=cluster_arr
                        sjobs_arr+=[first_t]
                except KeyError, e:
                    tb = traceback.format_exception(sys.exc_info()[0],
                                                    sys.exc_info()[1],
                                                    sys.exc_info()[2])
                    key = ((tb[-1].split(':'))[1]).strip()
                    missing_keys.add(key)

                except Exception, e:
                    tb_count = tb_count + 1
                    recent_tb = traceback.format_exception(sys.exc_info()[0],
                                                           sys.exc_info()[1],
                                                           sys.exc_info()[2])

            if missing_keys:
                logSupport.log.debug("Failed to evaluate resource match in countMatch. Possibly match_expr has errors and trying to reference job or site attribute(s) '%s' in an inappropriate way." % (','.join(missing_keys)))
            if tb_count > 0:
                logSupport.log.debug("There were %s exceptions in countMatch subprocess. Most recent traceback: %s " % (tb_count, recent_tb))

            # END LOOP: for jh in cq_dict_clusters_el.keys()

            jobs_arr+=sjobs_arr
            del sjobs_arr
            glidein_count+=schedd_count
            cpu_count+=cpu_schedd_count

        # END LOOP: for scheddIdx in range(nr_schedds)

        jobs=set(jobs_arr)
        del jobs_arr
        list_of_all_jobs.append(jobs)
        out_glidein_counts[glidename]=glidein_count
        out_cpu_counts[glidename]=cpu_count

    # END LOOP: for glidename in glidein_dict

    # Now split the list of sets into unique sets
    # We will use this to count how many glideins each job matches against
    # outvals_cl contains the new list of unique sets each element is a
    # tuple: (set of glideins with the same jobs, set of jobs)
    # jrange_cl contains the set of all the job clusters
    (outvals_cl,jrange_cl) = uniqueSets(list_of_all_jobs)
    del list_of_all_jobs

    # Convert from clusters back to jobs
    #   Now that we are done matching, we no longer
    #   need the clusters (needed for more efficient matching)
    #   convert all_jobs_clusters back to jobs_arr (list of jobs)
    outvals=[]
    for tuple in outvals_cl:
        jobs_arr=[]
        for ct in tuple[1]:
            cluster_arr=all_jobs_clusters[ct]
            jobs_arr+=cluster_arr
        outvals.append((tuple[0],set(jobs_arr)))
    jobs_arr=[]
    for ct in jrange_cl:
        cluster_arr=all_jobs_clusters[ct]
        jobs_arr+=cluster_arr
    jrange=set(jobs_arr)

    count_unmatched=len(cq_jobs-jrange)

    #unique_to_site: keys are sites, elements are num of unique jobs
    unique_to_site = {}
    #each tuple is ([list of site_indexes],jobs associated with those sites)
    #this loop necessary to avoid key error
    for tuple in outvals:
        for site_index in tuple[0]:
            new_out_counts[site_index]=0.0
            unique_to_site[site_index]=0
    #for every tuple of([site_index],jobs), cycle through each site index
    #new_out_counts[site_index] is the number of jobs over the number
    #of indexes, may not be an integer.
    for tuple in outvals:
        for site_index in tuple[0]:
            new_out_counts[site_index]=new_out_counts[site_index]+(1.0*len(tuple[1])/len(tuple[0]))
        #if the site has jobs unique to it
        if len(tuple[0])==1:
            temp_sites=tuple[0]
            unique_to_site[temp_sites.pop()]=len(tuple[1])
    #create a list of all sites, list_of_sites[site_index]=site
    list_of_sites=[]
    i=0
    for glidename in glidein_dict:
        list_of_sites.append(0)
        list_of_sites[i]=glidename
        i=i+1
    final_out_counts={}
    final_out_cpu_counts={}
    final_unique={}
    # new_out_counts to final_out_counts
    # unique_to_site to final_unique
    # keys go from site indexes to sites
    for glidename in glidein_dict:
        final_out_counts[glidename]=0
        final_out_cpu_counts[glidename]=0
        final_unique[glidename]=0
    for site_index in new_out_counts:
        site=list_of_sites[site_index]
        final_out_counts[site]=math.ceil(new_out_counts[site_index])
        if out_glidein_counts[site] > 0:
            glidein_cpus = 1.0 * getGlideinCpusNum(glidein_dict[site])
            # new_out_counts is based on 1 cpu jobs
            # For a site, out_glidein_counts translates to out_cpu_counts
            # Figure out corresponding out_cpu_counts for new_out_counts
            # Scale the number based on the total cpus required &
            # that provided by the worker node on the site
            
            prop_cpus = (out_cpu_counts[site] * new_out_counts[site_index])/out_glidein_counts[site]
            prop_out_count = prop_cpus/glidein_cpus
            final_out_cpu_counts[site] = math.ceil(prop_out_count)

        final_unique[site]=unique_to_site[site_index]

    out_glidein_counts[(None,None,None)]=count_unmatched
    out_cpu_counts[(None,None,None)]=count_unmatched
    final_out_counts[(None,None,None)]=count_unmatched
    final_out_cpu_counts[(None,None,None)]=count_unmatched
    final_unique[(None,None,None)]=count_unmatched
    return (out_glidein_counts, final_out_counts,
            final_unique, final_out_cpu_counts)


def countRealRunning(match_obj, condorq_dict, glidein_dict,
<<<<<<< HEAD
                     attr_dict, condorq_match_list=None, match_policies=[]):
=======
                     attr_dict, condorq_match_list=None):
    """
    Counts all the running jobs on an entry
    :param match_obj: selection for the jobs
    :param condorq_dict: result of condor_q, keyed by schedd name
    :param glidein_dict: glideins, keyed by entry (glidename)
    :param attr_dict: entry attributes, NOT USED
    :param condorq_match_list: match attributes used for clustering
    :return: Tuple with the job counts (used for stats) and glidein counts (used for glidein_max_run)
      Both are dictionaries keyed by glidename (entry)
    """
>>>>>>> 18b2d4e5

    out_job_counts={}
    out_glidein_counts={}

    if condorq_match_list is not None:
        condorq_match_list=condorq_match_list+['RunningOn']
    # add an else branch in case the initial list is None? Probably should never happen
    # else:
    #     condorq_match_list = ['RunningOn']

    schedds=condorq_dict.keys()
    nr_schedds=len(schedds)

    # dict of job clusters
    # group together those that have the same attributes
    cq_dict_clusters={}
    for scheddIdx in range(nr_schedds):
        schedd=schedds[scheddIdx]
        cq_dict_clusters[scheddIdx]={}
        cq_dict_clusters_el=cq_dict_clusters[scheddIdx]
        condorq=condorq_dict[schedd]
        condorq_data=condorq.fetchStored()
        for jid in condorq_data.keys():
            jh=hashJob(condorq_data[jid],condorq_match_list)
            if not cq_dict_clusters_el.has_key(jh):
                cq_dict_clusters_el[jh]=[]
            cq_dict_clusters_el[jh].append(jid)

    for glidename in glidein_dict:
        # split by : to remove port number if there
        glide_str = "%s@%s" % (glidename[1],glidename[0].split(':')[0])
        glidein=glidein_dict[glidename]
        glidein_count = 0
        # Sets are necessary to remove duplicates
        # job_ids counts all the jobs running on the current entry (Running here stats)
        #   job_ID+schedd_ID identifies a job, set() is used to merge jobs matched by multiple auto-clusters
        # glidein_ids counts the glideins: multiple jobs could run on the same glidein, RemoteHost
        #   (without the initial slotN@ part) identifies the glidein
        #   i.e. multiple jobs with same RemoteHost run on the same slot, removing slotN@ gives all the slots
        #        running on the same glidein
        #   The slot part will change in HTCondor 8.5, where dynamic slots will have their name instead of the
        #   pslot name but removing slotN_N@ will still identify the glidein (so this code is robust to the change)
        job_ids = set()
        glidein_ids = set()
        for scheddIdx in range(nr_schedds):
            schedd = schedds[scheddIdx]
            cq_dict_clusters_el = cq_dict_clusters[scheddIdx]
            condorq = condorq_dict[schedd]
            condorq_data = condorq.fetchStored()
            schedd_count = 0

            missing_keys = set()
            tb_count = 0
            recent_tb = None

            for jh in cq_dict_clusters_el.keys():
                # get the first job... they are all the same
                first_jid=cq_dict_clusters_el[jh][0]
                job=condorq_data[first_jid]
                try:
                    # Evaluate the Compiled object first.
                    # Evaluation order does not really matter.
                    match = ((job['RunningOn']==glide_str) and eval(match_obj))
                    for policy in match_policies:
                        if match == True:
                            # Policies are supposed to be ANDed
                            match = (match and policy.pyObject.match(job, glidein))
                        else:
                            if match != False:
                                # Non boolean results should be discarded
                                # and logged
                                logSupport.log.warning("Match expression from policy file '%s' evaluated to non boolean result; assuming False" % policy.file)
                            break

                    if match == True:
                        schedd_count+=len(cq_dict_clusters_el[jh])
                        for jid in cq_dict_clusters_el[jh]:
                            job = condorq_data[jid]
                            job_ids.add("%d %s" % (scheddIdx, jid))
                            # slotN@ is not part of the glidein ID
                            try:
                                glidein_id = job['RemoteHost'].split('@', 1)[1]
                            except (KeyError, IndexError):
                                # RemoteHost is missing or has a different format
                                glidein_id = "%d %s" % (scheddIdx, jid)
                            glidein_ids.add(glidein_id)
                except KeyError, e:
                    tb = traceback.format_exception(sys.exc_info()[0],
                                                    sys.exc_info()[1],
                                                    sys.exc_info()[2])
                    key = ((tb[-1].split(':'))[1]).strip()
                    missing_keys.add(key)
                except Exception, e:
                    tb_count = tb_count + 1
                    recent_tb = traceback.format_exception(sys.exc_info()[0],
                                                           sys.exc_info()[1],
                                                           sys.exc_info()[2])
            if missing_keys:
                logSupport.log.debug("Failed to evaluate resource match in countRealRunning. Possibly match_expr has errors and trying to reference job or site attribute(s) '%s' in an inappropriate way." % (','.join(missing_keys)))
            if tb_count > 0:
                logSupport.log.debug("There were %s exceptions in countRealRunning subprocess. Most recent traceback: %s" % (tb_count, recent_tb))
            glidein_count += schedd_count
        logSupport.log.debug("Example running glidein ids at %s (total glideins: %d, total jobs %d, cluster matches: %d): %s" %
                             (glidename, len(glidein_ids), len(job_ids), glidein_count, ", ".join(list(glidein_ids)[:5])))
        out_job_counts[glidename] = len(job_ids)
        out_glidein_counts[glidename] = len(glidein_ids)
    return out_job_counts, out_glidein_counts

#
# Convert frontend param expression in a value
#
# expr_obj = compile('glidein["MaxTimeout"]+frontend["MaxTimeout"]+600',"<string>","eval")
# frontend = the frontend const parameters
# glidein  = glidein factory parameters
#
# Returns:
#  The evaluated value
def evalParamExpr(expr_obj, frontend, glidein):
    return eval(expr_obj)

#
# Return a dictionary of collectors containing interesting classads
# Each element is a condorStatus
#
def getCondorStatus(collector_names, constraint=None, format_list=None,
                    want_format_completion=True, want_glideins_only=True):
    type_constraint = '(True)'
    if format_list is not None:
        if want_format_completion:
            format_list = condorMonitor.complete_format_list(
                format_list,
                [('State', 's'), ('Activity', 's'),
                 ('EnteredCurrentState', 'i'),('EnteredCurrentActivity', 'i'),
                 ('LastHeardFrom', 'i'), ('GLIDEIN_Factory', 's'),
                 ('GLIDEIN_Name', 's'), ('GLIDEIN_Entry_Name', 's'),
                 ('GLIDECLIENT_Name', 's'), ('GLIDECLIENT_ReqNode','s'),
                 ('GLIDEIN_Schedd', 's')])

    ###########################################################################
    # Parag: Nov 24, 2014
    # To get accounting info related to idle/running/total cores, you need to
    # get the partitionable slot (ie parent slot) classads as well.
    # Move the type_constraint below to individual getCondorStatus* filtering
    #
    # Partitionable slots are *always* idle 
    # The frontend only counts them when all the subslots have been
    # reclaimed (HTCondor sets TotalSlots == 1)
    # type_constraint = '(PartitionableSlot =!= True || TotalSlots =?= 1)'
    ###########################################################################

    if want_glideins_only:
        type_constraint += '&&(IS_MONITOR_VM=!=True)&&(GLIDEIN_Factory=!=UNDEFINED)&&(GLIDEIN_Name=!=UNDEFINED)&&(GLIDEIN_Entry_Name=!=UNDEFINED)'

    return getCondorStatusConstrained(collector_names, type_constraint, constraint, format_list)


def getCondorStatusNonDynamic(status_dict):
    """
    Return a dictionary of collectors containing static+partitionable slots
    and exclude any dynamic slots

    Each element is a condorStatus
    Use the output of getCondorStatus
    """
    out = {}
    for collector_name in status_dict.keys():
        # Exclude partitionable slots with no free memory/cpus
        sq = condorMonitor.SubQuery(
            status_dict[collector_name],
            lambda el: (
                (el.get('SlotType') != 'Dynamic')
            )
        )
        sq.load()
        out[collector_name] = sq
    return out


#
# Return a dictionary of collectors containing idle(unclaimed) vms
# Each element is a condorStatus
#
# Use the output of getCondorStatus
#
def getIdleCondorStatus(status_dict):
    out = {}
    for collector_name in status_dict.keys():

        # Exclude partitionable slots with no free memory/cpus
        # Minimum memory required by CMS is 2500 MB
        #
        # 1. (el.get('PartitionableSlot') != True)
        # Includes static slots irrespective of the free cpu/mem
        #
        # 2. (el.get('TotalSlots') == 1)
        # p-slots not yet partitioned
        #
        # 3. (el.get('Cpus', 0) > 0 and el.get('Memory', 2501) > 2500)
        # p-slots that have enough idle resources.

        sq = condorMonitor.SubQuery(
            status_dict[collector_name],
            lambda el: (
                (el.get('State') == 'Unclaimed') and
                (el.get('Activity') == 'Idle') and
                (
                    (el.get('PartitionableSlot') != True) or
                    (el.get('TotalSlots') == 1) or
                    (el.get('Cpus', 0) > 0 and el.get('Memory', 2501) > 2500)
                )
            )
        )
        sq.load()
        out[collector_name] = sq
    return out


def getRunningCondorStatus(status_dict):
    """Return a dictionary of collectors containing running(claimed) slots
    Each element is a condorStatus

    :param status_dict: output of getCondorStatus
    :return: dictionary of collectors containing running(claimed) slots
    """
    out = {}
    for collector_name in status_dict:
        # Consider following slots
        # 1. Static - running slots
        # 2. Dynamic slots (They are always running)
        # 3. p-slot with one or more dynamic slots
        #    We get them here so we can use them easily in appendRealRunning()

        sq = condorMonitor.SubQuery(
                status_dict[collector_name],
                lambda el: (
                    ((el.get('State') == 'Claimed') and
                     (el.get('Activity') in ('Busy', 'Retiring'))
                    ) or
                    ((el.get('PartitionableSlot') == True) and
                     (el.get('TotalSlots', 1) > 1)
                    )
                )
        )
        sq.load()
        out[collector_name] = sq
    return out


def getRunningPSlotCondorStatus(status_dict):
    """Return a dictionary of collectors containing running(claimed) partitionable slots
    Each element is a condorStatus

    :param status_dict: output of getCondorStatus
    :return: collectors containing running(claimed) partitionable slots
    """
    out = {}
    for collector_name in status_dict.keys():
        # Get p-slot where there is atleast one dynamic slot
        sq = condorMonitor.SubQuery(
                 status_dict[collector_name],
                 lambda el:(
                     (el.get('PartitionableSlot') == True) and
                     (el.get('TotalSlots', 1) > 1)
                 )
             )

        sq.load()
        out[collector_name] = sq
    return out


def getRunningJobsCondorStatus(status_dict):
    """Return a dictionary of collectors containing running(claimed) slots
    This includes Fixed slots and Dynamic slots (no partitionable slots)
    Each one is matched with a single job (gives number of running jobs)
    Each element is a condorStatus

    :param status_dict: output of getCondorStatus
    :return: dictionary of collectors containing running(claimed) slots
    """
    out = {}
    for collector_name in status_dict.keys():
        # This counts the running slots: fixed (static/not partitionable) or dynamic
        # It may give problems when matching with RemoteHost in the jobs
        # since dynamic slots report the parent partitionable slot in GLIDEIN_SiteWMS_Slot

        sq = condorMonitor.SubQuery(
            status_dict[collector_name],
            lambda el: (
                ((el.get('State') == 'Claimed') and
                 (el.get('Activity') in ('Busy', 'Retiring'))
                 )
            )
        )
        sq.load()
        out[collector_name] = sq
    return out


def getFailedCondorStatus(status_dict):
    out = {}
    for collector_name in status_dict.keys():
        sq = condorMonitor.SubQuery(
            status_dict[collector_name],
            lambda el: (
                (el.get('State') == "Drained") and
                (el.get('Activity') == "Retiring")
            )
        )
        sq.load()
        out[collector_name] = sq
    return out


#
# Return a dictionary of collectors containing idle(unclaimed) cores
# Each element is a condorStatus
#
# Same as getIdleCondorStatus - the dictionaries with the Machines/Glideins are the same
#
def getIdleCoresCondorStatus(status_dict):
    return getIdleCondorStatus(status_dict)


#
# Return a dictionary of collectors containing running(claimed) cores
# Each element is a condorStatus
#
# Use the output of getCondorStatus
#
def getRunningCoresCondorStatus(status_dict):
    return getRunningCondorStatus(status_dict)


#
# Return a dictionary of collectors containing idle(unclaimed) vms
# Each element is a condorStatus
#
# Use the output of getCondorStatus
#
def getClientCondorStatus(status_dict, frontend_name, group_name, request_name):
    client_name_old = "%s@%s.%s" % (request_name, frontend_name, group_name)
    client_name_new = "%s.%s" % (frontend_name, group_name)
    out = {}
    for collector_name in status_dict.keys():
        sq = condorMonitor.SubQuery(
                 status_dict[collector_name],
                 lambda el:(el.has_key('GLIDECLIENT_Name') and ((el['GLIDECLIENT_Name'] == client_name_old) or ((el['GLIDECLIENT_Name'] == client_name_new) and (("%s@%s@%s" % (el['GLIDEIN_Entry_Name'], el['GLIDEIN_Name'], el['GLIDEIN_Factory'])) == request_name)))))
        sq.load()
        out[collector_name] = sq
    return out


#
# Return a dictionary of collectors containing vms of a specific cred
#  Input should be the output of getClientCondorStatus or equivalent
# Each element is a condorStatus
#
# Use the output of getCondorStatus
#
def getClientCondorStatusCredIdOnly(status_dict, cred_id):
    out = {}
    for collector_name, collector_status in status_dict.iteritems():
        sq = condorMonitor.SubQuery(
            collector_status,
            lambda el: (
                el.has_key('GLIDEIN_CredentialIdentifier') and
                (el['GLIDEIN_CredentialIdentifier'] == cred_id)
            )
        )
        sq.load()
        out[collector_name] = sq
    return out


#
# Return a dictionary of collectors containing vms at a client split by creds
# Each element is a condorStatus
#
# Use the output of getCondorStatus
#
def getClientCondorStatusPerCredId(status_dict, frontend_name, group_name,
                                   request_name, cred_id):
    step1 = getClientCondorStatus(status_dict, frontend_name, group_name,
                                  request_name)
    out = getClientCondorStatusCredIdOnly(step1, cred_id)
    return out


#
# Return the number of vms in the dictionary
# Use the output of getCondorStatus
#
def countCondorStatus(status_dict):
    count = 0
    for collector_name in status_dict.keys():
        count += len(status_dict[collector_name].fetchStored())
    return count


#
# Return the number of running slots in the dictionary
# Use the output of getCondorStatus
#
def countRunningCondorStatus(status_dict):
    count = 0
    # Running sstatus dict has p-slot corresponding to the dynamic slots
    # The loop will skip elements where slot is p-slot
    for collector_name in status_dict:
        for glidein_name, glidein_details in status_dict[collector_name].fetchStored().iteritems():
            if not glidein_details.get('PartitionableSlot', False):
                count += 1
    return count


#
# Return the number of glideins in the dictionary
#
def countGlideinsCondorStatus(status_dict):
    """Return the number of glideins in the dictionary

    :param status_dict: the output of getCondorStatus
    :return: number of glideins in the dictionary (integer)

    A Glidein is an execution of the glidein_startup.sh script
     - may be different from job submitted by the factory (for multinode jobs - future)
     - is different from a slot (or schedd or vm)
    It defines GLIDEIN_MASTER_NAME which is the part after '@' in the slot name
    Sets form different collectors are assumed disjunct
    """
    count = 0
    for collector_name in status_dict:
        slots_dict = status_dict[collector_name].fetchStored()
        count += len(set([i.split('@', 1)[1] for i in slots_dict.keys()]))
    return count


#
# Return the number of cores in the dictionary based on the status_type
# Use the output of getCondorStatus
#
def countCoresCondorStatus(status_dict, state='TotalCores'):
    count = 0
    if state == 'TotalCores':
        count = countTotalCoresCondorStatus(status_dict)
    elif state == 'IdleCores':
        count = countIdleCoresCondorStatus(status_dict)
    elif state == 'RunningCores':
        count = countRunningCoresCondorStatus(status_dict)
    return count


#
# Return the number of cores in the dictionary
# Use the output of getCondorStatus
#
def countTotalCoresCondorStatus(status_dict):
    """
    Counts the cores in the status dictionary
    The status is redundant in part but necessary to handle
    correctly partitionable slots which are
    1 glidein but may have some running cores and some idle cores
    @param status_dict: a dictionary with the Machines to count
    @type status_dict: str
    """
    count = 0
    # The loop will skip elements where Cpus or TotalSlotCpus are not defined
    for collector_name in status_dict:
        for glidein_name, glidein_details in status_dict[collector_name].fetchStored().iteritems():
            # TotalSlotCpus should always be the correct number but
            # is not defined pre partitionable slots
            if glidein_details.get('PartitionableSlot', False):
                count += glidein_details.get('TotalSlotCpus', 0)
            else:
                count += glidein_details.get('Cpus', 0)
    return count


def countIdleCoresCondorStatus(status_dict):
    """
    Counts the cores in the status dictionary
    The status is redundant in part but necessary to handle
    correctly partitionable slots which are
    1 glidein but may have some running cores and some idle cores
    @param status_dict: a dictionary with the Machines to count
    @type status_dict: str
    """
    count = 0
    # The loop will skip elements where Cpus or TotalSlotCpus are not defined
    for collector_name in status_dict:
        for glidein_name, glidein_details in status_dict[collector_name].fetchStored().iteritems():
            count += glidein_details.get('Cpus', 0)
    return count


def countRunningCoresCondorStatus(status_dict):
    """
    Counts the cores in the status dictionary
    The status is redundant in part but necessary to handle
    correctly partitionable slots which are
    1 glidein but may have some running cores and some idle cores
    @param status_dict: a dictionary with the Machines to count
    @type status_dict: str
    """
    count = 0
    # The loop will skip elements where Cpus or TotalSlotCpus are not defined
    for collector_name in status_dict:
        for glidein_name, glidein_details in status_dict[collector_name].fetchStored().iteritems():
            if not glidein_details.get('PartitionableSlot', False):
                count += glidein_details.get('Cpus', 0)
    return count


#
# Given startd classads, return the list of all the factory entries
# Each element in the list is (req_name, node_name)
#
def getFactoryEntryList(status_dict):
    out = set()
    for c in status_dict.keys():
        coll_status_dict = status_dict[c].fetchStored()
        for n in coll_status_dict.keys():
            el = coll_status_dict[n]
            if not (el.has_key('GLIDEIN_Entry_Name') and el.has_key('GLIDEIN_Name') and
                        el.has_key('GLIDEIN_Factory') and el.has_key('GLIDECLIENT_ReqNode')):
                continue  # ignore this glidein... no factory info
            entry_str = "%s@%s@%s" % (el['GLIDEIN_Entry_Name'], el['GLIDEIN_Name'], el['GLIDEIN_Factory'])
            factory_pool = str(el['GLIDECLIENT_ReqNode'])
            out.add((entry_str, factory_pool))

    return list(out)
        

#
# Return a dictionary of collectors containing interesting classads
# Each element is a condorStatus
#
# Return the schedd classads
#
def getCondorStatusSchedds(collector_names, constraint=None, format_list=None,
                           want_format_completion=True):
    if format_list is not None:
        if want_format_completion:
            format_list = condorMonitor.complete_format_list(
                              format_list,
                              [('TotalRunningJobs', 'i'),
                               ('TotalSchedulerJobsRunning', 'i'),
                               ('TransferQueueNumUploading', 'i'),
                               ('MaxJobsRunning', 'i'),
                               ('TransferQueueMaxUploading', 'i'),
                               ('CurbMatchmaking', 'i')])

    type_constraint = 'True'
    return getCondorStatusConstrained(collector_names, type_constraint,
                                      constraint, format_list,
                                      subsystem_name="schedd")

############################################################
#
# I N T E R N A L - Do not use
#
############################################################

#
# Return a dictionary of schedds containing jobs of a certain type 
# Each element is a condorQ
#
# If not all the jobs of the schedd has to be considered,
# specify the appropriate additional constraint
#
def getCondorQConstrained(schedd_names, type_constraint, constraint=None, format_list=None):
    out_condorq_dict = {}
    for schedd in schedd_names:
        if schedd == '':
            logSupport.log.warning("Skipping empty schedd name")
            continue
        full_constraint = type_constraint[0:]  # make copy
        if constraint is not None:
            full_constraint = "(%s) && (%s)" % (full_constraint, constraint)

        try:
            condorq = condorMonitor.CondorQ(schedd)
            condorq.load(full_constraint, format_list)
        except condorExe.ExeError:
            logSupport.log.exception("Condor Error.  Failed to talk to schedd: ")
            continue # if schedd not found it is equivalent to no jobs in the queue        
        except RuntimeError:
            logSupport.log.exception("Runtime Error.  Failed to talk to schedd: ")
            continue
        except Exception:
            logSupport.log.exception("Unknown Exception.  Failed to talk to schedd: ")

        if len(condorq.fetchStored()) > 0:
            out_condorq_dict[schedd] = condorq
            
    return out_condorq_dict


#
# Return a dictionary of collectors containing classads of a certain kind 
# Each element is a condorStatus
#
# If not all the jobs of the schedd has to be considered,
# specify the appropriate additional constraint
#
def getCondorStatusConstrained(collector_names, type_constraint, constraint=None, format_list=None, subsystem_name=None):
    out_status_dict = {}
    for collector in collector_names:
        full_constraint = type_constraint[0:]  # make copy
        if constraint is not None:
            full_constraint = "(%s) && (%s)" % (full_constraint, constraint)

        try:
            status = condorMonitor.CondorStatus(subsystem_name=subsystem_name, pool_name=collector)
            status.load(full_constraint, format_list)
        except condorExe.ExeError:
            if collector is not None:
                logSupport.log.exception("Condor Error. Failed to talk to collector %s: " % collector)
            else:
                logSupport.log.exception("Condor Error. Failed to talk to collector: ")
            continue # if collector not found it is equivalent to no classads      
        except RuntimeError:
            logSupport.log.exception("Runtime error. Failed to talk to collector: ")
            continue
        
        if len(status.fetchStored()) > 0:
            out_status_dict[collector] = status
            
    return out_status_dict


#############################################
#
# Extract unique subsets from a list of sets
# by Benjamin Hass @ UCSD (working under Igor Sfiligoi)
#
# Input: list of sets
# Output: list of (index set, value subset) pairs + a set that is the union of all input sets
#
# Example in:
#   [Set([1, 2, 3, 4, 5, 6, 7, 8, 9, 10]), Set([1, 2, 3, 4, 5, 6, 7, 8, 9, 10]),
#    Set([1, 2, 3, 4, 5, 6, 7, 8, 9, 10, 11, 12, 13, 14, 15, 16, 17, 18, 19, 20,
#         21, 22, 23, 24, 25, 26, 27, 28, 29, 30, 31, 32, 33, 34, 35]),
#    Set([11, 12, 13, 14, 15, 16, 17, 18, 19, 20, 21, 22, 23, 24, 25, 26, 27, 28, 29, 30])]
# Example out:
#   ([(Set([2]), Set([32, 33, 34, 35, 31])),
#     (Set([0, 1, 2]), Set([1, 2, 3, 4, 5, 6, 7, 8, 9, 10])),
#     (Set([2, 3]), Set([11, 12, 13, 14, 15, 16, 17, 18, 19, 20,
#                        21, 22, 23, 24, 25, 26, 27, 28, 29, 30]))],
#    Set([1, 2, 3, 4, 5, 6, 7, 8, 9, 10, 11, 12, 13, 14, 15, 16, 17, 18, 19, 20,
#         21, 22, 23, 24, 25, 26, 27, 28, 29, 30, 31, 32, 33, 34, 35]))
#
def uniqueSets(in_sets):
    #sets is a list of sets
    sorted_sets = []
    for i in in_sets:
        common_list = []
        common = set()
        new_unique = set()
        old_unique_list = []
        old_unique = set()
        new = []
        #make a list of the elements common to i
        #(current iteration of sets) and the existing
        #sorted sets
        for k in sorted_sets:
            #for now, old unique is a set with all elements of
            #sorted_sets
            old_unique = old_unique | k
            common = k & i
            if common:
                common_list.append(common)
            else:
                pass
        #figure out which elements in i
        # and which elements in old_uniques are unique
        for j in common_list:
            i = i - j
            old_unique = old_unique - j
        #make a list of all the unique elements in sorted_sets
        for k in sorted_sets:
            old_unique_list.append(k & old_unique)
        new_unique = i
        if new_unique:
            new.append(new_unique)
        for o in old_unique_list:
            if o:
                new.append(o)
        for c in common_list:
            if c:
                new.append(c)
        sorted_sets = new

    # set with all unique elements
    sum_set = set()
    for s in sorted_sets:
        sum_set = sum_set | s


    sorted_sets.append(sum_set)

    # index_list is a list of lists. Each list corresponds to 
    # an element in sorted_sets, and contains the indexes of 
    # that elements shared elements in the initial list of sets
    index_list = []
    for s in sorted_sets:
        indexes = []
        temp_sets = in_sets[:]
        for t in temp_sets:
            if s & t:
                indexes.append(temp_sets.index(t))
                temp_sets[temp_sets.index(t)] = set()
        index_list.append(indexes)

    # create output
    outvals = []
    for i in range(len(index_list) - 1): # last one contains all the values
        outvals.append((set(index_list[i]), sorted_sets[i]))
    return (outvals, sorted_sets[-1])

def hashJob(condorq_el, condorq_match_list=None):
    out=[]
    keys=condorq_el.keys()
    keys.sort()
    if condorq_match_list is not None:
        # whitelist... keep only the ones listed
        allkeys=keys
        keys=[]
        for k in allkeys:
            if k in condorq_match_list:
                keys.append(k)
    for k in keys:
        out.append((k,condorq_el[k]))
    return tuple(out)


def getGlideinCpusNum(glidein):
   """
   Given the glidein data structure, get the GLIDEIN_CPUS configured.
   If GLIDEIN_CPUS is not configured or is set to auto, ASSUME it to be 1
   """
   
   glidein_cpus = 1
   cpus = str(glidein['attrs'].get('GLIDEIN_CPUS', 1))
   if cpus.upper() == 'AUTO':
       glidein_cpus = 1
   else:
       glidein_cpus = int(cpus)

   return glidein_cpus


def getHAMode(frontend_data):
    """
    Given the frontendDescript return if this frontend is to be run
    in 'master' or 'slave' mode
    """

    mode = 'master'
    ha = getHASettings(frontend_data)
    if ha and (ha.get('enabled').lower() == 'true'):
        mode = 'slave'
    return mode


def getHACheckInterval(frontend_data):
    """
    Given the frontendDescript return if this frontend is to be run
    in 'master' or 'slave' mode
    """
    interval = 0
    ha = getHASettings(frontend_data)
    if ha and ha.get('check_interval'):
        interval = int(ha.get('check_interval'))
    return interval


def getHASettings(frontend_data):
    ha = None
    if frontend_data.get('HighAvailability'):
        ha = eval(frontend_data.get('HighAvailability'))
    return ha<|MERGE_RESOLUTION|>--- conflicted
+++ resolved
@@ -467,10 +467,7 @@
 
 
 def countRealRunning(match_obj, condorq_dict, glidein_dict,
-<<<<<<< HEAD
                      attr_dict, condorq_match_list=None, match_policies=[]):
-=======
-                     attr_dict, condorq_match_list=None):
     """
     Counts all the running jobs on an entry
     :param match_obj: selection for the jobs
@@ -481,7 +478,6 @@
     :return: Tuple with the job counts (used for stats) and glidein counts (used for glidein_max_run)
       Both are dictionaries keyed by glidename (entry)
     """
->>>>>>> 18b2d4e5
 
     out_job_counts={}
     out_glidein_counts={}
