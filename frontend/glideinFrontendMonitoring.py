--- conflicted
+++ resolved
@@ -3,10 +3,6 @@
 #   glideinWMS
 #
 # File Version: 
-<<<<<<< HEAD
-#   $Id: glideinFrontendMonitoring.py,v 1.8.8.7 2011/07/07 16:49:36 sfiligoi Exp $
-=======
->>>>>>> fbae171d
 #
 # Description:
 #   This module implements the functions needed
