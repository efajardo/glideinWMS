--- conflicted
+++ resolved
@@ -278,13 +278,10 @@
         proxy_vm_types = elementDescript.merged_data['ProxyVMTypes']
         proxy_creation_scripts = elementDescript.merged_data['ProxyCreationScripts']
         proxy_update_frequency = elementDescript.merged_data['ProxyUpdateFrequency']
-<<<<<<< HEAD
         proxy_vmid_fname=elementDescript.merged_data['ProxyVMIdFname']
         proxy_vmtype_fname=elementDescript.merged_data['ProxyVMTypeFname']
 
-=======
         proxy_project_id=elementDescript.merged_data['ProxyProjectIds']
->>>>>>> de543a77
         self.proxy_id = proxy_id
         self.filename = proxy_fname
         self.type = proxy_types.get(proxy_fname, "Unknown")
