#
# Project:
#   glideinWMS
#
# File Version: 
#
# Description:
#   This module implements the functions needed to advertize
#   and get resources from the Collector
#
# Author:
#   Igor Sfiligoi (Sept 15th 2006)
#

from __future__ import absolute_import
from __future__ import print_function
import os
import sys
import copy
import calendar
import time
import string

STARTUP_DIR = sys.path[0]
sys.path.append(os.path.join(STARTUP_DIR, "../lib"))

<<<<<<< HEAD
from glideinwms.lib import symCrypto
=======
from glideinwms.lib import symCrypto  # pubCrypto was removed because unused
>>>>>>> f2d5e7a7
from glideinwms.lib import condorExe
from glideinwms.lib import condorMonitor
from glideinwms.lib import condorManager
from glideinwms.lib import classadSupport
from glideinwms.lib import logSupport
from glideinwms.lib import x509Support
from glideinwms.lib import glideinWMSVersion


############################################################
#
# Configuration
#
############################################################

class FrontendConfig:
    def __init__(self):
        # set default values
        # user should modify if needed

        # The name of the attribute that identifies the glidein
        self.factory_id = "glidefactory"
        self.factory_global = "glidefactoryglobal"
        self.client_id = "glideclient"
        self.client_global = "glideclientglobal"
        self.factoryclient_id = "glidefactoryclient"

        #Default the glideinWMS version string
        self.glideinwms_version = "glideinWMS UNKNOWN"
        try:
            glideinwms_dir = os.path.dirname(os.path.dirname(sys.argv[0]))
            self.glideinwms_version = glideinWMSVersion.GlideinWMSDistro(glideinwms_dir, 'checksum.frontend').version()
        except:
            logSupport.log.exception("Exception occurred while trying to retrieve the glideinwms version: ")


        # String to prefix for the attributes
        self.glidein_attr_prefix = ""

        # String to prefix for the parameters
        self.glidein_param_prefix = "GlideinParam"
        self.encrypted_param_prefix = "GlideinEncParam"

        # String to prefix for the monitors
        self.glidein_monitor_prefix = "GlideinMonitor"

        # String to prefix for the configured limits
        self.glidein_config_prefix = "GlideinConfig"

        # String to prefix for the performance metrics
        self.glidein_perfmetric_prefix = "GlideinPerfMetric"

        # String to prefix for the requests
        self.client_req_prefix = "Req"

        # The name of the signtype
        self.factory_signtype_id = "SupportedSignTypes"

        # Should we use TCP for condor_advertise?
        self.advertise_use_tcp = False
        # Should we use the new -multiple for condor_advertise?
        self.advertise_use_multi = False

        self.condor_reserved_names = ("MyType", "TargetType", "GlideinMyType", "MyAddress", 'UpdatesHistory', 'UpdatesTotal', 'UpdatesLost', 'UpdatesSequenced', 'UpdateSequenceNumber', 'DaemonStartTime')


# global configuration of the module
frontendConfig = FrontendConfig()


#####################################################
# Exception thrown when multiple executions are used
# Helps handle partial failures

class MultiExeError(condorExe.ExeError):
    def __init__(self, arr):
        """
        arr is a list of ExeError exceptions
        """
        self.arr = arr

        # First approximation of implementation, can be improved
        str_arr = []
        for e in arr:
            str_arr.append('%s' % e)

        str = string.join(str_arr, '\\n')

        condorExe.ExeError.__init__(self, str)


############################################################
#
# Global Variables
#
############################################################

# Advertize counter for glideclient
advertizeGCCounter = {}

# Advertize counter for glideclientglobal
advertizeGCGounter = {}

# Advertize counter for glideresource
advertizeGRCounter = {}

# Advertize counter for glidefrontendmonitor
advertizeGFMCounter = {}


############################################################
#
# User functions
#
############################################################

def findGlobals(pool_name, auth_identity, classad_type,
                additional_constraint=None): 
    """
    Query the given pool to find the globals classad.
    Can be used to query glidefactoryglobal and glidefrontendglobal classads.
    """

    status_constraint = '(GlideinMyType=?="%s")' % classad_type

    # identity checking can be disabled, if really wanted
    if not ((auth_identity is None) or (auth_identity=='*')):
        # filter based on AuthenticatedIdentity
        status_constraint += ' && (AuthenticatedIdentity=?="%s")' % auth_identity

    if additional_constraint is not None:
        status_constraint = '%s && (%s)' % (status_constraint,
                                            additional_constraint)

    status = condorMonitor.CondorStatus('any', pool_name=pool_name)
    #important, especially for proxy passing
    status.require_integrity(True)
    status.load(status_constraint)
    data = status.fetchStored()

    return format_condor_dict(data)
    

def findMasterFrontendClassads(pool_name, frontend_name):
    """
    Query the given pool to find master frontend classads
    """

    status_constraint = '(GlideinMyType=?="%s")||(GlideinMyType=?="%s")' % ('glideclientglobal', 'glideclient')
    frontend_constraint = '(FrontendName=?="%s")&&(FrontendHAMode=!="slave")' % frontend_name

    status = condorMonitor.CondorStatus('any', pool_name=pool_name)
    #important, especially for proxy passing
    status.require_integrity(True)
    status.load('(%s)&&(%s)' % (status_constraint, frontend_constraint))
    data = status.fetchStored()

    return format_condor_dict(data)


# can throw condorMonitor.QueryError
def findGlideins(factory_pool, factory_identity,
                 signtype, additional_constraint=None):
    global frontendConfig

    status_constraint = '(GlideinMyType=?="%s")' % frontendConfig.factory_id

    # identity checking can be disabled, if really wanted
    if not ((factory_identity is None) or (factory_identity == '*')):
        # filter based on AuthenticatedIdentity
        status_constraint += ' && (AuthenticatedIdentity=?="%s")' % factory_identity

    if signtype is not None:
        status_constraint += ' && stringListMember("%s",%s)' % (signtype, frontendConfig.factory_signtype_id)

    # Note that Require and Allow x509_Proxy has been replaced by credential
    # type and trust domain

    if additional_constraint is not None:
        status_constraint += ' && (%s)' % additional_constraint

    status = condorMonitor.CondorStatus("any", pool_name=factory_pool)
    status.require_integrity(True) #important, especially for proxy passing
    status.load(status_constraint)

    data = status.fetchStored()
    return format_condor_dict(data)


def findGlideinClientMonitoring(factory_pool, factory_identity,
                                my_name, additional_constraint=None):
    global frontendConfig

    status_constraint = '(GlideinMyType=?="%s")' % frontendConfig.factoryclient_id

    # identity checking can be disabled, if really wanted
    if not ((factory_identity is None) or (factory_identity == '*')):
        # filter based on AuthenticatedIdentity
        status_constraint += ' && (AuthenticatedIdentity=?="%s")' % factory_identity

    if my_name is not None:
        status_constraint += ' && (ReqClientName=?="%s")' % my_name

    if additional_constraint is not None:
        status_constraint += ' && (%s)' % additional_constraint
    status = condorMonitor.CondorStatus("any", pool_name=factory_pool)
    status.load(status_constraint)

    data = status.fetchStored()
    return format_condor_dict(data)


def format_condor_dict(data):
    """
    Formats the data from the condor call.
    """

    reserved_names = frontendConfig.condor_reserved_names
    for k in reserved_names:
        if k in data:
            del data[k]

    out = {}

    for k in data.keys():
        kel = data[k].copy()

        el = {"params": {}, "monitor": {}}

        # first remove reserved names
        for attr in reserved_names:
            if attr in kel:
                del kel[attr]

        # then move the parameters and monitoring
        for (prefix, eldata) in ((frontendConfig.glidein_param_prefix, el["params"]),
                              (frontendConfig.glidein_monitor_prefix, el["monitor"])):
            plen = len(prefix)
            for attr in kel.keys():
                if attr[:plen] == prefix:
                    eldata[attr[plen:]] = kel[attr]
                    del kel[attr]

        # what is left are glidein attributes
        el["attrs"] = kel

        out[k] = el

    return out


#############################################

# TODO: PM
# At some point we should change this class to watch for credential file 
# updates and cache the contents/info between updates. This should further 
# reduce calls to openssl and maintain consistency of credential info
# between cycles. If the file does not change the info in it remains same.
# This also means that the credential objects should be created much before
# and not for every iteration.

class Credential:
    def __init__(self, proxy_id, proxy_fname, elementDescript):
        self.req_idle = 0
        self.req_max_run = 0
        self.advertize = False

        proxy_security_classes = elementDescript.merged_data['ProxySecurityClasses']
        proxy_trust_domains = elementDescript.merged_data['ProxyTrustDomains']
        proxy_types = elementDescript.merged_data['ProxyTypes']
        proxy_keyfiles = elementDescript.merged_data['ProxyKeyFiles']
        proxy_pilotfiles = elementDescript.merged_data['ProxyPilotFiles']
        proxy_vm_ids = elementDescript.merged_data['ProxyVMIds']
        proxy_vm_types = elementDescript.merged_data['ProxyVMTypes']
        proxy_creation_scripts = elementDescript.merged_data['ProxyCreationScripts']
        proxy_update_frequency = elementDescript.merged_data['ProxyUpdateFrequency']
        proxy_vmid_fname = elementDescript.merged_data['ProxyVMIdFname']
        proxy_vmtype_fname = elementDescript.merged_data['ProxyVMTypeFname']
        proxy_remote_username = elementDescript.merged_data['ProxyRemoteUsernames']
        proxy_project_id = elementDescript.merged_data['ProxyProjectIds']
        self.proxy_id = proxy_id
        # self.filename (absfname) always contains component of credential
        # used to submit glidein and based on the type contains following:
        # grid_proxy: x509 proxy (also used by pilot to talk to User collector 
        # key_pair: public/access key
        # cert_pair: public cert
        # auth_file: auth file used
        self.filename = proxy_fname
        self.type = proxy_types.get(proxy_fname, "Unknown")
        self.security_class = proxy_security_classes.get(proxy_fname, proxy_id)
        self.trust_domain = proxy_trust_domains.get(proxy_fname, "None")
        self.update_frequency = int(proxy_update_frequency.get(proxy_fname, -1))

        # Following items can be None
        self.vm_id_fname = proxy_vmid_fname.get(proxy_fname)
        self.vm_type_fname = proxy_vmtype_fname.get(proxy_fname)
        self.vm_id = proxy_vm_ids.get(proxy_fname)
        self.vm_type = proxy_vm_types.get(proxy_fname)
        self.creation_script = proxy_creation_scripts.get(proxy_fname)
        self.key_fname = proxy_keyfiles.get(proxy_fname)
        self.pilot_fname = proxy_pilotfiles.get(proxy_fname)
        self.remote_username = proxy_remote_username.get(proxy_fname)
        self.project_id = proxy_project_id.get(proxy_fname)

        # Will be initialized when getId() is called
        self._id = None


    def getId(self, recreate=False):
        """
        Generate the Credential id if we do not have one already
        Since the Id is dependent on the credential content for proxies
        recreate them if asked to do so
        """

        if (not self._id) or recreate:
            # Create the credential id
            self.create()
            self._id = self.file_id(self.getIdFilename())
        return self._id
   

    def getIdFilename(self):
        """
        Get credential file used to generate the credential id
        """

        # This checks seem hacky. Ideally checking against the credetnial type
        # to get the filename is right thing to do

        cred_file = None
        if self.filename:
            cred_file = self.filename
        elif self.key_fname:
            cred_file = self.key_fname
        elif self.pilot_fname:
            cred_file = self.pilot_fname
        return cred_file


    def create(self):
        """
        Generate the credential
        """

        if self.creation_script:
            logSupport.log.debug("Creating credential using %s" % (self.creation_script))
            try:
                condorExe.iexe_cmd(self.creation_script)
            except:
                logSupport.log.exception("Creating credential using %s failed" % (self.creation_script))
                self.advertize = False

            # Recreating the credential can result in ID change
            self._id = self.file_id(self.getIdFilename())


    def createIfNotExist(self):
        """
        Generate the credential if it does not exists.
        """

        if self.filename and (not os.path.exists(self.filename)):
            logSupport.log.debug("Credential %s does not exist." % (self.filename))
            self.create()


    def getString(self, cred_file=None):
        """
        Based on the type of credentials read appropriate files and return
        the credentials to advertise as a string. The output should be
        encrypted by the caller as required.
        """

        cred_data = ''
        if not cred_file:
            # If not file specified, assume the file used to generate Id
            cred_file = self.getIdFilename()
        try:
            data_fd = open(cred_file)
            cred_data = data_fd.read()
            data_fd.close()
        except:
            # This credential should not be advertised
            self.advertize = False
            logSupport.log.exception("Failed to read credential %s: " % cred_file)
        return cred_data


    # PM: Why are the usage details part of Credential Class?
    #     This is overloading the purpose of Credential Class
    def add_usage_details(self,req_idle=0,req_max_run=0):
        self.req_idle=req_idle
        self.req_max_run=req_max_run
        

    def get_usage_details(self):
        return (self.req_idle, self.req_max_run)
    

    def file_id(self,filename,ignoredn=False):
        if (("grid_proxy" in self.type) and not ignoredn):
            dn = x509Support.extract_DN(filename)
            hash_str = filename+dn
        else:
            hash_str = filename
        #logSupport.log.debug("Using hash_str=%s (%d)"%(hash_str,abs(hash(hash_str))%1000000))
        return str(abs(hash(hash_str))%1000000)


    def time_left(self):
        """
        Returns the time left if a grid proxy
        If missing, returns 0
        If not a grid proxy or other unidentified error, return -1
        """
        if (not os.path.exists(self.filename)):
            return 0

        if ("grid_proxy" in self.type) or ("cert_pair" in self.type):
            time_list = condorExe.iexe_cmd("openssl x509 -in %s -noout -enddate" % self.filename)
            if "notAfter=" in time_list[0]:
                time_str = time_list[0].split("=")[1].strip()
                timeleft = calendar.timegm(time.strptime(time_str, "%b %d %H:%M:%S %Y %Z"))-int(time.time())
            return timeleft
        else:
            return -1


    def renew(self):
        """
        Renews credential if time_left()<update_frequency
        Only works if type is grid_proxy or creation_script is provided
        """
        remaining=self.time_left()
        if ( (remaining !=-1) and (self.update_frequency!=-1) and 
             (remaining<self.update_frequency) ): 
            self.create()


    def supports_auth_method(self, auth_method):
        """
        Check if this credential has all the necessary info to support
        auth_method for a given factory entry
        """
        type_set = set(self.type.split('+'))
        am_set = set(auth_method.split('+'))
        return am_set.issubset(type_set)


    def __str__(self):
        output = ""
        output += "id = %s\n" % self.getId()
        output += "proxy_id = %s\n" % self.proxy_id
        output += "req_idle = %s\n" % self.req_idle
        output += "req_max_run = %s\n" % self.req_max_run
        output += "filename = %s\n" % self.filename
        output += "type = %s\n" % self.type
        output += "security_class = %s\n" % self.security_class
        output += "trust_domain = %s\n" % self.trust_domain
        #output += "proxy_data = %s\n" % self.getString(cred_file=self.filename)
        try:
            output += "key_fname = %s\n" % self.key_fname
            #output += "key_data = %s\n" % self.getString(cred_file=self.key_fname)
            #output += "key_data = %s\n" % self.key_data
            output += "pilot_fname = %s\n" % self.pilot_fname
            #output += "pilot_data = %s\n" % self.getString(cred_file=self.pilot_fname)
        except:
            pass
        output += "vm_id = %s\n" % self.vm_id
        output += "vm_type = %s\n" % self.vm_type
        output += "remote_username = %s\n" % self.remote_username
        output += "project_id = %s\n" % self.project_id
        
        return output


# PM: Credential.getId() should be much faster way of geting the Id
#     Maybe CredentialCache is now obsolete? Can we get rid of it?

class CredentialCache:
    def __init__(self):
        self.file_id_cache={}

    def file_id(self, credential_el, filename):
        k=(credential_el.type, filename)
        if not (k in self.file_id_cache):
            self.file_id_cache[k] = credential_el.file_id(filename)
        return self.file_id_cache[k]


class FrontendDescript:
    def __init__(self,
                 my_name,frontend_name,group_name,
                 web_url, main_descript, group_descript,
                 signtype, main_sign, group_sign,
                 x509_proxies_plugin=None, ha_mode='master'):
        self.my_name=my_name
        self.frontend_name=frontend_name
        self.web_url=web_url
        self.monitoring_web_url=web_url.replace("stage", "monitor")
        self.main_descript=main_descript
        self.signtype=signtype
        self.main_sign=main_sign
        self.x509_proxies_plugin=x509_proxies_plugin
        self.group_name=group_name
        self.group_descript=group_descript
        self.group_sign=group_sign
        self.ha_mode=ha_mode

    # Accessor method for monitoring web url
    def add_monitoring_url(self, monitoring_web_url):
        self.monitoring_web_url=monitoring_web_url 

    def need_encryption(self):
        return self.x509_proxies_plugin is not None

    # return a list of strings
    def get_id_attrs(self):
        return ('ClientName = "%s"'%self.my_name,
                'FrontendName = "%s"'%self.frontend_name,
                'FrontendHAMode = "%s"'%self.ha_mode,
                'GroupName = "%s"'%self.group_name)

    def get_web_attrs(self):
        return ('WebURL = "%s"'%self.web_url,
                'WebSignType = "%s"'%self.signtype,
                'WebDescriptFile = "%s"'%self.main_descript,
                'WebDescriptSign = "%s"'%self.main_sign,
                'WebGroupURL = "%s"'%os.path.join(self.web_url, "group_%s"%self.group_name),
                'WebGroupDescriptFile = "%s"'%self.group_descript,
                'WebGroupDescriptSign = "%s"'%self.group_sign)


class FactoryKeys4Advertize:
    def __init__(self,
                 classad_identity,
                 factory_pub_key_id, factory_pub_key,
                 glidein_symKey=None): # if a symkey is not provided, or is not initialized, one will be generated
        self.classad_identity = classad_identity
        self.factory_pub_key_id = factory_pub_key_id
        self.factory_pub_key = factory_pub_key

        if glidein_symKey is None:
            glidein_symKey = symCrypto.SymAES256Key()
        if not glidein_symKey.is_valid():
            glidein_symKey = copy.deepcopy(glidein_symKey)
            glidein_symKey.new()
        self.glidein_symKey = glidein_symKey

    # returns a list of strings
    def get_key_attrs(self):
        glidein_symKey_str = self.glidein_symKey.get_code()
        return ('ReqPubKeyID = "%s"' % self.factory_pub_key_id,
                'ReqEncKeyCode = "%s"' % self.factory_pub_key.encrypt_hex(glidein_symKey_str),
                # this attribute will be checked against the AuthenticatedIdentity
                # this will prevent replay attacks, as only who knows the symkey can change this field
                # no other changes needed, as Condor provides integrity of the whole classAd
                'ReqEncIdentity = "%s"' % self.encrypt_hex(str(self.classad_identity)))

    def encrypt_hex(self, str):
        return self.glidein_symKey.encrypt_hex(str)

# class for creating FactoryKeys4Advertize objects
# will reuse the symkey as much as possible
class Key4AdvertizeBuilder:
    def __init__(self):
        self.keys_cache = {} # will contain a tuple of (key_obj,creation_time, last_access_time)

    def get_key_obj(self,
                    classad_identity,
                    factory_pub_key_id, factory_pub_key,
                    glidein_symKey=None): # will use one, if provided, but better to leave it blank and let the Builder create one
        # whoever can decrypt the pub key can anyhow get the symkey
        cache_id = factory_pub_key.get()

        if glidein_symKey is not None:
            # when a key is explicitly given, cannot reuse a cached one
            key_obj = FactoryKeys4Advertize(classad_identity,
                                        factory_pub_key_id, factory_pub_key,
                                          glidein_symKey)
            # but I can use it for others
            if cache_id not in self.keys_cache:
                now = time.time()
                self.keys_cache[cache_id] = [key_obj, now, now]
            return key_obj
        else:
            if cache_id in self.keys_cache:
                self.keys_cache[cache_id][2] = time.time()
                return  self.keys_cache[cache_id][0]
            else:
                key_obj = FactoryKeys4Advertize(classad_identity,
                                              factory_pub_key_id, factory_pub_key,
                                             glidein_symKey=None)
                now = time.time()
                self.keys_cache[cache_id] = [key_obj, now, now]
                return key_obj

    # clear the cache
    def clear(self,
              created_after=None, # if not None, only clear entries older than this
              accessed_after=None): # if not None, only clear entries not accessed recently
        if (created_after is None) and (accessed_after is None):
            # just delete everything
            self.keys_cache = {}
            return

        for cache_id in self.keys_cache.keys():
            # if at least one criteria is not satisfied, delete the entry
            delete_entry = False

            if created_after is not None:
                delete_entry = delete_entry or (self.keys_cache[cache_id][1] < created_after)

            if accessed_after is not None:
                delete_entry = delete_entry or (self.keys_cache[cache_id][2] < accessed_after)

            if delete_entry:
                del self.keys_cache[cache_id]


#######################################
# INTERNAL, do not use directly

class AdvertizeParams:
    def __init__(self,
                 request_name, glidein_name,
                 min_nr_glideins, max_run_glideins,
                 idle_lifetime=0,
                 glidein_params={}, glidein_monitors={},
                 glidein_monitors_per_cred={},
                 glidein_params_to_encrypt=None,  # params_to_encrypt needs key_obj
                 security_name=None,  # needs key_obj
                 remove_excess_str=None,
                 remove_excess_margin=0):
        self.request_name = request_name
        self.glidein_name = glidein_name
        self.min_nr_glideins = min_nr_glideins
        self.max_run_glideins = max_run_glideins
        self.idle_lifetime = idle_lifetime
        if remove_excess_str is None:
            remove_excess_str = "NO"
        elif not (remove_excess_str in ("NO", "WAIT", "IDLE", "ALL", "UNREG")):
            raise RuntimeError('Invalid remove_excess_str(%s), valid values are "NO","WAIT","IDLE","ALL","UNREG"' % remove_excess_str)
        self.remove_excess_str = remove_excess_str
        self.remove_excess_margin = remove_excess_margin
        self.glidein_params = glidein_params
        self.glidein_monitors = glidein_monitors
        self.glidein_monitors_per_cred = glidein_monitors_per_cred
        self.glidein_params_to_encrypt = glidein_params_to_encrypt
        self.security_name = security_name

    def __str__(self):
        output = "\nAdvertizeParams\n"        
        output += "request_name = %s\n" % self.request_name
        output += "glidein_name = %s\n" % self.glidein_name
        output += "min_nr_glideins = %s\n" % self.min_nr_glideins
        output += "max_run_glideins = %s\n" % self.max_run_glideins
        output += "idle_lifetime = %s\n" % self.idle_lifetime
        output += "remove_excess_str = %s\n" % self.remove_excess_str
        output += "remove_excess_margin = %s\n" % self.remove_excess_margin
        output += "glidein_params = %s\n" % self.glidein_params
        output += "glidein_monitors = %s\n" % self.glidein_monitors
        output += "glidein_monitors_per_cred = %s\n" % self.glidein_monitors_per_cred
        output += "glidein_params_to_encrypt = %s\n" % self.glidein_params_to_encrypt
        output += "security_name = %s\n" % self.security_name
        
        return output


# Given a file, advertize
# Can throw a CondorExe/ExeError exception
def advertizeWorkFromFile(factory_pool,
                          fname,
                          remove_file=True,
                          is_multi=False):
    try:
        exe_condor_advertise(fname, "UPDATE_MASTER_AD", factory_pool, is_multi=is_multi)
    finally:
        if remove_file:
            os.remove(fname)


# END INTERNAL
########################################


class MultiAdvertizeWork:
    def __init__(self,
                 descript_obj):        # must be of type FrontendDescript
        self.descript_obj = descript_obj
        self.factory_queue = {}          # will have a queue x factory, each element is list of tuples (params_obj, key_obj)
        self.global_pool = []
        self.global_key = {}
        self.global_params = {}
        self.factory_constraint = {}

        # set a few defaults
        self.unique_id = 1
        self.adname = None
        self.x509_proxies_data = []
        self.ha_mode = 'master'
        self.glidein_config_limits = {}

    # add a request to the list
    def add(self,
            factory_pool,
            request_name, glidein_name,
            min_nr_glideins, max_run_glideins,
            idle_lifetime=0,
            glidein_params={}, glidein_monitors={},
            glidein_monitors_per_cred={},
            key_obj=None,                     # must be of type FactoryKeys4Advertize
            glidein_params_to_encrypt=None,   # params_to_encrypt needs key_obj
            security_name=None,               # needs key_obj
            remove_excess_str=None,
            remove_excess_margin=0,
            trust_domain="Any",
            auth_method="Any",
            ha_mode='master'):

        params_obj=AdvertizeParams(request_name, glidein_name,
                                   min_nr_glideins, max_run_glideins,
                                   idle_lifetime,
                                   glidein_params, glidein_monitors,
                                   glidein_monitors_per_cred,
                                   glidein_params_to_encrypt, security_name,
                                   remove_excess_str, remove_excess_margin)

        if factory_pool not in self.factory_queue:
            self.factory_queue[factory_pool] = []
        self.factory_queue[factory_pool].append((params_obj, key_obj))
        self.factory_constraint[params_obj.request_name]=(trust_domain, auth_method)
        self.ha_mode = ha_mode


    def add_global(self, factory_pool, request_name, security_name, key_obj):
        self.global_pool.append(factory_pool)
        self.global_key[factory_pool]=key_obj
        self.global_params[factory_pool]=(request_name, security_name)

    # return the queue depth
    def get_queue_len(self):
        count = 0
        #for factory_pool in self.factory_queue:
        for factory_pool in self.factory_queue.keys():
            count += len(self.factory_queue[factory_pool])
        return count

    def renew_and_load_credentials(self):
            """
            Get the list of proxies,
            invoke the renew scripts if any,
            and read the credentials in memory.
            Modifies the self.x509_proxies_data variable.
            """
            self.x509_proxies_data=[]
            if self.descript_obj.x509_proxies_plugin is not None:
                self.x509_proxies_data=self.descript_obj.x509_proxies_plugin.get_credentials()
                nr_credentials=len(self.x509_proxies_data)
            else:
                nr_credentials=0

            nr_good_credentials=nr_credentials
            for i in range(nr_credentials):
                cred_el=self.x509_proxies_data[i]
                cred_el.advertize=True
                cred_el.renew()
                cred_el.createIfNotExist()

                cred_el.loaded_data=[]
                for cred_file in (cred_el.filename, cred_el.key_fname, cred_el.pilot_fname):
                    if cred_file:
                        cred_data = cred_el.getString(cred_file)
                        if cred_data:
                            cred_el.loaded_data.append((cred_file, cred_data))
                        else:
                            # We encountered error with this credential
                            # Move onto next credential
                            break

            return nr_credentials

    def initialize_advertize_batch(self, adname_prefix='gfi_ad_batch'):
        """
        Initialize the variables that are used for batch avertizement
        Returns the adname to pass to do*advertize methods
        (will have to set reset_unique_id=False there, too)
        """
        self.unique_id=1
        return classadSupport.generate_classad_filename(prefix=adname_prefix)

    def do_advertize_batch(self, filename_dict, remove_files=True):
        """
        Advertize the classad files in the dictionary provided
         The keys are the factory names, while the elements are lists of files
        Safe to run in parallel, guaranteed to not modify the self object state.
        """
        for factory_pool in filename_dict:
            self.do_advertize_batch_one(factory_pool, filename_dict[factory_pool], remove_files)

    def do_advertize_batch_one(self, factory_pool, filename_arr, remove_files=True):
        """
        Advertize to a factory the clasad files provided
        Safe to run in parallel, guaranteed to not modify the self object state.
        """
        # Advertize all the files 
        for filename in filename_arr:
            try:
                advertizeWorkFromFile(factory_pool, filename, remove_file=remove_files, is_multi=frontendConfig.advertise_use_multi)
            except condorExe.ExeError:
                logSupport.log.exception("Advertising failed for factory pool %s: " % factory_pool)

    def get_advertize_factory_list(self):
        return tuple(set(self.global_pool).union(set(self.factory_queue.keys())))
            
    def do_global_advertize(self, adname=None, create_files_only=False, reset_unique_id=True):
        """
        Advertize globals with credentials
        Returns a dictionary of files that still need to be advertised.
          The key is the factory pool, while the element is a list of file names
        Expects that the credentials have been already loaded.
        """
        unpublished_files = {}
        if reset_unique_id:
            self.unique_id = 1
        for factory_pool in self.global_pool:
            self.unique_id += 1  # make sure ads for different factories don't end in the same file
            unpublished_files[factory_pool]=self.do_global_advertize_one(factory_pool, adname, create_files_only, False)
        return unpublished_files

    def do_global_advertize_one(self, factory_pool, adname=None, create_files_only=False, reset_unique_id=True):
        """
        Advertize globals with credentials to one factory
        Returns the list of files that still need to be advertised.
        Expects that the credentials have been already loaded.
        """
        if not (factory_pool in self.global_pool):
            # nothing to be done, prevent failure
            return []

        if adname is None:
            tmpname = classadSupport.generate_classad_filename(prefix='gfi_ad_gcg')
        else:
            tmpname = adname

        if reset_unique_id:
            self.unique_id=1
        self.adname = tmpname
        filename_arr = self.createGlobalAdvertizeWorkFile(factory_pool)
        if create_files_only:
            return filename_arr
        
        # Else, advertize all the files (if multi, should only be one) 
        for filename in filename_arr:
            try:
                advertizeWorkFromFile(factory_pool, filename, remove_file=True, is_multi=frontendConfig.advertise_use_multi)
            except condorExe.ExeError:
                logSupport.log.exception("Advertising globals failed for factory pool %s: " % factory_pool)
        return []  # no files left to be advertised
    
    def createGlobalAdvertizeWorkFile(self, factory_pool):
            """
            Create the advertize file for globals with credentials
            Expects the object variables
             adname and x509_proxies_data
            to be set.
            """
            # the different indentation is due to code refactoring
            # this way the diff was minimized
            global advertizeGCGounter

            tmpname = self.adname
            glidein_params_to_encrypt = {}
            fd = file(tmpname, "a")
            nr_credentials = len(self.x509_proxies_data)
            if nr_credentials > 0:
                glidein_params_to_encrypt['NumberOfCredentials'] = "%s" % nr_credentials

            request_name="Global"
            if (factory_pool in self.global_params):
                request_name, security_name = self.global_params[factory_pool]
                glidein_params_to_encrypt['SecurityName'] = security_name
            classad_name = "%s@%s" % (request_name, self.descript_obj.my_name)
            fd.write('MyType = "%s"\n' % frontendConfig.client_global)
            fd.write('GlideinMyType = "%s"\n' % frontendConfig.client_global)
            fd.write('GlideinWMSVersion = "%s"\n' % frontendConfig.glideinwms_version)
            fd.write('Name = "%s"\n' % classad_name)
            fd.write('FrontendName = "%s"\n' % self.descript_obj.frontend_name)
            fd.write('FrontendHAMode = "%s"\n' % self.ha_mode)
            fd.write('GroupName = "%s"\n' % self.descript_obj.group_name)
            fd.write('ClientName = "%s"\n' % self.descript_obj.my_name)
            for i in range(nr_credentials):
                cred_el = self.x509_proxies_data[i]
                if cred_el.advertize == False:
                    continue  # we already determined it cannot be used
                for ld_el in cred_el.loaded_data:
                    ld_fname, ld_data=ld_el
                    glidein_params_to_encrypt[cred_el.file_id(ld_fname)]=ld_data
                    if hasattr(cred_el, 'security_class'):
                        # Convert the sec class to a string so the Factory can interpret the value correctly
                        glidein_params_to_encrypt["SecurityClass"+cred_el.file_id(ld_fname)] = str(cred_el.security_class)

            key_obj = None
            if (factory_pool in self.global_key):
                key_obj = self.global_key[factory_pool]
            if key_obj is not None:
                fd.write(string.join(key_obj.get_key_attrs(), '\n')+"\n")
                for attr in glidein_params_to_encrypt.keys():
                    el = key_obj.encrypt_hex(glidein_params_to_encrypt[attr])
                    escaped_el = string.replace(string.replace(str(el), '"', '\\"'), '\n', '\\n')
                    fd.write('%s%s = "%s"\n' % (frontendConfig.encrypted_param_prefix, attr, escaped_el))

            # Update Sequence number information
            if classad_name in advertizeGCGounter:
                advertizeGCGounter[classad_name] += 1
            else:
                advertizeGCGounter[classad_name] = 0
            fd.write('UpdateSequenceNumber = %s\n' % advertizeGCGounter[classad_name]) 
 
            # add a final empty line... useful when appending
            fd.write('\n')
            fd.close()

            return [tmpname]

    def do_advertize(self, file_id_cache=None, adname=None, create_files_only=False, reset_unique_id=True):
        """
        Do the advertizing of the requests
        Returns a dictionary of files that still need to be advertised.
          The key is the factory pool, while the element is a list of file names
        Expects that the credentials have already been loaded.
        """
        if file_id_cache is None:
            file_id_cache=CredentialCache()

        unpublished_files={}
        if reset_unique_id:
            self.unique_id=1
        for factory_pool in self.factory_queue.keys():
            self.unique_id+=1 # make sure ads for different factories don't end in the same file
            unpublished_files[factory_pool]=self.do_advertize_one(factory_pool, file_id_cache, adname, create_files_only, False)
        return unpublished_files

    def do_advertize_one(self, factory_pool, file_id_cache=None, adname=None, create_files_only=False, reset_unique_id=True):
            """
            Do the advertizing of requests for one factory
            Returns the list of files that still need to be advertised.
            Expects that the credentials have already been loaded.
            """
            # the different indentation is due to code refactoring
            # this way the diff was minimized
            if not (factory_pool in self.factory_queue.keys()):
                # nothing to be done, prevent failure
                return []

            if file_id_cache is None:
                file_id_cache=CredentialCache()

            if reset_unique_id:
                self.unique_id=1
            if adname is None:
                self.adname = classadSupport.generate_classad_filename(prefix='gfi_ad_gc')
            else:
                self.adname = adname

            # this should be done in parallel, but keep it serial for now
            filename_arr=[]
            if (frontendConfig.advertise_use_multi==True):
                filename_arr.append(self.adname)
            for el in self.factory_queue[factory_pool]:
                params_obj, key_obj = el
                try:
                    filename_arr_el=self.createAdvertizeWorkFile(factory_pool, params_obj, key_obj, file_id_cache=file_id_cache)
                    for f in filename_arr_el:
                        if f not in filename_arr:
                            filename_arr.append(f)
                except NoCredentialException:
                    filename_arr = [] # don't try to advertise
                    logSupport.log.warning("No security credentials match for factory pool %s, not advertising request;"
                                           " if this is not intentional, check for typos frontend's credential "
                                           "trust_domain and type, vs factory's pool trust_domain and auth_method" %
                                           factory_pool)
                except condorExe.ExeError:
                    filename_arr = [] # don't try to advertise
                    logSupport.log.exception("Error creating request files for factory pool %s, unable to advertise: " % factory_pool)
                    logSupport.log.error("Error creating request files for factory pool %s, unable to advertise" % factory_pool)
                
            del self.factory_queue[factory_pool] # clean queue for this factory

            if create_files_only:
                return filename_arr

            # Else, advertize all the files (if multi, should only be one) 
            for filename in filename_arr:
                try:
                    advertizeWorkFromFile(factory_pool, filename, remove_file=True, is_multi=frontendConfig.advertise_use_multi)
                except condorExe.ExeError:
                    logSupport.log.exception("Advertising request failed for factory pool %s: " % factory_pool)

            return [] # No files left to be advertized

    def vm_attribute_from_file(self, filename, prefix):
        """
        Expected syntax: VM_ID=<ami id> or VM_TYPE=<instance type>

        Note: This method does not check if the string that follows VM_ID
              is meaningful AMI or the string that follows VM_TYPE is one
              of AWS instance types.
        """

        values = []
        try:
            vmfile = open(filename, 'r')
            for line in vmfile.readlines():
                sep_idx = line.find('=')
                if (sep_idx > 0):
                    key = (line[:sep_idx]).strip()
                    if (key.upper() == prefix.upper()):
                        value = (line[sep_idx+1:]).strip()
                        if value != '':
                            values.append(value)
        except:
            logSupport.log.exception('Failed to read the file %s' % (filename))
            raise NoCredentialException

        if len(values) > 1:
            logSupport.log.error("Found multiple lines that contain %s in %s" % (prefix, filename))
            raise NoCredentialException
        elif len(values) == 0:
            logSupport.log.error("File %s does not contain %s" % (filename, prefix))
            raise NoCredentialException

        logSupport.log.debug("Found %s = %s from file %s" % (prefix, values[0], filename))
        return values[0]

    def createAdvertizeWorkFile(self, factory_pool, params_obj, key_obj=None, file_id_cache=None): 
        """
        Create the advertize file
        Expects the object variables
          adname, unique_id and x509_proxies_data
        to be set.
        """
        global frontendConfig
        global advertizeGCCounter
        
        descript_obj=self.descript_obj
        
        logSupport.log.debug("In create Advertize work")

        factory_trust, factory_auth=self.factory_constraint[params_obj.request_name]

        total_nr_credentials = len(self.x509_proxies_data)

        cred_filename_arr=[]

        if total_nr_credentials == 0:
            raise NoCredentialException

        # get_credentials will augment the needed credentials with the requests
        # A little weird, but that's how it works right now
        # The credential objects are also persistent, so this will be a subset of self.x509_proxies_data
        credentials_with_requests = \
            descript_obj.x509_proxies_plugin.get_credentials(
                params_obj=params_obj, credential_type=factory_auth,
                trust_domain=factory_trust)
        nr_credentials = len(credentials_with_requests)
        if nr_credentials == 0:
            raise NoCredentialException

        if file_id_cache is None:
            # create a local cache, if no global provided
            file_id_cache=CredentialCache()

        for i in range(nr_credentials):
            fd=None
            glidein_monitors_this_cred = {}
            try:
                encrypted_params={} # none by default
                glidein_params_to_encrypt=params_obj.glidein_params_to_encrypt
                if glidein_params_to_encrypt is None:
                    glidein_params_to_encrypt={}
                else:
                    glidein_params_to_encrypt=copy.deepcopy(glidein_params_to_encrypt)
                classad_name="%s@%s"%(params_obj.request_name, descript_obj.my_name)
               
                req_idle=0
                req_max_run=0
                if True: # for historical reasons... to preserve indentation
                    credential_el=credentials_with_requests[i]
                    logSupport.log.debug("Checking Credential file %s ..."%(credential_el.filename))
                    if credential_el.advertize==False:
                        # We already determined it cannot be used
                        #if hasattr(credential_el,'filename'):
                        #    filestr=credential_el.filename
                        #logSupport.log.warning("Credential file %s had some earlier problem in loading so not advertizing, skipping..."%(filestr))
                        continue

                    if (params_obj.request_name in self.factory_constraint):
                        if (factory_auth != "Any") and (not credential_el.supports_auth_method(factory_auth)):
                            logSupport.log.warning("Credential %s does not match auth method %s (for %s), skipping..."%(credential_el.type, factory_auth, params_obj.request_name))
                            continue
                        if (credential_el.trust_domain!=factory_trust) and (factory_trust!="Any"):
                            logSupport.log.warning("Credential %s does not match %s (for %s) domain, skipping..."%(credential_el.trust_domain, factory_trust, params_obj.request_name))
                            continue
                    # Convert the sec class to a string so the Factory can interpret the value correctly
                    glidein_params_to_encrypt['SecurityClass'] = str(credential_el.security_class)
                    classad_name = credential_el.file_id(credential_el.filename, ignoredn=True) + "_" + classad_name
                    if "username_password"in credential_el.type:
                        glidein_params_to_encrypt['Username'] = file_id_cache.file_id(credential_el, credential_el.filename)
                        glidein_params_to_encrypt['Password'] = file_id_cache.file_id(credential_el, credential_el.key_fname)
                    if "grid_proxy" in credential_el.type:
                        glidein_params_to_encrypt['SubmitProxy'] = file_id_cache.file_id(credential_el, credential_el.filename)
                    if "cert_pair" in credential_el.type:
                        glidein_params_to_encrypt['PublicCert'] = file_id_cache.file_id(credential_el, credential_el.filename)
                        glidein_params_to_encrypt['PrivateCert'] = file_id_cache.file_id(credential_el, credential_el.key_fname)
                    if "key_pair" in credential_el.type:
                        glidein_params_to_encrypt['PublicKey'] = file_id_cache.file_id(credential_el, credential_el.filename)
                        glidein_params_to_encrypt['PrivateKey'] = file_id_cache.file_id(credential_el, credential_el.key_fname)
                    if "auth_file" in credential_el.type:
                        glidein_params_to_encrypt['AuthFile'] = file_id_cache.file_id(credential_el, credential_el.filename)
                    if "vm_id" in credential_el.type:
                        if credential_el.vm_id_fname:
                            glidein_params_to_encrypt['VMId'] = self.vm_attribute_from_file(credential_el.vm_id_fname, 'VM_ID')
                        else:
                            glidein_params_to_encrypt['VMId'] = str(credential_el.vm_id)
                    if "vm_type" in credential_el.type:
                        if credential_el.vm_type_fname:
                            glidein_params_to_encrypt['VMType'] = self.vm_attribute_from_file(credential_el.vm_type_fname, 'VM_TYPE')
                        else:
                            glidein_params_to_encrypt['VMType'] = str(credential_el.vm_type)
                        # removing this, was here by mistake? glidein_params_to_encrypt['VMType']=str(credential_el.vm_type)

                    # Process additional information of the credential
                    if credential_el.pilot_fname:
                        glidein_params_to_encrypt['GlideinProxy'] = file_id_cache.file_id(credential_el, credential_el.pilot_fname)

                    if credential_el.remote_username:  # MM: or "username" in credential_el.type
                        glidein_params_to_encrypt['RemoteUsername'] = str(credential_el.remote_username)
                    if credential_el.project_id:
                        glidein_params_to_encrypt['ProjectId'] = str(credential_el.project_id)

                    (req_idle, req_max_run) = credential_el.get_usage_details()
                    logSupport.log.debug("Advertizing credential %s with (%d idle, %d max run) for request %s" %
                                         (credential_el.filename, req_idle, req_max_run, params_obj.request_name))

                    glidein_monitors_this_cred = params_obj.glidein_monitors_per_cred.get(credential_el.getId(), {})

                if frontendConfig.advertise_use_multi is True:
                    fname = self.adname
                    cred_filename_arr.append(fname)
                else:
                    fname = self.adname + "_" + str(self.unique_id)
                    self.unique_id += 1
                    cred_filename_arr.append(fname)
                logSupport.log.debug("Writing %s" % fname)
                fd = file(fname, "a")
            
                fd.write('MyType = "%s"\n'%frontendConfig.client_id)
                fd.write('GlideinMyType = "%s"\n'%frontendConfig.client_id)
                fd.write('GlideinWMSVersion = "%s"\n'%frontendConfig.glideinwms_version)
                fd.write('Name = "%s"\n'%classad_name)
                fd.write(string.join(descript_obj.get_id_attrs(), '\n')+"\n")
                fd.write('ReqName = "%s"\n'%params_obj.request_name)
                fd.write('ReqGlidein = "%s"\n'%params_obj.glidein_name)

                fd.write(string.join(descript_obj.get_web_attrs(), '\n')+"\n")

                if params_obj.security_name is not None:
                    glidein_params_to_encrypt['SecurityName']=params_obj.security_name
                                  
                if key_obj is not None:
                    fd.write(string.join(key_obj.get_key_attrs(), '\n')+"\n")
                    for attr in glidein_params_to_encrypt.keys():
                        encrypted_params[attr]=key_obj.encrypt_hex(glidein_params_to_encrypt[attr])
                   
                fd.write('ReqIdleGlideins = %i\n'%req_idle)
                fd.write('ReqMaxGlideins = %i\n'%req_max_run)
                fd.write('ReqRemoveExcess = "%s"\n'%params_obj.remove_excess_str)
                fd.write('ReqRemoveExcessMargin = %i\n'%params_obj.remove_excess_margin)
                fd.write('ReqIdleLifetime = "%s"\n'%params_obj.idle_lifetime)
                fd.write('WebMonitoringURL = "%s"\n'%descript_obj.monitoring_web_url)
                         
                # write out both the params 
                classad_info_tuples = (
                    (frontendConfig.glidein_param_prefix, params_obj.glidein_params),
                    (frontendConfig.encrypted_param_prefix, encrypted_params),
                    (frontendConfig.glidein_config_prefix, self.glidein_config_limits)
                )
                for (prefix, data) in classad_info_tuples:
                    for attr in data.keys():
                        writeTypedClassadAttrToFile(fd,
                                                    '%s%s' % (prefix, attr),
                                                    data[attr])

                for attr_name in params_obj.glidein_monitors:
                    prefix = frontendConfig.glidein_monitor_prefix
                    #attr_value = params_obj.glidein_monitors[attr_name] 
                    if (attr_name == 'RunningHere') and glidein_monitors_this_cred:
                        # This double check is for backward compatibility
                        attr_value = glidein_monitors_this_cred.get(
                                         'GlideinsRunning', 0)
                    elif (attr_name == 'Running') and glidein_monitors_this_cred:
                        # This double check is for backward compatibility
                        attr_value = glidein_monitors_this_cred.get(
                                         'ScaledRunning', 0)
                    else:
                        attr_value = glidein_monitors_this_cred.get(
                                         attr_name,
                                         params_obj.glidein_monitors[attr_name])
                    writeTypedClassadAttrToFile(fd,
                                                '%s%s' % (prefix, attr_name),
                                                attr_value)

                # Update Sequence number information
                if classad_name in advertizeGCCounter:
                    advertizeGCCounter[classad_name] += 1
                else:
                    advertizeGCCounter[classad_name] = 0
                fd.write('UpdateSequenceNumber = %s\n' % advertizeGCCounter[classad_name])
                            
                # add a final empty line... useful when appending
                fd.write('\n')
                fd.close()
            except:
                logSupport.log.exception("Exception writing advertisement file: ")
                # remove file in case of problems
                if (fd is not None):
                    fd.close()
                    os.remove(fname)
                raise
        return cred_filename_arr

    def set_glidein_config_limits(self, limits_data):
        """
        Set various limits and curbs configured in the frontend config
        into the glideresource classad
        """
        self.glidein_config_limits = limits_data
       

def writeTypedClassadAttrToFile(fd, attr_name, attr_value):
    """
    Given the FD, type check the value and write the info the classad file
    """
    if isinstance(attr_value, (int, long, float)):
        # don't quote numeric values
        fd.write('%s = %s\n' % (attr_name, attr_value))
    else:
        escaped_value = string.replace(string.replace(str(attr_value), '"', '\\"'), '\n', '\\n')
        fd.write('%s = "%s"\n' % (attr_name, escaped_value))


# Remove ClassAd from Collector
def deadvertizeAllWork(factory_pool, my_name, ha_mode='master'):
    """
    Removes all work requests for the client in the factory.
    """
    global frontendConfig

    tmpnam = classadSupport.generate_classad_filename(prefix='gfi_de_gc')
    fd = file(tmpnam, "w")
    try:
        try:
            fd.write('MyType = "Query"\n')
            fd.write('TargetType = "%s"\n' % frontendConfig.client_id)
            fd.write('Requirements = (ClientName == "%s") && (GlideinMyType == "%s") && (FrontendHAMode == "%s")\n' % (my_name, frontendConfig.client_id, ha_mode))
        finally:
            fd.close()

        exe_condor_advertise(tmpnam, "INVALIDATE_MASTER_ADS", factory_pool)
    finally:
        os.remove(tmpnam)


def deadvertizeAllGlobals(factory_pool, my_name, ha_mode='master'):
    """
    Removes all globals classads for the client in the factory.
    """
    global frontendConfig

    tmpnam = classadSupport.generate_classad_filename(prefix='gfi_de_gcg')
    fd = file(tmpnam, "w")
    try:
        try:
            fd.write('MyType = "Query"\n')
            fd.write('TargetType = "%s"\n' % frontendConfig.client_global)
            fd.write('Requirements = (ClientName == "%s") && (GlideinMyType == "%s") && (FrontendHAMode == "%s")\n' % (my_name, frontendConfig.client_global, ha_mode))
        finally:
            fd.close()

        exe_condor_advertise(tmpnam, "INVALIDATE_MASTER_ADS", factory_pool)
    finally:
        os.remove(tmpnam)


###############################################################################
# Code to advertise glideresource classads to the User Pool
###############################################################################

class ResourceClassad(classadSupport.Classad):
    """
    This class describes the resource classad. Frontend advertises the 
    resource classad to the user pool as an UPDATE_AD_GENERIC type classad
    """
    

    def __init__(self, factory_ref, frontend_ref):
        """
        Class Constructor

        @type factory_ref: string 
        @param factory_ref: Name of the resource in the glidefactory classad
        @type frontend_ref: string 
        @param type: Name of the resource in the glideclient classad
        """

        global advertizeGRCounter
        
        classadSupport.Classad.__init__(self, 'glideresource',
                                        'UPDATE_AD_GENERIC',
                                        'INVALIDATE_ADS_GENERIC')
        
        self.adParams['GlideinWMSVersion'] = frontendConfig.glideinwms_version
        self.adParams['GlideFactoryName'] = "%s" % factory_ref
        self.adParams['GlideClientName'] = "%s" % frontend_ref
        self.adParams['Name'] = "%s@%s" % (factory_ref, frontend_ref)
        self.adParams['GLIDEIN_In_Downtime'] = 'False'
        
        if self.adParams['Name'] in advertizeGRCounter:
            advertizeGRCounter[self.adParams['Name']] += 1
        else:       
            advertizeGRCounter[self.adParams['Name']] = 0
        self.adParams['UpdateSequenceNumber'] = advertizeGRCounter[self.adParams['Name']]


    def setFrontendDetails(self, frontend_name, group_name, ha_mode):
        """
        Add the detailed description of the frontend.
        @type frontend_name: string
        @param frontend_name: A representation of the  frontend MatchExpr
        @type group_name: string
        @param group_name: Representation of the job query_expr
        """
        self.adParams['GlideFrontendName'] = "%s" % frontend_name
        self.adParams['GlideGroupName'] = "%s" % group_name
        self.adParams['GlideFrontendHAMode'] = "%s" % ha_mode
        

    def setMatchExprs(self, match_expr, job_query_expr,
                      factory_query_expr, start_expr):
        """
        Sets the matching expressions for the resource classad
        Thus, it would be possible to find out why a job
        is not matching.
        @type match_expr: string
        @param match_expr: A representation of the  frontend MatchExpr
        @type job_query_expr: string
        @param job_query_expr: Representation of the job query_expr
        @type factory_query_expr: string
        @param factory_query_expr: Representation of the factory query_expr
        @type start_expr: string
        @param start_expr: Representation of the match start expr (on the glidein)
        """
        self.adParams['GlideClientMatchingGlideinCondorExpr'] = "%s" % match_expr
        self.adParams['GlideClientConstraintJobCondorExpr'] = "%s" % job_query_expr
        self.adParams['GlideClientMatchingInternalPythonExpr'] = "%s" % factory_query_expr
        self.adParams['GlideClientConstraintFactoryCondorExpr'] = "%s" % start_expr
        

    def setInDownTime(self, downtime):
        """
        Set the downtime flag for the resource in the classad

        @type downtime: bool
        @param downtime: True if the entry is in down time.
        """
        self.adParams['GLIDEIN_In_Downtime'] = str(downtime)


    def setGlideClientMonitorInfo(self, monitorInfo):
        """
        Set the GlideClientMonitor* for the resource in the classad

        @type monitorInfo: list
        @param monitorInfo: GlideClientMonitor information.
        """

        if len(monitorInfo) == 17:
            self.adParams['GlideClientMonitorJobsIdle'] = monitorInfo[0]
            self.adParams['GlideClientMonitorJobsIdleMatching'] = monitorInfo[1]
            self.adParams['GlideClientMonitorJobsIdleEffective'] = monitorInfo[2]
            self.adParams['GlideClientMonitorJobsIdleOld'] = monitorInfo[3]
            self.adParams['GlideClientMonitorJobsIdleUnique'] = monitorInfo[4]
            self.adParams['GlideClientMonitorJobsRunning'] = monitorInfo[5]
            self.adParams['GlideClientMonitorJobsRunningHere'] = monitorInfo[6]
            self.adParams['GlideClientMonitorJobsRunningMax'] = monitorInfo[7]
            self.adParams['GlideClientMonitorGlideinsTotal'] = monitorInfo[8]
            self.adParams['GlideClientMonitorGlideinsIdle'] = monitorInfo[9]
            self.adParams['GlideClientMonitorGlideinsRunning'] = monitorInfo[10]
            self.adParams['GlideClientMonitorGlideinsFailed'] = monitorInfo[11]
            self.adParams['GlideClientMonitorGlideinsTotalCores'] = monitorInfo[12]
            self.adParams['GlideClientMonitorGlideinsIdleCores'] = monitorInfo[13]
            self.adParams['GlideClientMonitorGlideinsRunningCores'] = monitorInfo[14]
            self.adParams['GlideClientMonitorGlideinsRequestIdle'] = monitorInfo[15]
            self.adParams['GlideClientMonitorGlideinsRequestMaxRun'] = monitorInfo[16]
        else:
            raise RuntimeError('Glide client monitoring structure changed. Resource ad may have incorrect GlideClientMonitor values')


    def setEntryInfo(self, info):
        """
        Set the useful entry specific info for the resource in the classad

        @type info: dict 
        @param info: Useful info from the glidefactory classad  
        """
        
        eliminate_attrs = set([
                 'CurrentTime', 'PubKeyValue', 'PubKeyType',
                 'AuthenticatedIdentity', 'GlideinName', 'FactoryName', 
                 'EntryName', 'GlideinWMSVersion', 'PubKeyObj', 
                 'LastHeardFrom', 'PubKeyID', 'SupportedSignTypes',
                 'GLIDEIN_In_Downtime'
                ])
        available_attrs = set(info.keys())
        publish_attrs = available_attrs - eliminate_attrs
        for attr in publish_attrs:
            ad_key = attr
            if attr.startswith(frontendConfig.glidein_config_prefix):
                # Condvert GlideinConfig -> GlideFactoryConfig
                ad_key = attr.replace(frontendConfig.glidein_config_prefix,
                                      'GlideFactoryConfig', 1)
            self.adParams[ad_key] = info[attr]

    
    def setEntryMonitorInfo(self, info):
        """
        Set the useful entry specific monitoring info for the resource in the classad
        Monitoring info from the glidefactory classad (e.g. CompletedJobs )

        @type info: dict
        @param info: Useful monitoring info from the glidefactory classad
        """

        # Monitoring Prefixes are considering format_condor_dict that strips "GlideinMonitor"
        for k in info:
            if k.startswith('CompletedJobs'):
                self.adParams['GlideFactoryMonitor'+k] = info[k]


    def setGlideFactoryMonitorInfo(self, info):
        """
        Set the GlideinFactoryMonitor* for the resource in the classad

        @type info: dict
        @param info: Useful information from the glidefactoryclient classad
        """

        # Required keys do not start with TotalClientMonitor but only
        # start with Total or Status or Requested. Append GlideFactoryMonitor
        # to these keys and put them in the classad

        for key in info:
            ad_key = key
            if not key.startswith('TotalClientMonitor'):
                if key.startswith('Total') or key.startswith('Status') or key.startswith('Requested'):
                    ad_key = 'GlideFactoryMonitor' + key
                    self.adParams[ad_key] = info[key]


    def setGlideClientConfigLimits(self, info):
        """
        Set the GlideClientConfig* for the resource in the classad

        @type info: dict
        @param info: Useful config information
        """

        for key in info:
            self.adParams['GlideClientConfig%s' % key] = info[key]


    def setCurbsAndLimits(self, limits_triggered):
        """
        Set descriptive messages about which limits and curbs
            have been triggered in deciding number of glideins to request
        @type  limits_triggered: dictionary
        @param limits_triggered: limits and curbs that have been triggered
        """
        for k, v in limits_triggered.iteritems():
            if k.startswith('Curb'):
                classadmessage = "GlideClientCurb"+k
            else:
                classadmessage = "GlideClientLimit"+k
                
            self.adParams[classadmessage] = v


class ResourceClassadAdvertiser(classadSupport.ClassadAdvertiser):
    """
    Class to handle the advertisement of resource classads to the user pool
    """

    def __init__(self, pool=None, multi_support=False):
        """
        Constructor

        @type pool: string 
        @param pool: Collector address
        @type multi_support: bool 
        @param multi_support: True if the installation support advertising multiple classads with one condor_advertise command. Defaults to False.
        """

        classadSupport.ClassadAdvertiser.__init__(self, pool=pool, 
                                                  multi_support=multi_support,
                                                  tcp_support=frontendConfig.advertise_use_tcp)
        
        self.adType = 'glideresource'
        self.adAdvertiseCmd = 'UPDATE_AD_GENERIC'
        self.adInvalidateCmd = 'INVALIDATE_ADS_GENERIC'
        self.advertiseFilePrefix = 'gfi_ar'


class FrontendMonitorClassad(classadSupport.Classad):
    """
    This class describes the frontend monitor classad. Frontend advertises the
    monitor classad to the user pool as an UPDATE_AD_GENERIC type classad
    """
    

    def __init__(self, frontend_ref):
        """
        Class Constructor

        @type frontend_ref: string 
        @param type: Name of the resource in the glideclient classad
        """

        global advertizeGFMCounter
        
        classadSupport.Classad.__init__(self, 'glidefrontendmonitor',
                                        'UPDATE_AD_GENERIC',
                                        'INVALIDATE_ADS_GENERIC')
        
        self.adParams['GlideinWMSVersion'] = frontendConfig.glideinwms_version
        self.adParams['Name'] = '%s' % (frontend_ref)
        #self.adParams['GlideFrontend_In_Downtime'] = 'False'
        
        if self.adParams['Name'] in advertizeGFMCounter:
            advertizeGFMCounter[self.adParams['Name']] += 1
        else:       
            advertizeGFMCounter[self.adParams['Name']] = 0
        self.adParams['UpdateSequenceNumber'] = advertizeGFMCounter[self.adParams['Name']]


    def setFrontendDetails(self, frontend_name, groups, ha_mode):
        """
        Add the detailed description of the frontend.
        @type frontend_name: string
        @param frontend_name: A representation of the  frontend MatchExpr
        @type group_name: string
        @param group_name: Representation of the job query_expr
        """
        self.adParams['GlideFrontendName'] = "%s" % frontend_name
        self.adParams['GlideFrontendGroups'] = "%s" % groups
        self.adParams['GlideFrontendHAMode'] = "%s" % ha_mode


    def setIdleJobCount(self, idle_jobs):
        """
        Set the idle jobs info in the classad

        @type idle_jobs: dict 
        @param idle_jobs: Dictionary of idle jobs keyed on idle duration.
                          For example - Total for all idle jobs,
                                        3600 for jobs idle more than 1 Hour
        """

        for key in idle_jobs:
            k = '%s' % key
            self.adParams['GlideFrontend_IdleJobs_%s' % k.title()] = idle_jobs[key]


    def setPerfMetrics(self, perf_metrics):
        """
        Set the performance metrics info for frontend or group in the classad

        @type perf_metrics: servicePerformance.PerfMetric
        @param perf_metrics: PerfMetric object for frontend or group
        """
        for event in perf_metrics.metric:
            attr_name = '%s_%s_%s' % (frontendConfig.glidein_perfmetric_prefix,
                                      perf_metrics.name, event)
            self.adParams[attr_name] = perf_metrics.event_lifetime(event)


class FrontendMonitorClassadAdvertiser(classadSupport.ClassadAdvertiser):
    """
    Class to handle the advertisement of frontend monitor classads
    to the user pool
    """

    def __init__(self, pool=None, multi_support=False):
        """
        Constructor

        @type pool: string 
        @param pool: Collector address
        @type multi_support: bool 
        @param multi_support: True if the installation support advertising multiple classads with one condor_advertise command. Defaults to False.
        """

        classadSupport.ClassadAdvertiser.__init__(self, pool=pool, 
                                                  multi_support=multi_support,
                                                  tcp_support=frontendConfig.advertise_use_tcp)
        
        self.adType = 'glidefrontendmonitor'
        self.adAdvertiseCmd = 'UPDATE_AD_GENERIC'
        self.adInvalidateCmd = 'INVALIDATE_ADS_GENERIC'
        self.advertiseFilePrefix = 'gfi_afm'


############################################################
#
# I N T E R N A L - Do not use
#
############################################################

def exe_condor_advertise(fname,command, pool, is_multi=False):
    logSupport.log.debug("CONDOR ADVERTISE %s %s %s %s" % (fname, command,
                                                           pool, is_multi))
    return condorManager.condorAdvertise(fname, command, 
                                         frontendConfig.advertise_use_tcp,
                                         is_multi, pool)


class NoCredentialException(Exception):
    pass<|MERGE_RESOLUTION|>--- conflicted
+++ resolved
@@ -24,11 +24,7 @@
 STARTUP_DIR = sys.path[0]
 sys.path.append(os.path.join(STARTUP_DIR, "../lib"))
 
-<<<<<<< HEAD
-from glideinwms.lib import symCrypto
-=======
 from glideinwms.lib import symCrypto  # pubCrypto was removed because unused
->>>>>>> f2d5e7a7
 from glideinwms.lib import condorExe
 from glideinwms.lib import condorMonitor
 from glideinwms.lib import condorManager
