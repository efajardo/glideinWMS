--- conflicted
+++ resolved
@@ -4,10 +4,6 @@
 #   glideinWMS
 #
 # File Version: 
-<<<<<<< HEAD
-#   $Id: glideinFrontend.py,v 1.77.4.7 2011/06/02 19:23:38 parag Exp $
-=======
->>>>>>> fbae171d
 #
 # Description:
 #   This is the main of the glideinFrontend
