#!/usr/bin/env python

import traceback
import sys
import os
import os.path
import string
import time
import socket
import getopt

STARTUP_DIR=os.path.abspath(sys.path[0])
sys.path.append(os.path.join(STARTUP_DIR,"../.."))

os.chdir(STARTUP_DIR)

<<<<<<< HEAD
import common
import Configuration
import WMSCollector
import UserCollector
import Submit
import VOFrontend
import Factory
import RPM
import subprocessSupport
from Configuration import ConfigurationError
=======
from glideinwms.install.services import common
from glideinwms.install.services import Configuration
from glideinwms.install.services import WMSCollector
from glideinwms.install.services import UserCollector
from glideinwms.install.services import Submit
from glideinwms.install.services import VOFrontend
from glideinwms.install.services import Factory
from glideinwms.install.services import RPM
from glideinwms.install.services.Configuration import ConfigurationError
>>>>>>> 0312e1a6
#-------------------------

global gProgramName
global gAction
global gSSH
global gSSHuser
global methods

#--------------------------------
def run_command(service,user,node,command):
  global gAction
  global gSSH
  global gSSHuser
  if user <> "root" and len(gSSHuser) > 0:
    user = gSSHuser
  cmd = ""
  if gSSH:
    cmd = """ssh -l %s %s "%s" """ % (user,node,command)
  else:
    common.validate_hostname(node,"Either login there or use the --ssh option.")
    cmd = """%s""" % (command)
  hdr = "%s %s user(%s) node(%s)" %(gAction,service,user,node) 
  common.logit("\n############################################################")
  common.logit("## %s " % hdr)
  common.logit("Commands: %s" % cmd)
  try:
    stdout = subprocessSupport.iexe_cmd(cmd,useShell=True)
  except subprocessSupport.CalledProcessError, e:
    common.logit(stdout)
    common.logerr("Requested action failed.")
  common.logit(stdout)
  common.logit("## %s " % hdr)
  common.logit("############################################################\n")
  time.sleep(3)

#--------------------------------
def apache(action):
  cmd1 = "/etc/init.d/httpd"

#--------------------------------
def wmscollector(service,action,inifile):
  obj = WMSCollector.WMSCollector(inifile)
  if action in ["install","validate","configure","create-template"]:
    process_action(obj,action)
    return
  cmd = ". %s/condor.sh" % obj.condor_location()
  if action == "start":
    cmd += "; %s %s" % (obj.initd_script(),action)
  elif action == "stop":
    cmd += "; %s %s" % (obj.initd_script(),action)
  elif action == "status":
    cmd += "; condor_status -any || (echo;echo 'Not running';echo) "
    cmd += "; condor_q &>/dev/null && (echo;condor_q | tail -1;echo)" 
  else:
    common.logerr("Invalid command line option for this service: %s" % action)
  user = obj.username()
  if obj.privilege_separation() == "y":
    user = 'root'
  run_command(service,user,obj.hostname(),cmd)

#--------------------------------
def usercollector(service,action,inifile):
  obj = UserCollector.UserCollector(inifile)
  if action in ["install","validate","configure","create-template"]:
    process_action(obj,action)
    return
  cmd = ". %s/condor.sh" % obj.condor_location()
  if action == "start":
    cmd += "; %s %s" % (obj.initd_script(),action)
  elif action == "stop":
    cmd += "; %s %s" % (obj.initd_script(),action)
  elif action == "status":
    cmd += "; condor_status -any || (echo;echo 'Not running';echo)"
  else:
    common.logerr("Invalid command line option for this service: %s" % action)
  run_command(service,obj.username(),obj.hostname(),cmd)

#--------------------------------
def submit(service,action,inifile):
  obj = Submit.Submit(inifile)
  if action in ["install","validate","configure","create-template"]:
    process_action(obj,action)
    return
  cmd = ". %s/condor.sh" % obj.condor_location()
  if action == "start":
    cmd += "; %s %s" % (obj.initd_script(),action)
  elif action == "stop":
    cmd += "; %s %s" % (obj.initd_script(),action)
  elif action == "status":
    cmd += "; condor_status -any || (echo;echo 'Not running';echo)"
    cmd += "; condor_q &>/dev/null && (echo;condor_q | tail -1;echo)" 
  else:
    common.logerr("Invalid command line option for this service: %s" % action)
  run_command(service,obj.username(),obj.hostname(),cmd)

#--------------------------------
def vofrontend(service,action,inifile):
  obj = VOFrontend.VOFrontend(inifile)
  if action in ["install","validate","configure","create-group","create-template"]:
    process_action(obj,action)
    return
  cmd = "cd %s;. ./frontend.sh;cd %s" % (obj.install_location(),obj.frontend_dir())
  if action == "start":
    cmd += "; ./frontend_startup %s"  % action
  elif action == "stop":
    cmd += "; ./frontend_startup %s"  % action
  elif action == "status":
    cmd += """; echo;./frontend_startup %s;echo"""  % (action)
  else:
    common.logerr("Invalid command line option for this service: %s" % action)
  run_command(service,obj.username(),obj.hostname(),cmd)

#--------------------------------
def rpm(service,action,inifile):
  obj = RPM.RPM(inifile)
  if action in ["install","validate","configure","create-template"]:
    process_action(obj,action)
    return
  cmd = "cd %s;. frontend.sh;cd %s" % (obj.install_location(),obj.frontend_dir())
#  if action == "start":
#    cmd += "; ./frontend_startup %s"  % action
#  elif action == "stop":
#    cmd += "; ./frontend_startup %s"  % action
#  elif action == "status":
#    cmd += """; echo;./frontend_startup %s;echo"""  % (action)
#  else:
#    common.logerr("Invalid command line option for this service: %s" % action)
#  run_command(service,obj.username(),obj.hostname(),cmd)
  print "DONE"

#--------------------------------
def factory(service,action,inifile):
  obj = Factory.Factory(inifile)
  if action in ["install","validate","configure","create-entries","create-template"]:
    process_action(obj,action)
    return
  cmd = "cd %s;. ./factory.sh;cd %s" % (obj.install_location(),obj.glidein_dir())
  if action == "start":
    cmd += "; ./factory_startup %s"  % action
  elif action == "stop":
    cmd += "; ./factory_startup %s"  % action
  elif action == "status":
    cmd += """; echo;./factory_startup %s && (cd %s/tools; echo;echo ... Entries;./wmsTxtView.py Entries; echo;echo ... Sites;./wmsTxtView.py Sites; echo;echo ... Gatekeepers;./wmsTxtView.py Gatekeepers;echo)"""  % (action, obj.glideinwms_location())
  else:
    common.logerr("Invalid command line option for this service: %s" % action)
  run_command(service,obj.username(),obj.hostname(),cmd)

#----------------
def find_services(inifile):
   """ Finds the services that can be installed on this unix node. """
   services = []
   cfg = Configuration.Configuration(inifile)
   sections = [ "WMSCollector", "Factory", "UserCollector", "Submit", "VOFrontend", ]
   for section in sections:
     if cfg.has_option(section,"hostname"):
       if cfg.option_value(section,"hostname") == os.uname()[1]:
         services.append(section.lower())
     else:
       common.logerr("ini file section(%s) does not contain a hostname option(%s)" % (section,"hostname"))

   if len(services) == 0:
       common.logerr("The ini file shows no services for this hostname: %s" % os.uname()[1])

   common.ask_continue("The following services will be processed on this node:\n   %s\n... do you want to continue" % services)
   return services
         
#----------------
def process_request(service,action,inifile):
  if service == "wmscollector":
    wmscollector(service,action,inifile)
  elif service == "usercollector":
    usercollector(service,action,inifile)
  elif service == "submit":
    submit(service,action,inifile)
  elif service == "factory":
    factory(service,action,inifile)
  elif service == "vofrontend":
    vofrontend(service,action,inifile)
  elif service == "rpm":
    rpm(service,action,inifile)
  else:
    common.logerr("Service(%s) not supported" % service)
         
#----------------
def process_action(obj,action):
  if action ==  "install": 
    obj.install() 
  elif action == "validate": 
    obj.validate()
  elif action ==  "configure": 
    obj.configure()
  elif action == "create-entries": 
    obj.get_new_config_entries()
  elif action == "create-group":
     obj.get_new_config_group()
  elif action == "create-template":
     obj.create_template()

#----------------
def usage(services):
  global gProgramName
  valid_services = ""
  for service in services:
    valid_services = valid_services + " " + service 
  msg = """
Usage: %(program)s --<action> <service>  --ini <ini_file> [--ssh [user]]

  action: validate, install, configure, start, stop, status
  services: %(services)s  
            all - can only be used with start/stop/status actions

This process can be used to install, start, stop or check the status of the 
glidein services based on the configuration in the specified ini file.

It can also be used to perform a validate only of your ini file prior to 
attempting an installation.  This is especially useful for multi-node installs
since there are several dependencies between services.

The 'configure' option allows you to reconfigure your service based on 
changes to the ini file without re-installing condor.  For services using 
Condor, it will update the config.d local config files and for the factory
and vofrontend, it will update the respective xml config files.

The '--ssh' argument allows the start/stop/status actions to be performed 
remotely providing the user has valid access to the other service's node via 
'ssh -l' using the service's username.  The '--ssh' will use the ini file
specified username attribute unless an optional 'user' is specified.

The install/install-node/create-entries can only be used on the node for the
factory service. 

 %(program)s --install-node --ini <ini_file>

This option  allows you to install all services for the node you are installing
on.  There are some limitation to this.

Factory only
------------
 %(program)s --create-entries --ini <ini_file>

This option can be used to select new glidein entry points after the
initial installation of a factory service.  If will walk you through the same 
question and answer process querying ReSS and BDII for resources.  
It will then create a file containing the entry elements for those selected.  
This can then be merged with the existing Factory configuration file. 

VOFrontend only
---------------
 %(program)s --create-group --ini <ini_file>
This option can be used to add a new frontend group after the
initial installation of a frontend service.  If will walk you through the same 
question and answer process for selection criteria.  
It will then create a file containing the necessary group elements.  
This can then be merged with the existing frontend configuration file. 

ini file only
---------------
 %(program)s --show-ini <ini_file>
This option allows you to view the ini file options/values. 
This is especially useful when the DEFAULT section is used to apply values to 
all sections/services.

creating a template 
---------------------
 %(program)s --create-template <service>
This option allows you to create an ini file template for installing a single 
service.  It contains all the required attributes for that service.  It should
be understood that many of the validations that would normally insure a
working installation are bypassed since those validations are normally 
performed on the node for those services.
""" % \
{ "program"  : os.path.basename(gProgramName),
  "services" : valid_services,
}
  common.logit(msg)

#------------------
def check_python_version():
  min_python = "%s.%s.%s" % (2,3,4)
  this_python= "%s.%s.%s" % (sys.version_info[0],sys.version_info[1],sys.version_info[2])
  if this_python < min_python:
    common.logerr("python version must be at least %s. Your python is %s" % \
      (min_python,this_python)) 

#------------------
def check_for_optional_arg_values(argv,optional_arg):
  """ The getopt python functions do not support having a command line 
      argument with an optional value.  This method attempts to do just that
      for a specified argument.
      If the next value on the command line (argv) has a "-" associated with it,      it assumes there is no value.
      If the next value in the argv does not have a "-" associated with it,
      it assumes there must be a value.
      The result is to return the correct value for appending to the long 
      options list in the getopt call.
  """
  opt =  "--" + optional_arg
  try:
    idx = argv.index(opt)
    if idx == len(argv) - 1 or argv[idx + 1][0] == "-":
      return optional_arg
    else:
      optional_arg += "="
  except ValueError:
    pass 
  return optional_arg


##########################################
def main(argv):
  try:
    global gProgramName
    global gAction
    global gSSH
    global gSSHuser

    gProgramName = argv[0]
    check_python_version()
    gAction  = None
    gSSH     = False
    gSSHuser = ""
    inifile  = ""

    arglist = [ "help", "start=", "stop=", "status=", "install=","validate=","configure=","ini=","show-ini=","create-entries","create-group","create-template=","install-node",]
    arglist.append(check_for_optional_arg_values(argv,"ssh"))

    services = ["wmscollector","usercollector","factory","submit","vofrontend","rpm"]
    start_order = ["wmscollector","usercollector","factory","submit","vofrontend",]
    stop_order = ["vofrontend","submit","factory","usercollector","wmscollector"]
    opts, args = getopt.getopt(argv[1:], "", arglist)
    if len(opts) == 0:
      usage(services)
      common.logerr("No command line arguments specified")

    for o, a in opts:
      if o in ("--help"):
        usage(services)
        return 1

      if o in ("--ini"):
        inifile = a
        if not os.path.isfile(inifile):
          common.logerr("ini file does not exist: %s" % inifile)
        continue

      if o in ("--show-ini"):
        gAction = o[2:]
        inifile = a
        if not os.path.isfile(inifile):
          common.logerr("ini file does not exist: %s" % inifile)
        continue

      if o == "--install-node":
        gAction = o[2:]
        continue

      if o == "--ssh":
        gSSH = True
        if len(a) > 0:
          gSSHuser = a
        continue

      if o == "--create-entries":
        gAction = o[2:]
        continue

      if o == "--create-group":
        gAction = o[2:]
        continue

      if o == "--create-template":
        gAction = o[2:]
        inifile = "template"

      if o in ("--start","--stop","--status","--install","--validate","--configure","--create-template",):
        gAction = o[2:]
        if a == "all":
          if o == "--stop":
            services = stop_order
          elif o == "--start":
            services = start_order
          elif o == "--status":
            services = start_order
          else:
            common.logerr("'all' can only be used with --stop,--start,--status")
          continue

        if a in services:
          services = [a,]
          continue
        usage(services)
        common.logerr("Invalid service: %s" % a)
    #--- end of options --

    if (gAction is None) and (len(inifile) == 0):
      usage(services)
      common.logerr("Missing all command line  arguments")

    if len(inifile) == 0:
      usage(services)
      common.logerr("--ini argument is required")

    if gAction is None:
      usage(services)
      common.logerr("Missing the 'action' argument")

    if gAction not in ["start","stop","status",]:
      if gSSH:
        usage(services)
        common.logerr("The --ssh argument can only be used with --start, --stop, --status arguments.")

    if gAction == "install-node":
      services = find_services(inifile)
      gAction = "install"

    if gAction == "create-entries":
      services = ["factory",]

    if gAction == "create-group":
      services = ["vofrontend",]

    if gAction == "show-ini":
      services = []  # skips the for loop for service actions
      ini = Configuration.Configuration(inifile)
      print ini

    for service in services:        
      if len(services) > 1:
        yn = common.ask_yn("... %s %s" % (gAction,service))
        if yn == "n":
          continue
      try:
        common.logit("----- %s ----" % (service))
        process_request(service,gAction,inifile)
      except common.WMSerror:
        raise
      except:
        raise
  
    common.logit("... requested action completed")

  except getopt.error, e:
    msg = e.__str__()
    common.logit("ERROR: Invalid command line argument: %s" % msg)
    usage(services)
    return 1
  except KeyboardInterrupt, e:
    print;print "Termminating at your request";return 1
  except EOFError, e:
    print;print "Termminating at your request";return 1
  except ConfigurationError, e:
    print;print "ConfigurationError ERROR(should not get this): %s"%e
    print traceback.print_exc()
    return 1
  except subprocessSupport.CalledProcessError, e:
    print;print "CalledProcessError ERROR(should not get this): %s"%e
    return 1
  except common.WMSerror:
#    print "WMS ERROR: uncaught execption. Contact support"
#    print traceback.print_exc()
    return 1
  except:
    print "PROGRAM ERROR: uncaught execption. Contact support"
    print traceback.print_exc()
    return 1
  return 0


#--------------------------
if __name__ == '__main__':
  sys.exit(main(sys.argv))
<|MERGE_RESOLUTION|>--- conflicted
+++ resolved
@@ -14,18 +14,6 @@
 
 os.chdir(STARTUP_DIR)
 
-<<<<<<< HEAD
-import common
-import Configuration
-import WMSCollector
-import UserCollector
-import Submit
-import VOFrontend
-import Factory
-import RPM
-import subprocessSupport
-from Configuration import ConfigurationError
-=======
 from glideinwms.install.services import common
 from glideinwms.install.services import Configuration
 from glideinwms.install.services import WMSCollector
@@ -35,7 +23,7 @@
 from glideinwms.install.services import Factory
 from glideinwms.install.services import RPM
 from glideinwms.install.services.Configuration import ConfigurationError
->>>>>>> 0312e1a6
+import glideinwms.lib.subprocessSupport
 #-------------------------
 
 global gProgramName
@@ -62,8 +50,8 @@
   common.logit("## %s " % hdr)
   common.logit("Commands: %s" % cmd)
   try:
-    stdout = subprocessSupport.iexe_cmd(cmd,useShell=True)
-  except subprocessSupport.CalledProcessError, e:
+    stdout = glideinwms.lib.subprocessSupport.iexe_cmd(cmd,useShell=True)
+  except glideinwms.lib.subprocessSupport.CalledProcessError, e:
     common.logit(stdout)
     common.logerr("Requested action failed.")
   common.logit(stdout)
@@ -489,7 +477,7 @@
     print;print "ConfigurationError ERROR(should not get this): %s"%e
     print traceback.print_exc()
     return 1
-  except subprocessSupport.CalledProcessError, e:
+  except glideinwms.lib.subprocessSupport.CalledProcessError, e:
     print;print "CalledProcessError ERROR(should not get this): %s"%e
     return 1
   except common.WMSerror:
