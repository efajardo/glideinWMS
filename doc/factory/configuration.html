--- conflicted
+++ resolved
@@ -172,11 +172,7 @@
     <a href="#entry">&lt;/entries&gt;</a><br/>
     <a href="#condor_tarball">&lt;condor_tarballs&gt;</a><br/>
     <blockquote>
-<<<<<<< HEAD
         <a href="#condor_tarball">&lt;condor_tarball arch="default" base_dir="/opt/wmscollector/" os="default" tar_file="/var/www/html/glidefactory/stage/glidein_v2_4/condor_bin_default-default-default.a83ePm.tgz" version="default"/&gt;</a><br/>
-=======
-        <a href="#condor_tarball">&lt;condor_tarball arch="default" base_dir="/opt/wmscollector/" os="default" tar_file="/var/www/html/glidefactory/stage/glidein_v2_4/condor_bin_default-default-default.a83ePm.tgz" version="default" /&gt;</a><br/>
->>>>>>> 06b721da
     </blockquote>
     <a href="#condor_tarball">&lt;/condor_tarballs&gt;</a><br/>
     <a href="#">&lt;files /&gt;</a><br/>
@@ -824,11 +820,7 @@
         name=&quot;<I>entry name</I>&quot;&gt;
         &lt;allow_frontends&gt;
         &lt;allow_frontend name="vofrontend_name"
-<<<<<<< HEAD
         security_class="security_class_name"/&gt;
-=======
-        security_class="security_class_name" /&gt;
->>>>>>> 06b721da
         </div>
         <p>
         This argument allows you to create a whitelist of
@@ -1481,11 +1473,7 @@
     type=&quot;int&quot; publish=&quot;False&quot;
     parameter=&quot;True&quot;/&gt;<BR/>
 
-<<<<<<< HEAD
-    &nbsp; &nbsp; &lt;attr name=&quot;GLIDEIN_Retire_Time&quot; 
-=======
     &nbsp; &nbsp; &lt;attr name=&quot;GLIDEIN_Retire_Time&quot;
->>>>>>> 06b721da
     value=&quot;14400&quot;
     type=&quot;int&quot; publish=&quot;False&quot;
 
