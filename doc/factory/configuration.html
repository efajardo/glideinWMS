--- conflicted
+++ resolved
@@ -141,15 +141,11 @@
                 <blockquote>
                     <a href="#config">&lt;per_entry held="1000" idle="2000" glideins="10000"/&gt;</a><br/>
                     <a href="#config">&lt;default_per_frontend held="50" idle="100" glideins="5000"/&gt;</a><br/>
-<<<<<<< HEAD
                     <a href="#config">&lt;per_frontends&gt;</a><br/>
                       <blockquote>
                         <a href="#config">&lt;per_frontend name="FRONTEND:SECURITY_CLASS" held="50" idle="100" glideins="5000"/&gt;</a><br/>
                       </blockquote>
                     <a href="#config">&lt;/per_frontends&gt;</a><br/>
-=======
-                    <a href="#config">&lt;per_frontends/&gt;</a><br/>
->>>>>>> cdf8e21f
                 </blockquote>
                 <a href="#config">&lt;/max_jobs&gt;</a><br/>
                 <a href="#config">&lt;release max_per_cycle="20" sleep="0.2"/&gt;</a><br/>
@@ -707,18 +703,13 @@
         <div class="xml">
             &lt;glidein&gt;&lt;entries&gt;&lt;entry name=&quot;<I>entry name</I>&quot;&gt;<br/>
             &lt;config&gt;<br/>
-<<<<<<< HEAD
             &lt;max_jobs&gt;<br/>
             &nbsp;&nbsp;&lt;per_entry held="1000" idle="2000" glideins="10000"/&gt;<br/>
             &nbsp;&nbsp;&lt;default_per_frontend held="50" idle="100" glideins="5000"/&gt;<br/>
             &nbsp;&nbsp;&lt;per_frontends&gt;<br/>
             &nbsp;&nbsp;&nbsp;&nbsp;&lt;per_frontend name="FRONTEND:SECURITY_CLASS" held="50" idle="100" glideins="5000"/&gt;<br/>
-            &nbsp;&nbsp;&lt;per_frontends&gt;<br/>
-            &lt;max_jobs&gt;<br/>
-
-=======
+            &nbsp;&nbsp;&lt;/per_frontends&gt;<br/>
             &lt;max_jobs/&gt;<br/>
->>>>>>> cdf8e21f
             &lt;release max_per_cycle="20" sleep="0.2"/&gt;<br/>
             &lt;remove max_per_cycle="5" sleep="0.2"/&gt;<br/>
             &lt;submit cluster_size="10" max_per_cycle="100" sleep="0.2" slots_layout="single_slot"/&gt;<br/>
