<!DOCTYPE HTML PUBLIC "-//W3C//DTD HTML 4.0 Transitional//EN">
<html>
<head>
  <meta http-equiv="CONTENT-TYPE" content="text/html; charset=UTF-8">
  <title>glideinWMS - Glidein Frontend</title>
  <meta name="CREATED" content="0;0">
  <meta name="CHANGED" content="20100521;20081031;14115200">    
  <link rel="stylesheet" type="text/css" href="../common/glideinWMS.css" media="screen, projection" />
</head>

<body lang="en-US" dir="ltr">
    <h1>
        <a href="index.html">GlideinWMS</a>
	<span>The Glidein-based Workflow Management System</span>
    </h1>
    <ul class="breadcrumbs">
        <li><a href="../index.html">Home</a></li>
        <li><a href="./index.html">Glidein Frontend</a></li>
        <li>Configuration</li>
    </ul>
    <div class="clear" />
    <div class="leftmenu">
        <ul class="components">
	        <li> <a href="../index.html">Home</a></li>
	        <li> <a href="../download.html">Download</a></li>
	        <li> <a href="../frontend/index.html">Glidein Frontend</a></li>
            <li> <a href="../corral.html">Corral Frontend</a></li>
	        <li> <a href="../factory/index.html">WMS Factory</a></li>
	        <li> <a href="../components/index.html" >Components</a></li>
	        <li> <a href="../components/faq.html" class="last">FAQ</a></li>
        </ul>
        <div class="search">
            <div id="cse-search-form" style="width: 100%;">Loading</div>
            <script src="http://www.google.com/jsapi" type="text/javascript"></script>
            <script src="../common/glidein.js" type="text/javascript"></script>
            <script type="text/javascript">
            google.load('search', '1', {language : 'en', style : google.loader.themes.MINIMALIST});
            google.setOnLoadCallback(onLoad);
            </script>
        </div>
    </div>
    <div id="searchcontent"><h2>Search Results</h2><div id="cse"></div> </div>
<div class="content">
    <div class="heading">
    <img align="right" width="280px" border="0px"
        src="../images/simple_diagram.png" usemap="#rightimage">
    <map name="rightimage">
        <area shape="rect" coords="90,3,177,60" href="../frontend/index.html" />
        <area shape="rect" coords="5,88,118,146" href="../components/collector_install.html" />
        <area shape="rect" coords="134,88,275,146" href="../factory/index.html" />
        <area shape="rect" coords="189,3,274,60" target="_blank" href="../corral.html" />
    </map>

    <h2>Glidein Frontend</h2>
	<ul class="subcomponents">
	     <li> <a href="./index.html">Overview</a></li>
	     <li> <a href="./install.html">Install</a></li>
	     <li> Configuration</li>
	     <li> <a href="./design.html">Design</a></li>
         <li> <a href="./monitoring.html">Monitoring</a></li>
	     <li class="last"> <a href="./troubleshooting.html">Troubleshooting</a></li>
	</ul>
        <h3>Configuration</h3>
	</div>
<div class="jump">
<u>Jump to:</u>
<ol>
        <li><a href="#example">Example Configuration</a> </li>
        <li><a href="#management">Frontend Configuration</a> </li>
        <li><a href="#custom_code">Customizing the glidein Startup</a> </li>
        <li><a href="#multiple_proxy">Using multiple proxies</a> </li>
        <li><a href="#wmscollector">Using multiple wms collectors</a> </li>
        <li><a href="#usercollector">Using multiple user pool collectors/Condor High Availability (HA) support</a> </li>
        <LI><A HREF="#run_daemon">Starting the Daemon</A> </li>
        <li><a href="#xsltplugins">XSLT Plugins to extend configuration</a> </li>
</ol>
</div>
<div class="related">
Related Information:
<ul>
<li> <a href="./install.html">Install</a></li>
<li> <a href="./troubleshooting.html">Troubleshooting</a></li>
</ul>
</div>
<div class="section">
<a name="example" />
<h2>Example Configuration</h2>

Below is an example frontend configuration xml file.
Click on any piece for a more detailed description.

<div class="config">
    <a href="#frontend">&lt;frontend advertise_delay="5" frontend_name="vofrontend-v2_4" loop_delay="60"&gt;</a><br/>
    <blockquote>
    <a href="#">&lt;log_retention &gt;</a><br/>
    <blockquote>
        <a href="#">&lt;process_logs &gt;</a><br/>
        <blockquote>
            <a href="#process_logs">&lt;process_log extension="info" max_days="7.0" max_mbytes="100.0" min_days="3.0" msg_types="INFO" /&gt;</a><br/>
            <a href="#process_logs">&lt;process_log extension="debug" max_days="7.0" max_mbytes="100.0" min_days="3.0" msg_types="DEBUG,ERR,WARN" /&gt;</a><br/>
        </blockquote>
        <a href="#">&lt;/process_logs &gt;</a><br/>
    </blockquote>
    <a href="#">&lt;/log_retention &gt;</a><br/>
        <a href="#match">&lt;match match_expr="True"&gt;</a><br/>
        <blockquote>
            <a href="#match">&lt;factory query_expr="True"&gt;</a><br/>
            <blockquote>
                <a href="#group_match_attr">&lt;match_attrs /&gt;</a><br/>
                <a href="#wmscollector">&lt;collectors&gt;</a><br/>
                <blockquote>
                    <a href="#wmscollector">&lt;collector DN="/DC=org/DC=doegrids/OU=Services/CN=factory-server.fnal.gov" comment="" factory_identity="factoryuser@factory-server.fnal.gov" my_identity="frontenduser@frontend-server.fnal.gov" node="factory-server.fnal.gov:8618" /&gt;</a><br/>
                </blockquote>
                <a href="#wmscollector">&lt;/collectors&gt;</a><br/>
            </blockquote>
            <a href="#match">&lt;/factory&gt;</a><br/>
            <a href="#job_query">&lt;job comment="" query_expr="(JobUniverse==5)&amp;&amp;(GLIDEIN_Is_Monitor =!= TRUE)&amp;&amp;(JOB_Is_Monitor =!= TRUE)"&gt;</a><br/>
            <blockquote>
                <a href="#match">&lt;match_attrs /&gt;</a><br/>
                <a href="#schedd">&lt;schedds&gt;</a><br/>
                <blockquote>
                    <a href="#schedd">&lt;schedd DN="/DC=org/DC=doegrids/OU=Services/CN=userpool.fnal.gov" fullname="userpool.fnal.gov" /&gt;</a><br/>
                    <a href="#schedd">&lt;schedd DN="/DC=org/DC=doegrids/OU=Services/CN=userpool.fnal.gov" fullname="schedd_jobs1@userpool.fnal.gov" /&gt;</a><br/>
                    <a href="#schedd">&lt;schedd DN="/DC=org/DC=doegrids/OU=Services/CN=userpool.fnal.gov" fullname="schedd_jobs2@userpool.fnal.gov" /&gt;</a><br/>
                </blockquote>
                <a href="#schedd">&lt;/schedds&gt;</a><br/>
            </blockquote>
            <a href="#job_query">&lt;/job&gt;</a><br/>
        </blockquote>
        <a href="#match">&lt;/match&gt;</a><br/>
        <br/>
        <a href="#monitor">&lt;monitor base_dir="/var/www/html/vofrontend/monitor" flot_dir="/opt/javascriptrrd-0.6.3/flot" javascriptRRD_dir="/opt/javascriptrrd-0.6.3/src/lib" jquery_dir="/opt/javascriptrrd-0.6.3/flot" /&gt;</a><br/>
        <a href="#monitor_footer">&lt;monitor_footer display_txt="Legal Disclaimer" href_link="/site/disclaimer.html"  /&gt;</a><br/><br/>
        <a href="#security">&lt;security classad_proxy="/etc/grid-security/vocert.pem" proxy_DN="/DC=org/DC=doegrids/OU=Services/CN=frontend-server.fnal.gov" proxy_selection_plugin="ProxyAll" security_name="frontenduser" sym_key="aes_256_cbc"&gt;</a><br/>
        <blockquote>
        <a href="#credentials">&lt;credentials&gt;</a><br/>
        <blockquote>
            <a href="#credentials">&lt;credential absfname="/tmp/x509up_u" security_class="frontend" trust_domain="OSG" auth_method="grid_proxy" vm_id="123" vm_type="type1" pool_idx_len="5" pool_idx_list="2,4-6,10" /&gt;</a><br/>
        </blockquote>
        <a href="#credentials">&lt;/credentials&gt;</a><br/>
        <a href="#security">&lt;/security&gt;</a><br/>
    </blockquote>
    <a href="#stage">&lt;stage base_dir="/var/www/html/vofrontend/stage" use_symlink="True" web_base_url="http://frontend-server.fnal.gov:9000/vofrontend/stage" /&gt;</a><br/>
    <a href="#work">&lt;work base_dir="/opt/vofrontend" base_log_dir="/opt/vofrontend/logs" /&gt;</a><br/>
    <a href="#attrs">&lt;attrs&gt;</a><br/>
    <blockquote>
        <a href="#attr_client_rank">&lt;attr name="GLIDECLIENT_Rank" glidein_publish="False" job_publish="False " parameter="True" type="string" value="1" /&gt;</a><br/>
        <a href="#attr_client_start">&lt;attr  name="GLIDECLIENT_Start" glidein_publish="False" job_publish="False" parameter="True" type="string" value="True" /&gt;</a><br/>
        <a href="#attr_expose">&lt;attr  name="GLIDEIN_Expose_Grid_Env" glidein_publish="True" job_publish="True" parameter="False" type="string" value="True" /&gt;</a><br/>
        <a href="#attr_glexec">&lt;attr name="GLIDEIN_Glexec_Use" glidein_publish="True" job_publish="True" parameter="False" type="string" value="OPTIONAL" /&gt;</a><br/>
        <a href="#attr_match">&lt;attr name="USE_MATCH_AUTH" glidein_publish="False" job_publish="False" parameter="True" type="string" value="True" /&gt;</a><br/>
    </blockquote>
    <a href="#attrs">&lt;/attrs&gt;</a><br/>
    <a href="#group">&lt;groups&gt;</a><br/>
    <blockquote>
        <a href="#group">&lt;group name="main" enabled="True"&gt;</a><br/>
        <blockquote>
            <a href="#group_config">&lt;config&gt;</a><br/>
            <blockquote>
                <a href="#group_config">&lt;idle_glideins_per_entry max="100" reserve="5" /&gt;</a><br/>
                <a href="#group_config">&lt;idle_vms_per_entry curb="20" max="100" /&gt;</a><br/>
                <a href="#group_config">&lt;idle_vms_total curb="500" max="1000" /&gt;</a><br/>
                <a href="#group_config">&lt;running_glideins_per_entry max="2000" relative_to_queue="1.15" /&gt;</a><br/>
                <a href="#group_config">&lt;running_glideins_total curb="30000" max="40000" /&gt;</a><br/>
            </blockquote>
            <a href="#group_config">&lt;/config&gt;</a><br/>
            <a href="#group_match">&lt;match match_expr="True"&gt;</a><br/>
            <blockquote>
                <a href="#group_factory">&lt;factory query_expr="True"&gt;</a><br/>
                <blockquote>
                    <a href="#group_factory">&lt;match_attrs /&gt;</a><br/>
                    <a href="#group_factory">&lt;collectors /&gt;</a><br/>
                </blockquote>
                <a href="#group_factory">&lt;/factory&gt;</a><br/>
                <a href="#group_job">&lt;job query_expr="True"&gt;</a><br/>
                <blockquote>
                    <a href="#group_job">&lt;match_attrs /&gt;</a><br/>
                    <a href="#group_job">&lt;schedds /&gt;</a><br/>
                </blockquote>
                <a href="#group_job">&lt;/job&gt;</a><br/>
            <a href="#group_match">&lt;/match&gt;</a><br/>
            </blockquote>
            <a href="#group_security_proxies">&lt;security&gt;</a><br/>
                <blockquote>
                    <a href="#group_security_proxies">&lt;credentials /&gt;</a><br/>
                </blockquote>
            <a href="#">&lt;/security&gt;</a><br/>
            <a href="#group_attrs">&lt;attrs /&gt;</a><br/>
            <a href="#files">&lt;files /&gt;</a><br/>
        </blockquote>
        <a href="#">&lt;/group&gt;</a><br/>
    </blockquote>
    <a href="#">&lt;/groups&gt;</a><br/>
     
    <a href="#global_config">&lt;config&gt;</a><br/>
    <blockquote>
       <a href="#global_config">&lt;idle_vms_total curb="800" max="1200" /&gt;</a><br/>
       <a href="#global_config">&lt;idle_vms_total_global curb="1000" max="1500" /&gt;</a><br/>
       <a href="#global_config">&lt;running_glideins_total curb="35000" max="45000" /&gt;</a><br/>
       <a href="#global_config">&lt;running_glideins_total_global curb="50000" max="60000" /&gt;</a><br/>
    </blockquote>
    <a href="#global_config">&lt;/config&gt;</a><br/>

    <a href="#usercollector">&lt;collectors groups="default,ha"&gt;</a><br/>
    <blockquote>
        <a href="#usercollector">&lt;collector DN="/DC=org/DC=doegrids/OU=Services/CN=usercollector.fnal.gov" node="usercollector.fnal.gov" secondary="False" group="default" /&gt;</a><br/>
        <a href="#usercollector">&lt;collector DN="/DC=org/DC=doegrids/OU=Services/CN=usercollector.fnal.gov" node="usercollector.fnal.gov" secondary="False" group="ha" /&gt;</a><br/>
    </blockquote>
    <a href="#usercollector">&lt;/collectors&gt;</a><br/>
    <a href="#files">&lt;files /&gt;</a><br/>
    </blockquote>
    <a href="#">&lt;/frontend&gt;</a><br/>
</div>


</div>
<div class="section">

<H2 CLASS="western"><A NAME="management"></A>The Glidein Frontend
Configuration</H2>
<P>The Glidein Frontend configuration involves creating the configuration
directory and files and then creating the daemons. As in the Glidein
Factory set up, an XML file is converted into a configuration tree by
a configuration tool.</P>
<P>For the installer to create the Glidein Frontend instance from the
configuration directory and grid mapfile, the following objects can
be defined:</P>
<UL>

    <LI><P>
        <a name="frontend" />
        <div class="xml">
        &lt;frontend frontend_name=&quot;<I>your name</I>&quot;
        advertise_delay=&quot;<I>seconds</I>&quot;
        loop_delay=&quot;<I>nr</I>&quot; &gt;
	advertise_with_tcp=&quot;<I>True|False</I>&quot; 
	advertise_with_multiple=&quot;<I>True|False</I>&quot;&gt;
        </div>
    The frontend_name is a combination of the Frontend
    and instance names specified during installation. It is used to
    create Glidein Frontend instance directory and files. The delay
    parameters define how active the Glidein Frontend should be. 
Finally, advertise_with_tcp defines if TCP should be use to advertise the ClassAds to the Factory, and advertise_with_multiple can enable the condor_advertise -multiple option present in HTCondor 7.5.4 and up. 
    </P></li>
    <LI>
        <a name="process_logs" />
        <div class="xml">
            &lt;glidein&gt;&lt;log_retention&gt;&lt;process_logs&gt;&lt;process_log 
            max_days=&quot;<I>max days</I>&quot;
            min_days=&quot;<I>min days</I>&quot;
            max_bytes=&quot;<I>max bytes</I>&quot;
            type=&quot;<I>ALL</I>&quot;/&gt;
        </div>
    <p>
    The admin can configure one or more logs with any combination of following log message types: 
    <ul>
    <li>INFO:  Informational messages about the state of the system. </li>
    <li>DEBUG:  Debug message. These are additional informational messages that describe code execution in detail.</li>
    <li>ERR:  Error messages. These may include tracebacks. </li>
    <li>WARN:  Warning messages. These warn of conditions that were found that don't necessarily cause abnormal execution.</li>
    </ul>
    The extension is added to the log name to create separate logs.
    </p>
    </li>
    
    <LI><P>
        <a name="wmscollector" />
        <div class="xml">
        &lt;frontend&gt;&lt;match&gt;&lt;factory&gt;&lt;collectors&gt;&lt;collector
        my_identity=&quot;<I>joe@collector1.myorg.com</I>&quot; 
        node=&quot;<i>collector1.myorg.com</I>&quot;

        factory_identity=&quot;<I>gfactory@gfactory1.my.org</I>&quot;
        DN=&quot;<I>/DC=org/DC=doegrids/OU=Services/CN=collector/collectory1.my.org</I>&quot;/&gt;
        </div>
    This shows what WMS Collector the Glidein Frontend will map to. It is the
    mapped name for the identity of the classad. It also tells what
    should be the identity used by the frontend itself and the expected
    identity of the Factory.  These attributes must be configured correctly,
    or else the factory will drop requests from the Frontend, citing security
    concerns.
    <br><br>
    To configure the WMS collector for multiple (secondary) ports, refer to the 
    <a href="../components/condor.html#collectors">Advanced Condor Configuration Multiple Collectors document</a>.
    <br/>
    The configuration required for the frontend to communicate with the secondary WMS collectors is shown below:
    <blockquote>
         &lt;collector DN="/DC=org/DC=doegrids/OU=Services/CN=collector/collectory1.my.org" comment="Primary collector"<br/>
        <ol>
                  factory_identity="gfactory@gfactory1.my.org"  my_identity="joe@collector1.myorg.com"</br>
                  node="collector1.myorg.com:<b>primary_port</b>"/&gt;</br>
        </ol>
         &lt;collector DN="/DC=org/DC=doegrids/OU=Services/CN=collector/collectory1.my.org" comment="Secondary collector(s)"</br>
         <ol>
                  factory_identity="gfactory@gfactory1.my.org" my_identity="joe@collector1.myorg.com"</br>
                  node="collector1.myorg.com:<b>secondary_port</b>"/&gt;
         </ol>
            <font color="blue"><i>
            If the secondary port numbers were assigned a contiguous range, only one additional <b>collector</b>
            is required specifying the <i>port range</i> (e.g.- 9640:9645) otherwise you will need a collector
            element for each secondary port.</i></font><br/>
    </blockquote>

    </li>

    <LI><P>
        <a name="job_query" />
        <div class="xml">

        &lt;frontend&gt;&lt;match&gt;&lt;job 
        query_expr=&quot;<I>expression</I>&quot; &gt;
        </div>
    A <A HREF="http://www.cs.wisc.edu/condor/manual/v7.0/condor_q.html">
    Condor constraint</A> to be used with condor_q when looking for user 
    jobs.  (like 'JobUniverse=?=5', i.e. consider only Vanilla jobs). If you
    want to consider all user jobs, this can be set to TRUE. 
    </P></li>

    <LI><P>
        <a name="schedd" />
        <div class="xml">
        &lt;frontend&gt;&lt;match&gt;&lt;job&gt;&lt;schedds&gt;&lt;schedd fullname=&quot;<I>schedd name</I>&quot; /&gt;
        </div>
    When you provide the user pool collector to the installer, it will find
    all the available schedds. You can specify which schedds to monitor
    here for user jobs. The schedd fullname is the name under which
    schedd is registered with the user pool collector.&nbsp; 
    </P></li>

    <LI><P>
        <a name="monitor" />
        <div class="xml">
        &lt;frontend&gt;&lt;monitor 
        base_dir=&quot;<I>web_dir</I>&quot;
        flot_dir=&quot;<I>web_dir</I>&quot;
        javascriptRRD_dir=&quot;<I>web_dir</I>&quot;

        jquery_dir=&quot;<I>web_dir</I>&quot; /&gt;
        </div>
    The <STRONG>base_dir</STRONG> defines where the web
    monitoring is. The other entries point to where javascriptRRD, Flot
    and JQuery libraries are located. 
    </P></li>
    <LI>
        <a name="monitor_footer" />
        <div class="xml">
        &lt;glidein&gt;&lt;monitor_footer display_txt=&quot;<I>Legal Disclaimer</I>&quot; 
        href_link=&quot;<I>/site/disclaimer.html</I>&quot;  &gt;
        </div>
    <p>OPTIONAL:  If the display text and link are configured, the monitoring pages will display the text/link at the 
    bottom of the page.</P></li>
    <LI><P>
        <a name="security" />
        <div class="xml">

        &lt;frontend&gt;&lt;security 
        proxy_DN=&quot;<I>/DC=org/DC=doegrids/OU=Service/CN=frontend/frontend1.my.org</I>&quot;
        classad_proxy=&quot;<I>proxy_dir</I>&quot;
        proxy_selection_plugin=&quot;<I>ProxyAll</I>&quot;
        security_name=&quot;<I>vofrontend1</I>&quot;&gt;

        </div>
    Grid proxy to use is located in the classad_proxy directory and you must
    specify the full path to the proxy. security_name signifies the name
    under which the frontend is registered with the factory. 
    </P></li>
    <LI><P>
        <a name="proxies" />
        <div class="xml">
        &lt;frontend&gt;&lt;security&gt;&lt;credentials&gt;&lt;credential
        auth_method=&quot;<i>grid_proxy</I>&quot;
        absfname=&quot;<I>proxyfile</I>&quot;
        [keyabsfname=&quot;<I>keyfile</I>&quot;]
        [pilotabsfname=&quot;<I>proxyfile</I>&quot;]
        security_class=&quot;<I>frontend</I>&quot;
        trust_domain=&quot;<I>id</I>&quot;
        [vm_id=&quot;<I>id</I>&quot;]
        [vm_type=&quot;<I>type</I>&quot;]
        [pool_idx_len=&quot;<I>5</I>&quot;]
        [pool_idx_list=&quot;<I>2,4-6,10</I>&quot;]
        /&gt;
        </div>
    This section lists credentials used by the whole Frontend.  You can
    have multiple credentials listed here and they are used by all groups.
    The authentication method can be one of the following:
    <ul>
        <li><b>grid_proxy</b>: A x509 proxy stored in the <i>absfname</i> location.</li>
        <li><b>cert_pair</b>: A x509 certificate pair with the cert in the <i>absfname</i> location and the certkey in the <i>keyabsfname</i> location.</li>
        <li><b>key_pair</b>: A key pair stored with the public key in <i>absfname</i> location and the private key in <i>keyabsfname</i> location.</li>
        <li><b>username_password</b>: A username/password combination with the username stored in a text at the <i>absfname</i> location and a password stored in a text file in the <i>keyabsfname</i> location.</li>
    </ul>
    In addition, if you have a cloud (non-grid type) entry, you may also be required to specify the identity credentials VM id and VM type.  
    If these either of these are specified, &quot+vm_id&quot or &quot+vm_type&quot will be added to one of the authentication methods above.  For example, 
    auth_method="cert_pair+vm_id+vm_type".
    <br/><br/>
    Pool index length and list allows the admin to configure a list of credentials without having to list each one of them.  The files must all be identical except
    for the numbers at the end.  The index length value adds leading zeros.  For example, if you have: absfname=&quotpath/foo&quot pool_idx_len=&quot4&quot  pool_idx_list=&quot2,4-6&quot
    then you should have files foo0002, foo0004, foo0005, foo0006 in path/.
    <br/><br/>
    Security class determines what user the credential is associated with
    on the Factory side.  The trust domain determines which entries this
    credential will be used on.  The credential will only be submitted to 
    sites that match this trust domain.  Coordinate with your Factory operator
    in order to properly determine these values.
    <br/><br/>
    The attribute <i>pilotabsfname</i> is required for non-grid types.  
    This specifies a proxy (distinct from the credentials used to actually 
    submit) that is used for the pilot to connect back to the user pool.
    For instance, Amazon key pairs can be used to connect to cloud resources,
    but an actual x509 proxy will be needed for the glidein on the cloud 
    to connect to the HTCondor user pool.
    </P></li>
    <LI><P>
        <a name="stage" />
        <div class="xml">
        &lt;frontend&gt;&lt;stage
        base_dir=&quot;<I>web_dir</I>&quot;
        web_base_url=&quot;<I>URL</I>&quot; /&gt;

        </div>
    The location of the web server directories. It is
    the staging area where the files needed to run you job are located
    (i.e. condor). You may need to change this according to your
    requirements. 
    </P></li>
    <LI><P>
        <a name="work" />
        <div class="xml">
        &lt;frontend&gt;&lt;work
        base_dir=&quot;<I>directory</I>&quot; /&gt;
        </div>

        This defines the path to the Glidein Frontend directory. 
    </P></li>
        <LI><P>
                <div class="xml">
                &lt;frontend&gt;&lt;files&gt;&lt;file
                absfname=&quot;<I>filepath</I>&quot;
                relfname=&quot;<I>filename</I>&quot;

                executable=&quot;<I>boolean</I>&quot; /&gt;
                </div>
        The file parameters are used to specify the location
        of additional files. The grid mapfile location must be specified.
    This can be used to add custom scripts to the vo frontend.  
    See <a href="#custom_code">below</a> or  the page dedicated to 
    <a href="../factory/custom_scripts.html">writing custom scripts</a> for more
    information.
        </P></li>

    <LI><P>
        <a name="attrs" />
        <div class="xml">
        &lt;frontend&gt;&lt;attrs&gt;&lt;attr
        name=&quot;<I>attr_name</I>&quot;
        value=&quot;<I>value</I>&quot;
        parameter=&quot;True&quot;

        type=&quot;string&quot;
        glidein_publish=&quot;<I>boolean</I>&quot;
        job_publish=&quot;<I>boolean</I>&quot; &gt;
        </div>
    The following three attributes are required to be set
    in the frontend requests and/or published for jobs. Others can be
    specified as well. 
    </P>

    <UL>
        <LI><P>
        <a name="attrs_collector" />
            <div class="xml">
            &lt;attr name=&quot;GLIDEIN_Collector&quot; &gt;
            </div>
        The contains the name of the pool collector, i.e.
        mymachine.mydomain.</P></li>
        <LI><P>

        <a name="attr_expose" />
            <div class="xml">
            &lt;attr name=&quot;GLIDEIN_Expose_Grid_Env&quot; &gt;
            </div>
        This determines if you want to expose the user to
        the grid environment.</P></li>
        <LI><P>
        <a name="attr_match" />
            <div class="xml">
            &lt;attr name=&quot;USE_MATCH_AUTH&quot; &gt;

            </div>
        This determines whether or not you want to use match
        authentication. You specify the match expression in a 
        group section of the config file.</P></li>
        <LI><P>
        <a name="attr_glexec" />
            <div class="xml">
            &lt;attr name=&quot;GLIDEIN_Glexec_Use&quot; &gt;
            </div>
        This determines whether or not you want to mandate
        the use of GLEXEC. Possible values are 
            NEVER (do not use GLEXEC) or
            OPTIONAL (use GLEXEC if the site is configured with it) 
            or REQUIRED (Always use GLEXEC). 
        Mandating the use of GLEXEC also enforces the
        factory to submit jobs to sites that have GLEXEC configured.
        </P></li>
        <LI><P>
        <a name="attr_client_rank" />
            <div class="xml">
            &lt;attr name=&quot;GLIDECLIENT_Rank&quot; &gt;
            </div>
        This is a condor expression that allows the ranking and prioritization
        of jobs.  This attribute is propagated to condor_vars.lst.

        </P></li>
        <LI><P>
        <a name="attr_client_start" />
            <div class="xml">
            &lt;attr name=&quot;GLIDECLIENT_Start&quot; &gt;
            </div>
            This is a condor expression that determines whether a glidein job
            will start on a resource.  It is used for resource management by
            Condor.
        </P></li>
        <LI><P>
        <a name="attr_maxmem_estimate" />
            <div class="xml">
            &lt;attr name=&quot;GLIDEIN_MaxMemMBs_Estimate&quot; &gt;
            </div>
            If set to TRUE, glidein will estimate the MEMORY that condor daemon
            can use based on memory/core or memory/cpu. Estimation only
            happens if the GLIDEIN_MaxMemMBs_Estimate is not configured by the
            factory for the entry.
        </P></li>
    </UL>
</UL>
    <P>Other attributes can be specified as well. They are used by the
    VO Frontend matchmaking and job matchmaking. The format is similar
    to the attributes on the Factory config file. The table below
    describes the &lt;attrs ... &gt; tag in more detail. 
    </P>
    <p>Refer to description of <a href="../factory/custom_vars.html">Custom Condor Variables</a> section for the list of available variables.
    <table class="requirements">
        <TR class="head">
            <TD> <P><B>Attribute Name</B></P> </TD>

            <TD> <P><B>Attribute Description</B></P> </TD>
        </TR>
        <TR>
            <TD> <P><b>name</b></P> </TD>
            <TD> <P>Name of the attribute</P> </TD>

        </TR>
        <TR>
            <TD> <P><b>value</b></P> </TD>
            <TD> <P>Value of the attribute</P> </TD>
        </TR>
        <TR>

            <TD> <P><b>parameter</b></P> </TD>
            <TD> <P>Set to True if the attribute should 
 be passed as a parameter.  If set to False, the attribute will be put in the staging area to be accessed by the glidein startup scripts.  Always set this to True unless you know what you are doing.</P>
            </TD>
        </TR>
        <TR>
            <TD> <P><b>glidein_publish</b></P> </TD>

            <TD> <P>If set to True, the attribute will be available in the condor_startd's classad. Used only if parameter is True.</P>
            </TD>
        </TR>
        <TR>
            <TD> <P><b>job_publish</b></P> </TD>
            <TD> <P>If set to True, the attribute will be available in the user job's environment. Used only if parameter is True.</P>

            </TD>
        </TR>
        <TR>
            <TD> <P><b>comment</b></P> </TD>
            <TD> <P>You can specify description of the attribute here.</P>
            </TD>

        </TR>
        <TR>
            <TD> <P><b>type</b></P> </TD>
            <TD> <P>Type of the attribute. Supported types are 'int', 'string' and 'expr'. Type expr is equivalent to condor constant/expression in condor_vars.lst</P>
            </TD>
        </TR>

    </TABLE>
    <P>An example attribute would be:</P>
        <div class="xml" style="padding-left:30px;">
        &lt;attrs&gt;&lt;attr name=&quot;GLIDEIN_Collector&quot; value=&quot;mymachine.mydomain&quot; publish=&quot;True&quot; parameter=&quot;True&quot; const=&quot;True&quot; glidein_publish=&quot;True&quot; comment=&ldquo;Just a test attribute&rdquo;/&gt;

        </div>
<P>The following group parameters are used to configure multiple
frontends. If only one group is specified, they apply to all
frontends. The objects specified are used for creating and monitoring
glideins.  Groups are used to group users with similar requirements, such as proxies, criteria for matching job requirements with sites, and configuration of glideins.
</P>
<UL>
    <LI><P>
        <a name="group" />
        <div class="xml">
        &lt;frontend&gt;&lt;groups&gt;&lt;group
        name=&quot;<I>name</I>&quot;
        enabled=&quot;<I>boolean</I>&quot; &gt;

        </div>
    This specifies the name of the group and whether it is enabled. 
    </P></li>
    <LI><P>
        <a name="group_config" />
        <div class="xml">
        &lt;frontend&gt;&lt;groups&gt;&lt;group&gt;&lt;config&gt;
        </div>
    The parameters listed here regulate how aggressive should the frontend be
    in trying to provision glideins when it sees idle user jobs.<br>
    <ul>
     <li>The first element, <b>idle_glideins_per_entry</b>, defines the upper limit on how 
    aggressive the provisioning requests should be.<br>
     The number specified in <b>max</b> is the highest number of idle/pending 
     glideins that the resource associated with any factory entry will ever see.  
     <li>The next two are used to throttle the requests, if the provisioned glideins (counted as number of slots) 
         are not matched to the user jobs, either due to a mismatch in policy or system overload.<br>
         <b>idle_vms_per_entry</b> throttles based on a per factory entry basis (e.g. Grid site), <br>while
         <b>idle_vms_total</b> throttles based on the states of all the glideins provisioned by this group.<br>
         The frontend will stop requesting more glideins if/when <b>max</b> is reached.
         If/when <b>curb</b> is reached/exceeded, the number of glideins requested in each provisioning request 
         is cut in half.
     <li>The last two elements are used to put an upper bound on how many glideins will the frontend try to provision.<br>
         Similarly to the previoues two, 
         <b>running_glideins_per_entry</b> will throttle the provisioning requests based on per factory entry basis, <br>while
         <b>running_glideins_total</b> throttles based on number of all the glideins provisioned by this group.
      </ul>
    </P></li>

    <LI><P>
        <a name="group_match" />
        <div class="xml">
        &lt;frontend&gt;&lt;groups&gt;&lt;group&gt;&lt;match
        match_expr=&quot;<I>expr</I>&quot; &gt;
        </div>
    The match_expr is Python boolean expression is used to match glideins
    to jobs. The glidein and job dictionaries are used in the
    expression, i.e. glidein[&quot;attrs&quot;].get(&quot;GLIDEIN_Site&quot;)
    in ((job.get(&quot;DESIRED_Sites&quot;) != None) and job.get(&quot;DESIRED_Sites&quot;).split(&quot;,&quot;)). If you want
    to match all, just specify True.  
    All Condor attributes used in this expression should be listed
    below in the match_attrs section.<br/>

    The start_expr is a Condor expression that will be evaluated
    to match glideins to jobs.  This should be a valid Condor ClassAd
    expression.
    <br/>
    Note that there are two expressions.  The "match_expr" will be 
    evaluated when matching glidein (pilot) requests to entries.
    This will determine which sites glideins are submitted to.
    The "start_expr" is evaluated when jobs are matched to pilots.
    This will determine, once glidein pilots are up and running,
    which jobs will run on them.
    <a href="#match_example">More on match expressions</a>
    </P></li>

    <LI><P>
        <a name="group_factory" />
        <div class="xml">
        &lt;frontend&gt;&lt;groups&gt;&lt;group&gt;&lt;match&gt;&lt;factory query_expr=&quot;<I>expr</I>&quot; &gt;
        </div>
        This is a HTCondor ClassAd expression to select factory entry points.
        The expression will be evaluated by HTCondor and should be a 
        valid HTCondor expression.<br/>
        One example to select from entries that list CMS as a supported VO 
        could be <tt>query_expr='stringListMember("CMS",GLIDEIN_Supported_VOs) &amp;&amp; (GLIDEIN_Job_Max_Time=!=UNDEFINED)'</tt><br/>
        See the HTCondor manual for more on valid expressions and functions.<br/>
        Note that if you specify a Factory constraint in the global 
        default section as well as in the group factory tag
        (such as <i> &lt;factory query_expr='EXPR1'&gt;...  
            &lt;group&gt; &lt;factory query_expr='EXPR2'&gt; &lt;/group&gt;</i>)
        then the frontend will "AND" the expressions to create a
        combination (such as, <i>EXPR1 && EXPR2</i>).
    </P></li>

    <LI><P>
        <a name="group_match_attr" />
        <div class="xml">
        &lt;frontend&gt;&lt;groups&gt;&lt;group&gt;&lt;match&gt;&lt;factory&gt;&lt;match attrs&gt;&lt;match attr name=&quot;<I>name</I>&quot; &gt;
        </div>

        A list of glidein factory attributes used in the
        Factory match expression.   Each match attribute
        should be a HTCondor classad attribute that is listed 
        in the above    match_expr.
        <a href="#match_example">More on match expressions</a>
    </P></li>
    <LI><P>
        <a name="group_job" />
        <div class="xml">
        &lt;frontend&gt;&lt;groups&gt;&lt;group&gt;&lt;match&gt;&lt;job
        query_expr=&quot;<I>expr</I>&quot; &gt;
        </div>
        This is a HTCondor ClassAd expression to select valid user jobs
        to find glideins for.  It will be evaluated by HTCondor and
        should be a valid HTCondor expression.  
        For instance, <tt>query_expr="(JobUniverse==5)"</tt> will
        select only vanilla universe jobs.<br/>

        <a href="#match_example">More on match expressions</a>
    </P></li>
    <LI><P>
        <a name="group_job_match" />
        <div class="xml">
        &lt;frontend&gt;&lt;groups&gt;&lt;group&gt;&lt;match&gt;&lt;job&gt;&lt;match attrs&gt;&lt;match attr name=&quot;<I>name</I>&quot; &gt;

        </div>
        A list of glidein Factory attributes used in the
        Factory match expression.   Each match attribute
        should be a HTCondor classad attribute that is listed 
        in the above match_expr.
        <a href="#match_example">More on match expressions</a>
    </P></li>
    <LI><P>
        <a name="group_security_proxies" />
        <div class="xml">
        &lt;frontend&gt;&lt;groups&gt;&lt;group&gt;&lt;security&gt;&lt;credentials&gt;&lt;credential
        type=&quot;<i>grid_proxy</i>&quot;
        absfname=&quot;<I>proxyfile</I>&quot;
        [keyabsfname=&quot;<I>keyfile</I>&quot;]
        [pilotabsfname=&quot;<I>proxyfile</I>&quot;]
        security_class=&quot;<I>classname</I>&quot; 
        trust_domain=&quot;<I>id</I>&quot; 
        [vm_id=&quot;<I>id</I>&quot;]
        [vm_type=&quot;<I>type</I>&quot;]
        /&gt;

        </div>
        Group-specific credentials can be defined that will be passed to the Factory in addition to any <a href="#credentials">globally defined credentials</a>.
    </P></li>
     <LI><P>
        <a name="group_attrs" />
        <div class="xml">
        &lt;frontend&gt&lt;groups&gt;&lt;group&gt;
        &lt;attrs&gt;&lt;attr name=&quot;<I>attr_name</I>&quot;
        value=&quot;<I>value</I>&quot;
        parameter=&quot;True&quot;

        type=&quot;string&quot;
        glidein_publish=&quot;<I>boolean</I>&quot;
        job_publish=&quot;<I>boolean</I>&quot; &gt;
        </div>
    Each group can have its own set of attributes, with the same semantics
    as the <A HREF="#attrs">attrs</A> section in the global area.<br><br>
    If an attribute is defined twice with the same name, the group one prevails.
    </P>
   </LI>
<<<<<<< HEAD
   <LI><P>
=======
    <LI><P>
        <a name="global_config" />
        <div class="xml">
        &lt;frontend&gt;&lt;config&gt;
        </div>
    The parameters listed here regulate the throttling of the provisioning requests.<br>
    <ul>
     <li>The first two elements are used to throttle requests if the glideins (and startds in general) 
         are not matched to the user jobs, either due to a mismatch in policy or system overload (counted as number of slots)<br>
         <b>idle_vms_total</b> throttles based on the glideins provisioned by this frontend, <br>while
         <b>idle_vms_total_global</b> throttles based on all the startds visible to the frontend.<br>
         The frontend will stop requesting more glideins if/when <b>max</b> is reached.
         If/when <b>curb</b> is reached/exceeded, the number of glideins requested in each provisioning request 
         is cut in half.
     <li>The last two elements are used to put an upper bound on how many glideins will the frontend try to provision.<br>
         Similarly to the previoues two, 
         <b>running_glideins_total</b> will throttle the provisioning requests based on the number of glideins provisioned by this frontend, <br>while
         <b>running_glideins_total_global</b> throttles based on the number of all the startds visible to the frontend.
      </ul>
    </P></LI>
    <LI><P>
>>>>>>> 74c849e3
        <a name="usercollector" />
        <div class="xml">
        &lt;frontend&gt;&lt;collectors groups="<i>list of collector groups</i>"&gt;&lt;collector DN="<i>certificate DN</i>" node="<i>User Pool Collector</i>" secondary="<i>True/False</i>" group="<i>Group Name</i>"&gt;
        </div>
        List of user pool collector(s) where condor_startd started by glideins
        should report to as an available resource.  
        This is where the user jobs will be matched with glidein resources.
    <br><br>
    For <b>scalability</b> purposes, multiple (secondary) user pool collectors can be used. 
    Refer to the 
    <a href="../components/condor.html#collectors">Advanced Condor Configuration Multiple Collectors document</a> for details for the Condor configuration.<br/>
    The configuration required for the Frontend to communicate with the secondary user pool collectors is shown below:
      <blockquote>
         &lt;collectors>&gt;
         &lt;collector DN="<i>certificate DN</i>"  secondary="<b>False</b>"
                  node="User Pool Collector:<b>primary_port</b>"/&gt;</br>
         &lt;collector DN="<i>certificate DN</i>" secondary="<b>True</b>"
                  node="User Pool Collector:<b>secondary_port</b>"/&gt;</br>
            <font color="blue"><i>
            If the secondary port numbers were assigned a contiguous range, only one additional <b>collector</b>
            is required specifying the <i>port range</i> (e.g.- 9640:9645) otherwise you will need a collector
            element for each secondary port.</i></font><br/>
      </blockquote>
    For <b>redundancy</b> purposes, the user pool can be configured using the Condor High Availability feature. 
    Refer to the 
    <a href="../components/condor.html#collectors">Advanced Condor Configuration Multiple Collectors document</a> for details for the Condor configuration.  Support to utilize this Condor feature is available in v2.6+.<br/>
    The requires listing all the condor collectors, primary as well as secondary, grouped by <b>group</b> name.
    Condor daemons started by the glideins will report back to one of the
    secondary collectors in each <b>group</b>. If a <b>group</b> has no secondary collector, 
    the primary collector is selected for that group. 
    The collector element <b>groups</b> attribute defines the set of collectors the frontend will use.
      <blockquote>
         &lt;collectors <b>groups="default,1"</b>&gt;
        <ul>
         &lt;collector DN="<i>certificate DN</i>"  secondary="False"
                  node="<b>User Pool Collector 1</b>:primary_port" <b>group="default"</b>/&gt;</br>
         &lt;collector DN="<i>certificate DN</i>" secondary="True"
                  node="<b>User Pool Collector 1</b>:secondary_port" <b>group="default"</b>/&gt;</br>
         &lt;collector DN="<i>certificate DN</i>"  secondary="False"
                  node="<b>User Pool Collector 2</b>:primary_port" <b>group="1"</b>/&gt;</br>
         &lt;collector DN="<i>certificate DN</i>" secondary="True"
                  node="<b>User Pool Collector 2</b>:secondary_port" <b>group="1"</b>/&gt;</br>
            <font color="blue"><i>
            If the secondary port numbers were assigned a contiguous range, only one additional <b>collector</b>
            is required specifying the <i>port range</i> (e.g.- 9640:9645) otherwise you will need a collector
            element for each secondary port.</i></font><br/>
       </ul>
      </blockquote>


    </li>
    
</UL>
</div>
<div class="section">
<h3><A NAME="custom_code"></A>Adding Custom Code/Scripts to Glidein Frontend Glideins</H3>
    You can add custom scripts to glideins created for this Glidein Frontend by adding scripts and files to the configuration in the files section: 
        <div class="xml">
        &lt;glidein&gt;<br>
        &nbsp;[&lt;groups&gt;&lt;group&gt;]<br>

        &nbsp;&lt;files&gt;<br>
        &nbsp;&nbsp;&lt;file absfname="<i>script name</i>" 
        executable="True"
        comment="<i>comment</i>"/&gt;

        </div>
    <p>The script will be copied to the
    Web-accessible area and added to the glidein's file_list, 
    and when a glidein starts, the&nbsp;glidein
    startup script will pull it and execute it. If any parameters are
    needed, they can be specified using <b>&lt;attr /&gt;</b>.
    </p>

    <p>For more detailed information,
    see the page dedicated to 
    <a href="../factory/custom_scripts.html">writing custom scripts</a>.</p>
<p>
    You can also create wrapper scripts or tar-balls of files, see
    <a href="../factory/configuration.html#custom_code">the factory configuration page</a> for
    syntax.  (Use groups/group tags instead of the factory's entry tag). The variable name specified by <b>absdir_outattr</b> will be prepended by either
<b>GLIDECLIENT_</b> or <b>GLIDECLIENT_GROUP_</b>, depending on scope.
</p>
</div>
<div class="section">
    <H2 CLASS="western"><A NAME="match_example"></A>
        Match Expressions and Match Attributes
    </h2>
<p>
    Several sections in the configuration allow a match expression.
    Each of these sections allows an expression to be evaluated to
    determine where glideins and jobs should be matched.<br/>
    For example, expressions allowing a white list by the frontend
    can be created in order to control where the glideins are submitted.
    It can also allow you to give a Condor expression
    to specify where jobs can run or to specify
    which glidein_sites can run jobs.  <br />
    There are two ways to restrict matching in most cases.
    Note that match_expr clauses, such as &lt;match match_expr&gt; 
    will use python based expressions as explained below.  Others,
    such as &lt;factory query_expr&gt; and &lt;job query_expr&gt;
    use Condor ClassAd expressions.  For these, only valid Condor
    expressions can be used.  Python expressions can not be
    evaluated in these contexts.
    <br/>
    Note that, for some tags (like
    factory query_expr), you can specify expressions in both the
    default global section as well as in individual group sections.
    You should take special care before doing this to make sure the
    expressions are correct, as the expressions are typically "AND"-ed
    together.
</p>
<p>
    Each match expression is a python expression that will be evaluated.
    Matches can be scoped to either global scope
    (&lt;frontend&gt;&lt;match&gt;) or to a group specific scope.
</p>
<p>
    Each python expression will typical be a series of boolean tests,
    surrounded by parentheses and connected by the boolean expressions
    "and", "or", and "not".  You can use several dictionaries in
    these match expressions.  The "job" dictionary contains the
    classad of the job being matched, and the "glidein" dictionary
    contains information about the factory (entry point) classad.
    There is also a "attr_dict" dictionary that can reference 
    attributes defined in the frontend.xml.
    While an extensive list of everything you can
    in these expressions is out of scope, some examples are below:
    <ul>
    <li><b>(job.has_key("ImageSize"))</b>: Returns true if the job classad has the attribute "ImageSize".</li>
    <li><b>(job["NumJobStarts"]>5)</b>: Returns true if the job classad attribute "NumJobStarts" is greater than 5.</li>
    <li><b>(glidein["attrs"].has_key("GLIDEIN_Retire_Time"))</b>: Returns true if the factory entry classad has the attribute "GLIDEIN_Retire_Time".</li>
    <li><b>(glidein["attrs"]["GLIDEIN_Retire_Time"]>21600)</b>: Returns true if the factory entry classad's "GLIDEIN_Retire_Time" is greater than 21600.</li>
    <li><b>(attr_dict["NUM_USERS_ALLOWED"]&gt;0)</b>: Returns true if there is a attribute in the frontend.xml with NUM_USERS_ALLOWED that is greater than zero.</li>
    <li><b>(job["Owner"] in attr_dict["ITB_Users"].split(","))</b>: Returns true if the job classad attribute "Owner" is in the comma-delimited string attribute ITB_USERS (which would be defined in frontend.xml)</li>
    </ul>
</p>
<p>
    Each attribute used in a match expression should be declared in a
    subsequent match_attrs section.  This makes classad variables
    available to the match expression. Attributes can be made available
    from the:</p>
    <ol>
    <li> Factory classad: (&lt;match&gt;&lt;factory&gt;&lt;match_attr&gt;)</li>
    <li> Job classad: (&lt;match&gt;&lt;job&gt;&lt;match_attr&gt;)</li>
    </ol>
    <p>
    Each <b>match_attr</b> tag must contain a <b>name</b>.
    This is the name of the attribute
    in the appropriate classad.  <br/>
    It must also contain a <b>type</b> which can be
    one of the following:
    </p>
    <ol>
    <li>string: A constant string of letters, numbers, or characters.</li>
    <li>int: An integer: a positive or negative number, or zero.</li>
    <li>real: A real number that could have decimal places</li>
    <li>bool: It can by "True" or "False"</li>
    <li>Expr: A ClassAd expression</li>
    </ol>
</p>
<p><B><u>Example</u></b></p>
        <div class="xml">
         &lt;match match_expr='glidein[&quot;attrs&quot;].get(&quot;GLIDEIN_Site&quot;) in ((job.get(&quot;DESIRED_Sites&quot;) != None) and job.get(&quot;DESIRED_Sites&quot;).split(&quot;,&quot;))'&gt;<br/>
            &lt;factory query_expr="(GLIDEIN_Site=!=UNDEFINED)"&gt;<br/>
               &lt;match_attrs&gt;
                  &lt;match_attr name="GLIDEIN_Site" type="string"/&gt;
               &lt;/match_attrs&gt;<br/>
               &lt;collectors&gt;
               &lt;/collectors&gt;<br/>
            &lt;/factory&gt;<br/>
            &lt;job query_expr="(DESIRED_Sites=!=UNDEFINED)"&gt;<br/>
               &lt;match_attrs&gt;
                  &lt;match_attr name="DESIRED_Sites" type="string"/&gt;
               &lt;/match_attrs&gt;<br/>
               &lt;schedds&gt;
               &lt;/schedds&gt;<br/>
            &lt;/job&gt;<br/>
         &lt;/match&gt;<br/>
        </div>


<p><B><u>Example</u></b></p>
        Glideins can also use "start_expr" to make sure
        the correct jobs start on pilots.  This is a Condor 
        expression run on the pilot startd daemon.
        Here is an example:
        <div class="xml">
              &lt;match match_expr='glidein[&quot;attrs&quot;].get(&quot;GLIDEIN_Site&quot;) in ((job.get(&quot;DESIRED_Sites&quot;) != None) and job.get(&quot;DESIRED_Sites&quot;).split(&quot;,&quot;))'
            start_expr='(stringListMember(GLIDEIN_Site,DESIRED_Sites,",")=?=True)' &lt;
            <br/>
            ...
            <br/>
            &lt;/match &gt;
        </div>
</p>
</div>
<div class="section">
<a name="multiple_proxy" />
<h2>Using Multiple Proxies</h2>

<p>
<b>
    Why would you want to use a pool of pilot proxies 
    instead of a single one?
</b>
</p>

<p>
If your VO maps to a single group account at the remote grid sites, you
wouldn't.  A pool of pilot proxies (try saying that 5 times fast) does
not gain you anything.  
If your VO maps to a pool of accounts at remote grid sites, you should
consider using a pool of proxies equivalent to the number of users you
have.  Why?</p>

<p>
Consider the following scenario: Alice, Bob, and Charlie are all in the
FUNGUS experiment and form a VO.  They are using GlideinWMS.  Alice
sends 1000 jobs to FNAL via their GlideinWMS using a single pilot proxy.
   The pilots map to their userid fungus01 at FNAL, and in accordance with
the batch system's fair-share policies, the job priority for user
fungus01 is decreased significantly.
</p>
<p>
Bob comes along and submits 1000 jobs via GlideinWMS, while Charlie
submits 1000 jobs under his own proxy and not using GlideinWMS.  The
GlideinWMS pilots launch for Bob, and map to fungus01. Charlie launches
his own jobs that get mapped to fungus02.  Relative to fungus02,
fungus01 priority is terrible, and Bob's jobs sit around waiting for
Charlie -- even though Bob didn't occupy the FNAL resources, Alice did!
</p>
<p>
The solution: have a pool of pilot proxies.  We then spread the
fair-share penalty amongst fungus01, fungus02, and fungus03, and Bob now
can compete on a more equal footing with Charlie and Alice.
</p>
<p>
<b>Using multiple proxies</b>
</p>
<p>
Proxies can be specified in the 
<tt>&lt;security&gt;&lt;credentials&gt;&lt;credential&gt;</tt> tags.  Multiple proxy tags can be entered, one for each proxy file.  These can found in the security section at the top of the xml, in which case, the proxies are shared for all security groups.  They can also be found within <tt>&lt;group&gt;</tt> tags, in which case they are used only by that security group.
</p>
<p>
One example follows:
<div class="config">
<blockquote>
         &lt;security&gt;<br/>
<blockquote>
            &lt;credentials&gt;<br/>
<blockquote>
               &lt;credential type="grid_proxy" trust_domain="OSG" absfname="/home/frontend/.globus/x509_pilot05_cms_prio.proxy" security_class="cmsprio"/&gt;<br/>
               &lt;credential type="grid_proxy" trust_domain="OSG" absfname="/home/frontend/.globus/x509_pilot06_cms_prio.proxy" security_class="cmsprio"/&gt;<br/>
               &lt;credential type="grid_proxy" trust_domain="OSG" absfname="/home/frontend/.globus/x509_pilot07_cms_prio.proxy" security_class="cmsprio"/&gt;<br/>
               &lt;credential type="grid_proxy" trust_domain="OSG" absfname="/home/frontend/.globus/x509_pilot08_cms_prio.proxy" security_class="cmsprio"/&gt;<br/>
               &lt;credential type="grid_proxy" trust_domain="OSG" absfname="/home/frontend/.globus/x509_pilot09_cms_prio.proxy" security_class="cmsprio"/&gt;<br/>
</blockquote>
            &lt;proxies&gt;<br/>
</blockquote>
         &lt;security&gt;<br/>
</blockquote>
</div>
</p>
</div>

<div class="section">
<H2 CLASS="western"><A NAME="run_daemon"></A>Starting a Glidein Frontend
Daemon</H2>
<P>Once you have the desired configuration file, move to the VO
Frontend directory&nbsp; and launch the command:</P>

    <blockquote>./frontend_startup start</blockquote>
<P>
With the configutation above, all the activity messages will go into 
</P>
    <BLOCKQUOTE>group_*/log/frontend_info.&lt;date&gt;.log</BLOCKQUOTE>
<P>while the debug, warning and error messages go into </P>
    <BLOCKQUOTE>group_*/log/frontend_debug.&lt;date&gt;.log</BLOCKQUOTE>

<P><A NAME="ref"></A>
    The frontend logs are deleted after a week.
</P>
</div>

<div>
    <a name="xsltplugins"/>
    <h3 class="western">XSLT Plugins to extend configuration</h3>
    This is explained in the <a href=../factory/configuration.html#xsltplugins>factory configuration documentation.</a>
    <p>
    </p>
</div>
<div class="footer">
Banner image by
<a href="http://www.flickr.com/people/leafwarbler/">Madhusudan Katti</a>
used under Creative Commons license.<br>
Original Home URL: <a href="http://www.uscms.org/SoftwareComputing/Grid/WMS/glid%0AeinWMS">http://www.uscms.org/SoftwareComputing/Grid/WMS/glideinWMS</a>.
glideinWMS email support: glideinwms-support at fnal.gov
</div>

</div>
</body>
</html><|MERGE_RESOLUTION|>--- conflicted
+++ resolved
@@ -751,9 +751,6 @@
     If an attribute is defined twice with the same name, the group one prevails.
     </P>
    </LI>
-<<<<<<< HEAD
-   <LI><P>
-=======
     <LI><P>
         <a name="global_config" />
         <div class="xml">
@@ -775,7 +772,6 @@
       </ul>
     </P></LI>
     <LI><P>
->>>>>>> 74c849e3
         <a name="usercollector" />
         <div class="xml">
         &lt;frontend&gt;&lt;collectors groups="<i>list of collector groups</i>"&gt;&lt;collector DN="<i>certificate DN</i>" node="<i>User Pool Collector</i>" secondary="<i>True/False</i>" group="<i>Group Name</i>"&gt;
