--- conflicted
+++ resolved
@@ -1,11 +1,10 @@
-<<<<<<< HEAD
 v3_3    Includes all features and bug fixes released in v3_2_14_1
         Support native configuration of EC2 spot prices and AZ in the entry
         Support frontend policies specified in external python file
         Support changes to VM ID and VM Type without need to reconfig/upgrade
           frontend service
         Bug Fix: Factory forgets pilots using RFC proxy on proxy renewals 
-=======
+
 v3_2_15	Factory will now automatically remove unrecoverable glidein jobs
 	  with forcex if they are held for 20 times or more
 	Several X509 related attributes from the matching job are now
@@ -24,7 +23,6 @@
 	  while using htcondor-python bindings
 	Bug Fix: Factory now correctly remembers pilots submitted using
 	  RFC proxy
->>>>>>> a8a23809
 
 v3_2_14_1 Added support for python in EL7
 	Updated glidein_startup.sh to make it compatible with factory changes
