--- conflicted
+++ resolved
@@ -1,12 +1,10 @@
-<<<<<<< HEAD
 	Add attr_dict in the environemnt of the frontend match_expr
 	New feature: The start_expr is now a native part of match
-=======
+
 v2_5_6  Factory supports per-frontend limits in the config
         Bug Fix: Fixed a bug where frontend would not stop cleanly
 	Bug Fix: Factory doesnot depend on the X509_CERT_DIR in the environment
 
->>>>>>> 32e31b24
 v2_5_5	Added filtering to analyze_entries
 	Reduced the number of debug log messages when entry becomes inactive.
 	Frontend match making uses autoclusters, greatly increasing the
