--- conflicted
+++ resolved
@@ -1,4 +1,3 @@
-<<<<<<< HEAD
 v3_3_2  Allow multiple remote directories for BOSCO submissions
         Bug fix: Submit attributes in entry configuration are now transmitted to AWS VM
         Documented vm_id_fname and vm_type_fname
@@ -18,7 +17,7 @@
 	  correctly
         Bug Fix: create_condor_tarball now also includes required globus libraries
 	  from lib/condor that HTCondor loads at runtime
-=======
+
 v3_2_22_1 Changed singularity options to adapt to the new singularity release requirements
 
 v3_2_22 Bug Fix: Incorrect behavior of Singularity
@@ -71,7 +70,6 @@
         Bug Fix: GLIDEIN_CPU settings "node" and "slot" supported also in Frontend,
           better documented and improved to compensate for PBS misconfiguration
         Bug Fix: Fixed submission to AWS which uses key_pair as auth_method
->>>>>>> 13f12337
 
 v3_2_18 Bug Fix: ProjectId is missing double quotes
         Bug Fix: Stdout messages from startup script in SL7 are confusing
