<<<<<<< HEAD
v3_3_2  Allow multiple remote directories for BOSCO submissions
        Bug fix: Submit attributes in entry configuration are now transmitted to AWS VM
        Documented vm_id_fname and vm_type_fname
        Includes all features and bug fixes released in v3_2_18
        Includes some important features and bug fixes planned for v3_2_19
          (fix of AWS submission)

v3_3_1  Includes all features and bug fixes released in v3_2_16

v3_3    Includes all features and bug fixes released in v3_2_15
        Support Google Compute Engine CE. Requires glidein cloud vm rpms v2+
        Support native configuration of EC2 spot prices and AZ in the entry
        Support frontend policies specified in external python file
        Support changes to VM ID and VM Type without need to reconfig/upgrade
          frontend service
        Bug Fix: Multiple credential (eg: vm_id+vm_type) definitions now work
	  correctly
        Bug Fix: create_condor_tarball now also includes required globus libraries
	  from lib/condor that HTCondor loads at runtime
=======
v3_2_22_2 Changed singularity options also in singularity_setup.sh to adapt to the new singularity release requirements
        Bug Fix: Fix bug due to malformed -order option (SOFTWARE-3163)

v3_2_22_1 Changed singularity options to adapt to the new singularity release requirements

v3_2_22 Bug Fix: Incorrect behavior of Singularity
        Bug Fix: proxy-renewal-script updates and bug fixes
        Bug Fix: Critical bug in 3.2.21 leads to leaking glideFactoryEntryGroup.py processes
>>>>>>> f9aa1400

v3_2_21 Have frontend groups request the removal of unused glideins
        Support of unprivileged singularity and new singularity scripts
        Automatically renew gwms proxies
        Factory monitoring displaying correctly core counters
        Balancing glidein pressure to sites that are aliases or Meta-Sites
        Remove osg-version requirements
        Bug Fix: Fix fork.py behavior
        Bug Fix: Uninitialized variable caused skipping fix-rrd
        Bug Fix: Sanitize content of MJF attributes
        Bug Fix: Update Google custom search to new API

v3_2_20 Verified that Factory can start 1500 entries at a time
        Improved Factory monitoring by adding cores count for running and idle jobs and requests
        Removed dependency from Globus clients
        Support Singularity (future replacement for glexec)
        Avoid race conditions with multiple reload quick invocations in SL7 
        Bug Fix: -fix_rrd is always in the upgrade command beside reconfig option
        Bug Fix: Fixed some failing unit tests 
        Bug Fix: Fixed Factory job stats are empty
        Bug Fix: Bad link to Frontend monitoring
        Bug Fix: Custom Google search in the documentation pointing to the new site,
          not the old mirror on uscms.org
        Bug Fix: Fix DC_DAEMON_LIST
        Bug Fix: verifyRRD hard coded paths, missing some files during -fix_rr
        Bug Fix: HTCondor QEdit triggered also when advertise_pilot_accounting is not set
        Bug Fix: Downtime setting correctly distinguish daylight saving
        Bug Fix: Added usercollector RPM dependency from ganglia

v3_2_19 Added counters for Idle jobs older than X hours
        Enabling GWMS_XSLT_PLUGIN_DIR by default for
          glideinwms-vofrontend-standalone rpm
        Linked Frontend monitoring from Factory monitoring
        Improved glideins scale down by adding a timeout, GLIDEIN_IDLE_LIFETIME
        Log number of activation/claims per glidein
        Several documentation improvements, including reconfig and upgrade
          operations in SL7 RPM installation
        Bug Fix: reduced the number of file descriptors used per Entry in the Factory
        Bug Fix: Factory entries submitting glideins even after hitting the limit
        Bug Fix: Errors with HTCondor 8.5/6 upgrade: SUBSYS.LOCALNAME.* warning
          triggered by GWMS htcondor configuration, Glidein sent unintentionally
          to multiple schedds on the Factory
        Bug Fix: Clarified attribute types and fixed globbing behavior
        Bug Fix: RPM verification fails when config files are changed
        Bug Fix: GLIDEIN_CPU settings "node" and "slot" supported also in Frontend,
          better documented and improved to compensate for PBS misconfiguration
        Bug Fix: Fixed submission to AWS which uses key_pair as auth_method

v3_2_18 Bug Fix: ProjectId is missing double quotes
        Bug Fix: Stdout messages from startup script in SL7 are confusing
        Bug Fix: Service definition file for SL7 is marked executable 
          and it should not
        Bug Fix: Upgrade not working when frontend/factory are running
        Bug Fix: Use of daemon function to start process does not play well 
          with non empty pid files

v3_2_17 Glideins fallback to curl if transferring files from the 
	  factory/frontend staging area fails using wget
	Bug Fix: Factory not correctly consider the cluster size when
	  doing multiple submissions during same cycle
	Added support for systemctl init scripts for RHEL6 and RHEL7
	Factory and Frontend service init scripts now use daemon functions
	Added ability to request disk space for special resource slots
	Updated jQuery in monitoring webpages to version 1.12
	Updated Documentation
	Pilot accounting information from jobs is now available in the
	  glidein job's classad on the factory side
	Frontend service performance stats are now advertised in the
	  glidefrontendmonitor classad
	Bug Fix: Fixed race condition where periodic scripts in glidein
	  would corrupt a glidein_config
	Bug Fix: Fixed an issue where some START_EXPR were incorrectly
	  ignored
	Bug Fix: When not configured GLIDEIN_CPUS default back to 1
	  rather than trying to auto detect available cores
	Bug Fix: Glideins will not use UTMP be default
	
v3_2_16	Information about job and machine features are now available in glidein
	  startd's classad
	New tool manual_glidein_startup now lets you manually start a glidein
	  for a given factory entry and frontend group
	BOSCO entries can now accept credentials provided from the frontend
	Bug Fix: Glidein is now correctly auto detect RHEL6 and RHEL7
	Bug Fix: Dagman and Schedd universe jobs are not counted against
	  max jobs running
	Bug Fix: An entry in downtime will now show up in the glidein status
	Bug Fix: Added condor-python rpm as a dependency
	Bug Fix: Complex credentials (vm_id+vm_type) are now correctly
	  interpreted
	Bug Fix: Frontend is now more resilent to transient errors
	  communicating with the HTCondor daemons
	Bug Fix: Slave frontend now correctly looks up the master frontend
	  when using condor-python bindings
	Bug Fix: create_condor_tarball now correctly includes required globus
	  libraries from lib/condor that are loaded by HTCondor at runtime
	Bug Fix: Frontend now correctly calculates the ReqMaxGlideins for
	  single core glidein entries
	Bug Fix: Numerical data in glideclient classad is not quoted to
	  preserve the data type
	Bug Fix: Frontend will not request any glideins at entry that is
          in downtime

v3_2_15	Factory will now automatically remove unrecoverable glidein jobs
	  with forcex if they are held for 20 times or more
	Several X509 related attributes from the matching job are now
	  also available in the glidein's startd's classad
	Prefix for attributes created by the periodic scripts is now
	  customizable
	If the glidein detects that a worker node is marked for draining and
	  if it is approaching the drain time, it will now kill the user job
	Frontend can be configured to request idle glideins at all times
	  irrespective of the jobs in the queue
	Bug Fix: Fixed a bug in the frontend downtime command in the script
	   /etc/init.d/gwms-frontend
	Bug Fix: Frontend now correctly considers group credentials before
	  frontend's global credential
	Bug Fix: Installing and upgrading GlideinWMS rpms now correctly
	  trigger httpd and htcondor reload commands in case of EL7
	Bug Fix: Fixed a bug where frontend would crash with pickling error
	  while using htcondor-python bindings
	Bug Fix: Factory now correctly remembers pilots submitted using
	  RFC proxy
	Bug Fix: Fixed a bug where running reconfig or upgrade command on
	  a frontend service would crash

v3_2_14_1 Added support for python in EL7
	Updated glidein_startup.sh to make it compatible with factory changes
	  coming in v3_2_15
	Bug Fix: Updated condor_config files used by the Schedd to work with
	  different versions of HTCondor including 8.4.7

v3_2_14	Various curbs and limits triggered in the factory are now logged
          in the glidefactory and glidefactoryclient classads
	Added initial support for python that comes with EL7
	Monitoring stats from factory completed logs are now advertised in
	  the glideresource classads
	Glideins can now shutdown themselves if the worker node is marked for
	  draining with appropriate messages logged in the glideins output
	Condor classad fetching is now done by using python bindings by
	  default. Until now this was done using condor_q and condor_status
	  commands
	Various limits configred in the factory and frontend are now
	  advertised in the respective classads
	Updated documentation
	Bug Fix: Factory will not release glideins sent to Condor CE if they
	  are held with authentication/authorization issues
	Bug Fix: Factory will not release glideins sent to AWS in case of
	  certain types of HoldReason
	Bug Fix: Proxies used by the glidein now if delegated have their
	  lifetime as long as the original proxy
	Bug Fix: Fixed issue where RRD processing was incorrectly throwing
	  ImportError instead of NameError
	Bug Fix: Frontend policies now correctly work if classad attributes
	  like RequestCpus are classad expressions
	Bug Fix: Fixed an issue where a slave frontend in HA mode would
	  crash if the WMS collector was down

v3_2_13	Support XSEDE ProjectId as a credential in frontend
	Glidein jobs can now auto detect cpus based on the sites WMS
	Frontend configuration settings idle_glideins_per_entry,
	  running_glideins_per_entry, running_glideins_total and
	  running_glideins_total_global now consider slots (startd classads)
	  reported in the User collector
        gwms-logcat.sh tool can now forward logs to a folder or http/https url
	Bug Fix: Factory will not release any glideins is max_per_cycle
	  in release section of config is set to 0
	Bug Fix: Frontend now accepts an attr with type="expr" as a condor
	  expression
	Bug Fix: Fixed several issues in the accounting of multi core
	  glideins
	Bug FIx: Counting of idle, running and total jobs in case of multi
	  core glideins is done correctly
	Bug Fix: Frontend will now correctly request enough glideins at
	  sites that support multi core glideins
	Bug Fix: Frontend group limits are now correctly applied based on
	  on the slots rather than glidein (condorg) jobs
	Bug Fix: Fix accounting bug where number of running cores would
	  log a negative count in case of multi core glideins
	Bug Fix: Fixed several issues with the cron type scripts

v3_2_12_1 Bug Fix: Fixed incompatibility with python 2.4 and bad failure when 
          there is no entry, both introduced in v3_2_12 factory configuration

v3_2_12 Various curbs and limits triggered in the frontend are now logged
          in the glideresource classads
        Frontend is now more conservative while computing max request
          running
        Glideins now support advertising custom resources on the worker
          node This can be used to advertise resources like GPUs. GPUs can also 
          be auto discovered and advertised
        Several improvements to rpm packaging. Useful frontend tools are
          now available in the user path
        Support of version control for the factory configuration and splitting 
          of entries configuration form the main factory configuration (entries.d)
        Unique idle jobs matched by the frontend is now available in
          glideresource classads
          deloyment specific configuration and entry specific configuration.
        Bug Fix: Fixed a bug where CCB_ADDRESS configuration for the
          glidein was not created correclty under certain conditions
        Bug Fix: create_frontend script now correctly populates images
          in the monitoring pages
        Bug Fix: gwms-logcat now correctly supports multiple users
        Bug Fix: Frontend now correctly deadvertises glideresource
          classads on shutdown
        Bug Fix: Disable collector's use of shared port to support
          HTCondor 8.4 (in both factory and user pool)
        Bug Fix: Counting correctly glidein and cores, specially for 
          partitionable slots
        Bug Fix: Fixed bug where DaemonShutdown was failing to consider 
          dynamic slots
        Bug Fix: Fixed bug where NUM_CPUS was not set for partitionable slots
          resulting in hardware cpu number being used instead of GLIDEIN_CPUS

v3_2_11_2 Bug Fix: Fixed authentication issue introduced in v3_2_11 where a
          glidein startd fails to send keep alive signals to v8.2.x schedds

v3_2_11_1 Bug Fix: Fixed a bug introduced in v3_2_11 where file period
          interpreted as number instead of string

v3_2_11 VO Frontend now blacklists schedds with CurbMatchmaking=True
        You can now over provision Multicore glidein by using
          GLIDEIN_Resource_Slots attribute to specify different types of
          resources it provides. For example ioslot
        Glidein can now advertise itself to the site's local HTCondorCE
          collector if CONDORCE_COLLECTOR_HOST is set in it's environment
        Custom/validation scripts can now be run periodically and not
          just at the glidein's startup
        Improvements to the rpm packaging
        Updated documentation
        Bug Fix: Glideins in claimed/idle status are not shutdown by
          DAEMON_SHUTDOWN expression
        Bug Fix: Fixed a bug in gwms-logcat tool
        Bug Fix: The CCB selection behaves correctly and accepts sinful
          strings
        Bug Fix: Fixed a bug where Frontend under certain conditions
          would crash because of uninitialized ha_mode
        Bug Fix: Setting GLIDEIN_Report_Failed to ALIVEONLY now creates
          valid invalidate command
        Bug Fix: Fixed a bug in the accounting of jobs run by a glidein

v3_2_10 Improved Documentation
        Bug Fix: Fixed several bugs in accounting of idle and running slots
          in case of multicore glideins
        Bug Fix: Got rid of old style HTCondor default Memory & Disk
          requirements in the schedd configuration
        Bug Fix: DAEMON_SHUTDOWN expression will now let the Multi core glidein
          to run for appropriate time before killing it

v3_2_9  VO Frontend supports a master-slave HA mode
        Added a factory wrapper script to view glidein logs files
        Updated the dependency of Glideinwms to HTCondor v8.2.2
        Frontend supports CCBs in addition to User Collector
        Updated documentation
        Bug Fix: glideresource classads now contain appropriate monitoring
          information
        Bug Fix: Fixed a bug where an unhandled exception would cause a
          frontend to shutdown
        Bug Fix: Removed obsolute defult requirement for vanilla jobs in
          user schedd's config file
        Bug Fix: Glidein now works correctly when both grid/voms-proxy
          commands are not available on the worker node
        Bug Fix: GlideinWMSVersion is now correctly reported in rpm distribution

v3_2_8  VO Frontend parameters are added to HTCondor config for ganglia
          monitoring
        CONDOR_VIEW_HOST is now set to localhost for factory collectors to
          minimize overhead in communication between primary and secondary
          collectors
        Added option to compress process logs in factory and frontend
        Added failed glidein statistics to frontend monitoring
        Added idle/running/total core statistics to frontend monitoring
        Added the support for HTCondor GANGLIAD monitoring 
          (requires HTCondor 8.1 or newer). If you have HTCondor 8.0.x or earlier
          you must remove <t>/etc/condor/config.d/01_gwms_ganglia.config</t>,
          otherwise your HTCondor will complain about an unsupported option
          and crash.
        USE_CCB is now enabled by default and this information is
          advertised in the glidefactory classads
        Improved documentation
        Bug Fix: Glideins do not mail admins when HTCondor daemon crash
        Bug Fix: Gridmanager log paths used by glidein/factory scheds are
          now correctly expanded for different users
        Bug Fix: Factory and Frontend service start/stop exit codes now
          confer to Linux standards
        Bug Fix: Fixed issue where work dir and vesioning in frontend config
          would break the config in case of frontend rpms
        Bug Fix: Made improvements to the HTCondor configuration used by
          factory rpm
        Bug Fix: There is no name collision for glideins when
          USE_PID_NAMESPACES is enabled in site's HTCondor batch system
        Bug Fix: Factory does not leak file descriptors when HTCondor
          commands using privilege separation fail

v3_2_7_2 Bug Fix: Set MASTER.USE_SHARED_PORT instead of USE_SHARED_PORT to
          avoid secondary collectors using the shared port daemon

v3_2_7_1 Set USE_SHARED_PORT to get around the issue with HTCondor 8.2.3

v3_2_7  Glideins now have an option to report monitoring info to a
          different collector configured in the factory
        Glideins now support shared port
        Glideins now use local storage for its tmp internal operaations
        Improved documentation
        Bug Fix: Fixed an issue where a corrupted internal state file
          would crash the factory
        Bug Fix: KeyError in a match_expr is now correctly logged
        Bug Fix: proxy_url in an entry's config is now correctly used
        Bug Fix: rrdtool commands are now used correctly when rrdtool
          python library is not installed on the system
        Bug Fix: Error classads now correctly advertise all the relevant
          attributes
        Bug Fix: glidein_off now correctly work with the HTCondor HA setup
        Bug Fix: Internal security changes are now properly cleaned up
          and applied in factory and frontend
        Bug Fix: Factory monitoring now correctly report UserRunning info
          when frontend is configured with multiple credentials
        Bug Fix: Fixed an issue with the factory rpm installation in case
          of privilege separation
        Bug Fix: Secondary schedd for frontend is now disabled by default
        Bug Fix: DAEMON_SHUTDOWN in glidein now uses idle timers that
          are relative to change in the state
        Bug Fix: Factory rpm now properly pulls down dependencies
        Bug Fix: UpdateSequenceNumber for classads now update correctly
        Bug Fix: Frontend now correctly provisions multicore glideins if
          the GLIDEIN_CPUS is configured for the entry
        Bug Fix: GLIDEIN_MaxMemMBs_Estimate now takes GLIDEIN_CPUS in the
          consideration

v3_2_6  condor_chirp is now added to condor tarbar used by glidein
        Added support for submitting glideins to batch sites using BOSCO.
          Requires HTCondor v8.2.2+
        Added new tool to purge old glideins
        Added periodic auto-update to Status Now monitoring pages
        Upon completion, glidein Job history is brought back to the factory
        Allow for separation of Factory collector and CondorG collector
        Bug Fix: Fixed local timezone in some frontend monitoring pages
        Bug Fix: Improved frontend performance
        Bug Fix: Requesting single-core partitionable glideins is not allowed
        Bug Fix: Fixed file ownership issues for rpm packages

v3_2_5_1 Bug Fix: Fixed an issue with the factory_startup template that affects factory reconfig/upgrade in case of RPM

v3_2_5  Added administrative commands for frontend fetch_glidein_log,
          glidein_off and enter_frontend_env
        Frontend now considers MAX_JOBS_RUNNING when requesting more glideins
        Frontend can now perform several tasks in parallel making it
          more scalable
        Frontend and Factory startup scripts are more consistent with each
          other
        Improved Documentation
        Bug Fix: Fixed an issue when factory config with HTCondorCE attributes
          would result in an invalid XML on reconfig
        Bug Fix: Fixed a bug where number of jobs run as reported by a
          glidein was significantly scaled up
        Bug Fix: Fixed issues in frontend introduced in v3_2_4 where the
          frontend would crash under certain conditions
        Bug Fix: Frontend's group logging and factory logging now
          correctly consider the backup_count when configured
        Bug Fix: Frontend RPM now corectly creates frontend.xml config with
          default trust_domain='grid' for the credentials
        Bug Fix: Fixed frontend performance issue introduced in v3.2.4

v3_2_4  Added support for HTCondor-CE attributes in the factory
        Made several performance improvements to frontend. Frontend does
          several tasks in parallel to better utilize the CPU.
        Factory & frontend monitoring pages now use new javascriptrrd v1.1.0+
        Factory monitoring now aggregates Log RRDs
        Frontend can now limit total idle glideins
        Added limits to globaly total idle glideins
        Added badput summary line in the factory report
        Improved documentation
        Bug Fix: Factory & frontend operations like reconfig and upgrade now
          check if they are run by valid users
        Bug Fix: Fixed partitioning of multi-core glideins
        Bug Fix: Fixed bug in factory/frontend stopping
        Bug Fix: Fixed several bugs in the /etc/init.d/gwms-factory script
          available through the RPM distribution
        Bug Fix: Fixed bug with the factory/frontend monitoring that resulted
          in significantly scaled up monitoring numbers when frontend used
          multiple proxies
        Bug Fix: Factory now properly advertises entries in downtime
        Bug Fix: GLIDEIN_Glexec_Use when defined in the group now correctly
          overriddes the value defined in global scope

v3_2_3  Glideins now have the ability to track the worker node batch slot.
          Based on the batch system at site (HTCondor, SGE, PBS, LSF, SLURM) the
          information is reported in the glidein's STARTD classad and logged in
          job's log file written by HTCondor using classad variables
          GLIDEIN_SiteWMS, GLIDEIN_SiteWMS_JOBID, GLIDEIN_SiteWMS_QUEUE and
          GLIDEIN_SiteWMS_SLOT.
        Number of rotated process_logs for factory and frontend process to
           keep can now be configured using backup_count configuration
           attribute
        Bug Fix: Factory now correctly updates the renewed credentials it gets
          from the Frontends
        Bug Fix: Cloud related configuration attributes VM_DISABLE_SHUTDOWN and
          VM_MAX_LIFETIME are now documented
        Bug Fix: Partitionable slots now correctly evaluate daemon shutdown
        Bug Fix: Partitionable slots now correctly coalesce when the jobs finish
        Bug Fix: For non-rpm installs, reconfiguring the factory from outside
          the factory working directory now works correctly
        Bug Fix: Frontend with no credentials configured logs appropriate info
          in the log files
        Bug Fix: clone_glidein tool is now packaged with the factory rpm
        Bug Fix: Factory now correctly cleans up completed_jobs logs
        Bug Fix: Improved Frontend efficiency by reducing the calls to OpenSSL

v3_2_2  Bug Fix: Fix a bug where factory would crash if it fails to query
          client global classads in wms collector
        Bug Fix: Glidein jobs correctly interpret the ARC CE FINISHED state

v3_2_1  Added support for a plug-in architecture for config that lets admins
          manipulate frontend and factory config with ease.
        Bug Fix: Factory accounting now correctly accounts for held jobs.
        Bug Fix: Improved error reporting in case of misconfigured
          credentials
        Bug Fix: Improved error reporting when factory fails to startup
        Bug Fix: Improved factory performance during log cleanup.
        Bug Fix: Fixed a bug introduced in v3_2 where glidein update
          interval was too short that resulted in performance issues for
          busy collectors.

v3_2    Added support for generation of condor tarball from condor installed
          via rpm
        Bug Fix: Fixed a race condition while shutting down factory service
        Bug Fix: Fixed a bug where glidein would not set certain condor config
          variables correctly
        Bug Fix: Fixed a bug where analyze_queues and analyze_entries would not
          work with the http:// URI
        Bug Fix: Collector port ranges in frontend.xml are now validated for
          errors
        Bug Fix: Schedd name, frontend name and identity in factory config
          are validated for errors
        Bug Fix: Starting a factory with all entries disabled now prints
          helpful message
        Bug Fix: Glidein does not leak LD_LIBRARY_PATH to job's environment
        Bug Fix: Added several speed enhancements to the factory to get
          looptime under acceptable limits
        Bug Fix: Fixed a bug where factory would not query rpm installed
          schedd correctly
        Bug Fix: Fixed a bug where factory would throw exception while logging
          during aggregating monitoring information
          frontend
        Bug Fix: Fixed a bug in glidein where it would not report back to
          all the user pool collectors in HA mode correctly
        Bug Fix: Fixed a bug where some of the parameters passed to glideins
          were not escaped correctly
        Bug Fix: Submitting glideins in test only mode now works correctly
        Bug Fix: Fixed a bug where factory would not submit glideins when
          privilege separation is disabled
        Bug Fix: Fixed a bug in manageFactoryDowntimes.py where it could not
          find required python libraries
        Bug Fix: Fixed a bug in factory accounting where glideins in certain
          state were not accounted towards idle state
        Bug Fix: Added support for the ACCEPTED state for ARC CE
        Bug Fix: factoryStatus.html now correctly auto-selects timezone
        Bug Fix: Fixed a bug where RSL for NorduGrid CE was not populated
        Bug Fix: glidefactory classads now correctly display GlideinWMSVersion

v3_1    Includes relevant features and bug fixes released upto v2_7
        Added a new feature that enables glidein to advertise error classads
          to the User Collector to help in debugging
        Added a new tool add_entry to help with entry creation
        Support frontend to auto-update and auto-generate proxies using
          proxy creation tools
        Added config conversion tool for factory and frontend to convert v2
          based config to new format
        Frontend can periodically execute external proxy renewal/creation
          scripts to keep the frontend proxies updated
        Glideinwms now uses standard python logging APIs
        Version 3 Factory is backward compatible with the Version 2 Frontends
        Provide tools convert_frontend_2to3.sh and convert_factory_2to3.sh to
          convert the version 2 based config files to version 3 format
	Glidein Monitoring slots are now disabled by default
	Factory process now tries to increase RLIMIT_NPROC if possible
        Improved documentation
        Bug Fix: DAEMON_SHUTDOWN now works with the multi-slot glideins
        Bug Fix: Tools analyze_queues and analyze_frontend now correctly work
	  with the http:// URI
        Bug Fix: Fixed a bug where glidein would not parse some of its
	  configuration variables corectly
	Bug Fix: Fixed a bug where create_glidein would fail when used with
	  condor 7.9.4+
        Bug Fix: Factory does better error reporting when an entry is configured
          with an invalid sched_name
        Bug Fix: Fixed bug where log files were not rotated correctly

v3_0_0  Change to max job limits to reflect more accurate names
	Add attr_dict in the environemnt of the frontend match_expr
	New feature: The start_expr is now a native part of match
	Support for new API for factory - frontend communication
	Improved logging using standard Python logging APIs
        The option to have either the factory and/or the frontend provide the
	  pilot proxy has been removed.  The frontend must always provide it.
	Added support to the Factory for EC2 Query API submissions to the Cloud
	Consolidated the condor_tarball tag in glideinwms.xml to read in a list
	  of os, arch, version
        Added unittests for downtime, proxy plugins, and support functions
        Miscellaenous bug fixes

v2_7_2  Bug Fix: Fixed a race condition while shutting down factory service
        Bug Fix: Fixed a bug where glidein would not set certain condor config
          variables correctly
        Bug Fix: Fixed a bug where analyze_queues and analyze_entries would not
          work with the http:// URI
        Bug Fix: Collector port ranges in frontend.xml are now validated for
          errors
        Bug Fix: Schedd name, frontend name and identity in factory config
          are validated for errors
        Bug Fix: Starting a factory with all entries disabled now prints
          helpful message
        Bug Fix: Glidein does not leak LD_LIBRARY_PATH to job's environment
        Bug Fix: Fixed a bug where stopFactory would send two TERM signals
          too quickly to stop processes

v2_7_1  glidecondor_adddn tool now supports adding dns from a file
        added new tool glidecondor_createseccol to dynamically create
          secondary collectors
        bug fix: fixed a bug where condor config templates used by glideinwms
          components had undefined values
        bug fix: analyze_entries tool now correctly handles uri http://
        bug Fix: Fixed a bug where frontend would crash if the some of the
          internal files were trucated to zero length.
        Bug Fix: Factory now correctly does the cleanup of log files
        Bug Fix: Factory now correctly does accounting of glideins in default
          condor schedd
        Bug Fix: proxy_info works correctly with the cat option

v2_7    glideinwms code is now organized as python packages
        Factory no longer creates long running process per entry. Instead, it
          runs only a single long running glideFactoryEntryGroup process
          instead of multiple glideFactoryEntry processes. Factory config
          supports two additional config attributes entry_parallel_workers
          and update_thread_count (see factory configuration docs for details)
        Improved factory prerformance by migrating popen calls to use python's
          subprocess library
        Improved the performance of the Frontend by using pre-clustering in
          the Frontend match-making
        Created index.html for factory monitoring so that admins can disable
          directory browsing in httpd.conf
        Added support for Partitionable condor slots in the glidein
        Frontend policy for matching factory classads is now exposed in
          glideresource classads
        Added a tool to dynamically create a secondary schedd config files
          and directories to the existing installation
        Improved the usability of the frontendGrouGraphStatusNow monitoring
        Factory now ships with two new operations tools: entry_ls and entry_rm
        Improved documentation
        Factory will now try to recover glideins with held code 79
        Bug Fix: Fixed a bug where installers were not setting
          SHARED_PORT_MAX_WORKERS in respective condor_config correctly
        Bug Fix: Fixed a bug where the frontend would match jobs with now
          proxy to sites that require glexec
        Bug Fix: Fixed a bug where the factory entry processes and the frontend
          group (element) processes would inherit their parent's environment
          corrupting their own environment
        Bug Fix: Glidein's job wrapper now behaves as true wrapper
        Bug Fix: Fixed a bug where frontend_startup would not correctly pick
          default frontend.xml
        Bug Fix: Fixed a bug in frontend where failure to evaluate match_expr
          for one group would prevent frontend from requesting glideins for
          other groups
        Bug Fix: RPM now has shared port daemon enabled in the configuration
        Bug Fix: Fixed a bug where Factory would sometime use wrong DN when
          calculating proxy hash
        Bug Fix: Fixed a bug where factoryStatusNow.html would not link to the
          factoryEntryStatusNow.html correctly if the entry name is too long
        Bug Fix: setup_x509.sh now correctly checks for existence of the
          grid-proxy-info and voms-proxy-info binaries on the worker node
        Bug Fix: Frontend now counts the partitionable slots correctly

v2_6_2  Factory now supports glidein failure modes. This information is
          propagated back to the factory.
        Glideins now have different idle timeouts for startup and tail. The
          glideins now exit much faster after comleting jobs and they do not
          have enough time left to run another job.
        Added support for javascriptRRD 2.6.2
        Consolidate the condor_tarball tag in glideinwms.xml to read in a list
          of os, arch, version. See docs for details.
        Ini-installer will default collector_port to 9618 if not specified in
          appropriate config sections.
        Installation now supports GRIDMANAGER_PROXY_REFRESH_TIME for condorg
          services
        Improved logging when frontend fails to evaluate match expressions.
        Monitoring pages changed to be even more compliant with DOM4
        Improved the means for distributing condor config files for different
          condor services.
        Improved documentation.
        Bug Fix: Better handling of monitor dir during upgrade
        Bug Fix: Factory correctlt handles frontend in downtime and now it does
          not affect requests from other frontends
        Bug Fix: Putting entry in downtime multiple times now warns the user
        Bug Fix: Fixed a bug where v2.6.1 frontend would crash under certain
        Bug Fix: Installers do not set CONDOR_VERSION as constant by default.
          This will now enable frontends to override this attr.
        Bug Fix: Ini-installer now correctly cleans up files on re-install

v2_6_1  Factory now limits the speed at which it releases held glideins. After 
          too many unrecoverable attempts, held glideins are removed.
        Added support for Condor 7.8+
          KNOWN ISSUE: Only applies if you upgrade condor binaries in place
          without using the installer. Upgrading condor binaries for user pool
          and the wms collector with multiple schedds should not be done without
          corresponding changes to the condor configuration file. If the
          JOB_QUEUE_LOG is not correctly configured for each sched, condor
          queue will be corrupted for all the scheds
        Glideins now support curl & data file transfer plugins in condor
        New installations of factory and frontend services now communicate with
          condor daemons using TCP by default.
        Bug Fix: Factory configuration now supports specifying limits for 
          different security classes of same frontend
          KNOWN ISSUE: If limits are configured in the factory, this change
          breaks backward compatibility. As a workaround, admin needs to remove
          the limits and re-apply them.
        Bug Fix: Factory monitoring pages now correctly work in Firefox 14+
        Bug Fix: Frontend now monitors the glideins correctly when the 
          corresponding factory classad is missing
        Bug Fix: Fixed factory logging. Factory can now correctly extract info
          from a voms proxy
        Bug Fix: Factory now correctly logs the Completed jobs info in rrd

v2_6    Add attr_dict in the environment of the frontend match_expr
        Config defined attributes are now available in match_expr
        Factory now supports deleting entries using --force_delete
        Upgrading glideinwms with changes to the monitoring rrds is supported
        Frontend advertises its monitoring url to the factory
        Misbehaving glidein can be put on hold using WANT_HOLD
        The start_expr is now a native part of match
        Startd now advertises per-slot memory when configured by the factory.
          VO frontend can use GLIDEIN_MaxMemMBs_Estimate attr to make glidein 
          estimate the available memory (based on memory/core or memory/cpu)
        entry_q now reads GLIDEIN_FACTORY_DIR from env before checking cwd
        Multiple user collectors are supported in HA mode
        Factory can specify if glexec required vs provided by site
        Providing config file locations for glideinwms.xml and frontend.xml is
          optional during reconfig
        Entry downtime reason is now reported in the glidefactory classad
        Improved support for RHEL 6 platform
        Added support for new ARC Gatekeeper 1.x 
        Linux distro of the worker node is available in the glidein's classad
        Condor classad fields are now considered case insensitive
        Bug Fix: Java is correctly disable by default preventing increase in 
          the image size during condor daemon benchmarking
        Bug Fix: Glidein correctly handles semicolons in STARTER_JOB_ENVIRONMENT
        Bug Fix: Frontend correctly correctly supports <attr> properties
        Bug Fix: Glidein now correctly finds glexec on glite site
        Bug Fix: Glideins update the user collector using TCP by default
        Bug Fix: Ini-Installer now correctly works with condor tarball on RHEL6
        Bug Fix: Reduced the logging in factory generated by inactive entries
        Bug Fix: For frontend rpm, init.d scriptes now correctly sudo to the
          frontend user before reconfig
        Bug Fix: Any errors due to changes in condor_q output are logged
        Bug Fix: MaxJobRetirementTime and PREEMPT expressions now correctly
          work with WANT_HOLD
        Bug Fix: Factory correctly deals with the situation when the frontend
          changes the proxy used
        Bug Fix: It is possible to specify limits for different frontends for
          an entry in the factory config
        Bug Fix: Glidein sets the LD_LIBRARY_PATH so condor uses local shared
          libraries before those in system path
        KNOWN ISSUE: When the monitor work_dir is moved, reconfig/upgrade will
          fail. Recommended work-around is to delete the xml configuration in
          the work directory, change the work directory, then reconfig/upgrade.
        KNOWN ISSUE: If the work directory has changed, frontend startup
          upgrade will not create the group directories and then the frontend
          will fail (silently). If you are changing directories (e.g. from a RPM
          upgrade), you should copy the group directories manually.


v2_5_7
	Patch of the clean_glidein_queue to return 1 only when something was
	  really done
	Fix handling of held jobs when hitting the held limit
	Fix log messages that printed out wrong held limits
	Add locking when talking to the collector

v2_5_6  Factory supports per-frontend limits in the config
        Bug Fix: Fixed a bug where frontend would not stop cleanly
	Bug Fix: Factory doesnot depend on the X509_CERT_DIR in the environment

v2_5_5	Added filtering to analyze_entries
	Reduced the number of debug log messages when entry becomes inactive.
	Frontend match making uses autoclusters, greatly increasing the
	  performance for busy frontends
	Package the list of shared libraries required by Condor 7.7.3+ for 
	  glidein tarballs
	Pilot proxy is not available in the user job environment any more
	  reducing the chance for user job using it.
	Ini Installer caan now create a tmeplate for single service installs
	Bug Fix: Fixed several issues with the frontend rpm
	Bug Fix: GLIDEIN_Glexec_Use=NEVER setting now correctly works with the
	 setting require_voms_proxy=True
	Bug Fix: Installer now correctly works with the RPM OSG client
        Bug Fix: ReqMaxIdle was grossly overestimated before.
        Bug Fix: Fixed bug in factory monitoring web pages where the link
          generation was off by one for monitoring groups
        Bug Fix: Correctly respect the remove max_per_cycle=0 glideins in the
          factory
        Bug Fix: glexec_setup.sh now uses correct proxy for its tests

v2_5_4  Added support for VDT pre installed via rpm. While using
          ini-installer set vdt_location to empty and
          x509_cert_dir=/etc/grid-security/certificates
        Consolidated some of the frontend rpm related patches
        Added support for rsl in glideinWMS.xml to map to cream_attributes
          in the jdf
        Bug Fix: Factory now correctly renews the proxies if the limits are hit
        Bug Fix: frontend_startup does not show "upgrade" in help
        Bug Fix: glideclient, glidefactoryclient & glideresource classads now
          correctly show UpdateSequenceNumber to help condor track potentially
          lost updates
        Bug Fix: Fixed a bug where condor_shared_port daemon was not correctly
          stopped under certain conditions

v2_5_3  Updated the license to reflect current Fermitools license
        Factory does a better job at respecting frontend limits
        Admins can add custom html to the monitoring pages
        Monitoring now displays additional information about the Factory and
          Frontend names
        Improved documentation
        Enable Match Authentication configuration by default
        Made quering of schedds efficient where ever possible.
        Add autocomplete/search to table in frontendGroupGraphStatusNow.html
        Added 'upgrade' option to factory startup script so that all the
          files in the glidein submit directory are updated.  Did the same for
          the frontend startup script. 'reconfig' only updates the files
          populated with information from the configuration files (no scripts).
        The OSG rpm worker node client requires changes to glidein startup
          scripts. If you plan on using OSG sites that have used this rpm, you
          must "upgrade" your factory in order to get glideins.
        Bug fix: If there is no GLOBUS_LOCATION available to glidein, it will
          not exit
        Bug fix: Fixed a bug where factory would not advertise the entry under
          certain conditions when it was put in downtime.
        Bug fix: Fixed a bug where glidein_reconfig would not properly validate
          schedd_name
        Bug fix: Fixed a bug where frontend reconfig was not populating
          GSI_DAEMON_PROXY correctly in frontend.condor_config
        Bug fix: Writeback of config files on reconfig is now enable by default
        Bug fix: Frontend does better error reporting when quering user pool or
          the schedd fails
        Bug fix: Fixed a bug in condor log parsing when we encounter event 400
          (Job was evicted)
        Bug fix: Fixed a bug where factory would not correctly accept requests
          from frontends that were still using old keys
        Bug fix: Fixed a bug where glidein pilot proxy lifetime was not taken
          into account vs GLIDEIN_Max_Walltime 
        Bug fix: Fixed a bug where expired/renewed proxy created error in
          completed_jobs accounting
        Bug fix: Fixed a bug where running_glideins_per_entry was not treating
          the limits correctly
        Bug fix: Fixed a bug in DAEMON_SHUTDOWN
        Bug fix: Fixed a bug where voms requirements were not treated correctly
        Bug fix: Added glidecondor_upgrade back to the install dir. This file
          was missing in v2_5_2_1 release

v2_5_2_1Bug fix: Fixed a bug creation of START expression when VOMS proxy is
          set be required.
        Bug Fix: Revert the glidein shutdown behavior introduced in v2_5_2
        Bug Fix: Add condor_glexec_update_proxy to Condor tarball if available

v2_5_2  Frontend publishes glideresource classad to the pool collector. This
          is useful for the users to do match making for their jobs.
        Useful job info like JOB_Site, JOB_GLIDEIN_Entry_Name, JOB_GLIDEIN_Name
          JOB_GLIDEIN_Factory, JOB_GLIDEIN_Schedd, JOB_GLIDEIN_ClusterId,
          JOB_GLIDEIN_ProcId, JOB_GLIDEIN_Site is now added to SUBMIT_EXPRS
        Default GLEXEC_JOB = True when GLEXEC_BIN is set to use glexec
        Factory can now resue old public key after startup to decrypt
          frontend requests. Grace time for old public key is configurable.
        The frontend now can set global limits on number of glideins.
        The frontend now can use more than a single CPU.
        glexec now tested during initial validation.
        Bug fix frontend: Do not double count glideins when using multiple
          groups.
        Bug fix frontend: Respect per-entry running limits.
        Bug fix factory: The factory was not properly checking the security
          classes and setting downtimes.
        Bug fix factory: Improper termination of glideins because of
          SIGHUP is handled correctly
        Bug fix factory: Daylight savings is now correctly accounted for.
        Bug fix factory: GLIDEIN_Max_Walltime is now used correctly.
        Major improvements in the factory and frontend monitoring.
          Now requires javascriptRRD 0.6.0+.
        Added tools for comparing the Factory configuration file with what
          is published in information systems.
        Limit the max number of glideins per frontend
        Use DAEMON_SHUTDOWN to shutdown glidein daemons
        Allow factory to specify if an entry point (CE) requires voms proxies
          only for pilot and user jobs
        Documentation added:
          - Secondary WMS/User Collector documentation added to Advanced
          Condor Configuration
          - Documented the internal communication protocol through classads

v2_5_1  Factory now can remove excessive glideins
          New ClassAd attribute - RemoveExcess
        Frontend will request removal of glideins when no user jobs in queue
        Improved idle counting by the frontend when jobs match many factory
          entries.
        Improved frontend logging.
        Add Java support in the glideins.
        Changed factory monitoring. It is now based on security names and not
          plain frontend names
        Improved installation process using ini based installer.
        glideinWMS tarball does not include CVS directories and files any more
        Added support of shared port configuration for condor daemons
        SIGHUP signals to glideins are ignored correctly.
        Improved documentation
        BUG FIX: Fixed a bug introduced in v2_5 release where reconfiguring the
          factory would fail because of monitoring groups
        BUG FIX: Fixed a typo in one of the links in frontendRRDBrowse.html

v2_5	Installer can now install gridFTP and VOMS certs needed by CREAM
	glideinWMS release is now available in 3 different tarballs, frontend
	  only, factory only and a complete tarball.
	glideinWMS factory and the Corral frontend can now talk to each other
	Factory is smarter about handling held glideins
	Factory can now black/white list VOs on a per-entry basis
	Version of glideinWMS is now published in the classads. Scheme can 
	  detect any changes to any service appropriate files and advertises 
	  cersion as patched.
	Frontend should try to recover the crashed group before it gives up and
	  shutsdown
	Improvements to the monitoring
        Improvements to documentaion
	Add support for use of TCP in condor_advertise
	Add support for condor_advertise -multiple (requires Condor v7.5.4+)
	Improved factory stopping procedure
	Add XML monitoring files of RRD files on both factory and frontend
	Add JobsRunningHere attribute - CANNOT SIMPLY UPGRADE, NEEDS NEW
	  INSTANCE FOR BOTH FACTORY AND FRONTEND
	Graceful shutdown of the glidein by trapping signals in glidein_startup
	BUG FIX: Fixed a bug where factory would create a malformed 
	  glideinWMS.xml config file when configured to use a default proxy 
	  for glideins from the factory.
	BUG FIX: Factory entry sometimes stops reporting when it gets an 
	  exception for any reason
	BUG FIX: Top-level schedd_status.xml malformed Total data
	BUG FIX: Fixed a bug where the LogCounts.rrd was created with wrong
	  data types.
	KNOWN ISSUE: Automatic release of held glideins for CREAM CEs with 
	  issues could result in factory submitting more than required
	  glideins to the CE. As a workaround, disable release of held glideins
	  for CREAM CE.

v2_4_3  Install VOMS Certificates during the install time
	Entry does not print stacktrace when it fails to submit glidein.
	  Instead it logs the error message appropriately.
	Default scripts run on the worker node correctly print errors to
	  stderr instead of stdout
	Allow factory to startup from any directory
	Python scripts get the python from /usr/bin/env python instead of
	  /bin/env python making them more portable accross different linux
	  distros
	Better exception handling and error reporting
	Fixed how voms_proxy_init is looked for after VDT install
	BUG FIX: Fixed a bug where Summarize.listStored() in CondorMonitor.py
	  returned the wrong value
	BUG FIX: Fixed a bug in factory monitoring that prevented proper
	  aggregation of sites
	BUG FIX: Correctly interpret DN from a voms proxy generated from a
	  service certificate.
	BUG FIX: Generate frontend's condor_config without empty values for
	  certain configuration options. Empty values is not the right way to
	  reset the configuration options.


v2_4_2	Fixed the incompatibility introduced in v2_4_1 in monitoring components.

v2_4_1	Add a new configuration option for PREEMPT_GRACE_TIME
	Move configuration of GLIDEIN_Job_Max_Time from the factory to the
	  frontend
	In factory config added checks to make sure Factory configuration is
	  consistent w.r.t CONDOR_ARCH, CONDOR_VERSION, CONDOR_OS
	Monitoring enhancement to make selection/deselection of groups/entries
	  easier
	Support GLIDEIN_Glexec_Use in frontend config attrs. Frontend can
	  mandate or make the use of GLEXEC optional. Used in conjunction with
	  GLEXEC_BIN in factory config. If GLEXEC_BIN in set to NONE for an
	  entry in factory config, it is assumed that the entry doesn't have
	  GLEXEC configured on site.
	Improvements to documentation
	BUG FIX: Allow the use of the same DN for both the security and the
	  collector
	BUG FIX: Returning invalid variable during proxy creation
	KNOWN ISSUES: Running glideinWMS v2_4_1 with Condor 7.5.3 has not been
	  tested. Altough, most of the things may work, security changes in
	  Condor may affect your installation.


v2_4	Add proxy security classes to the frontend
	Add SecurityName to the frontend.
	Add DNs for frontend proxy and all the daemons the frontend talks to;
	  create own Condor config file and gldiein gridmap file out of them.
	Frontend now dynalically creates GLIDEIN_Collector.
	Frontend now requires Match authentication.
	Add frontend autentication info to the factory config.
	Add support for different frontend identities in different WMS
	  collectors.
	Put log files in a separate tree.
	Put client logs and client proxies in separate trees.
	Implement privilege separation in the factory.
	Various minor refactoring of code to achieve the above.
	Aggregate gatekeeper/sites for factory monitoring. 
	Introduced monitoringgroups to group sites together for monitoring
	  purposes in factory.
	KNOWN ISSUES: Installer is not always able to get the correct 
	  DN from the certificates/proxies. It does not correctly strip the
	  CN=<blah> bit of the DN in certain cases. If the DN guessed is not 
	  correct, make the required changes in the configurations and/or
	  condor_mapfile.

v2_3_2	Fixed a security bug in the way certificate/proxy DN(s) are handled. If
	  you are upgrading the installation rather than full install, you
	  should patch the condor_mapfile used by Condor daemons in your
	  installation using the convert_condormap tool available from the
	  glideinWMS download page. For additional security, users should
	  add new DN to the condor_mapfile only by using the glidecondor_addDN 
	  tool available in the glideinWMS/install directory.

v2_3_1	Updated documentation. This is document change only release
	Introduced monitoringgroups to group sites together for monitoring
	  purposes in factory.
	KNOWN ISSUES: Installer is not always able to get the correct 
	  DN from the certificates/proxies. It does not correctly strip the
	  CN=<blah> bit of the DN in certain cases. If the DN guessed is not 
	  correct, make the required changes in the configurations and/or
	  condor_mapfile.

v2_3	Attempt to restart a crashed entry few times before shutting down the
	  factory. Restarting is allowed for max restart_attempts in time
	  interval restart_interval sec in te factory. 
	Add vacuum option to manageDowntimes.
	Factory now properly handles new-style frontends without a group.
	Frontend code has been refactored to allow use as a library.
	More protections in place.
        Fixed a security bug in key handling. BREAKES BACKWARDS COMPATIBILITY! But it is needed.
	Fixed a bug in glidein_startup.sh that prevented the passing of * as a parameter value
	Fixed a logical bug in the glidein config that resulted in job preemption.
	Added support for condor_ssh (v7.4 and up)
	Add support for unquoted string to be published in classads. The type is 'expr'
	Documentation Changes
	Minor bugs fixed.
 	KNOWN ISSUES: If using condor 7.4.0-7.4.2 and 7.5.0, USE_VOMS_ATTRIBUTESshould be set to false for Collector and negotiator to avoid potential problems and memory leaks in GSI libraries.

v2_2	Bug Fix: GLEXEC_JOB and GLEXEC_STARTER were not published in glideins
          classds. This was preventing psuedo interactive monitoring to work
          in case of GLEXEC.
	Made VDT optional.
	Addedd support for VDT 2.0, and made it the default.
	  Added Globus-Client and Myproxy-Client in the minimal VDT install.
	Installer now allows the collector to run on non-standard port.
	Factory now only checks X509_USER_PROXY if it needs it.  
	Added support for multiple versions of condor in a single factory.
	Added ReqEncIdentity to the frontend->factory protocol 
	   to prevent replay attacks.
	   WARNING: This effectively prevents old-style frontends to talk
                    to new style factories.
	   NOTE: Will only work with Condor 7.3.1 or newer
	KNOWN ISSUES: Pseudo interactive monitoring will not work with glexec. 

v2_1	Fixed a bug that was throwing an exception if a glidein failed.
	Fixed handling of grid-mapfiles coming from client.
	Fixed support for nordugrid.
	Improvements to the monitoring.
	Improvements to the installer.
        Improved documentation.

v2_0	Refactoring creation libs;
	  create_frontend and create_glidein now share much code
	Added create_frontend, recreate_frontend.
	Frontend now has a stage web area and passes it to the factory
	  Factory publishes list of supported signtypes and
            frontend uses this for factory selection
	  User provided code in the glidein API changed
	    The 2nd arg is now one of main|entry|client|client_group
	Added tools/glidein_status.py.
	The monitoring page now has client-side monitoring based on
            javascriptRRD.
	Support multiple proxies... frontend drives this via plugins.

v1_6_3 Fixed a security bug in way certificate/proxy DN(s) are handled. If
          you are upgrading the installation rather than full install, you
          should patch the condor_mapfile used by Condor daemons in your
          installation using the convert_condormap tool available from the
          glideinWMS download page. For additional security, users should
          add new DN to the condor_mapfile only by using the glidecondor_addDN
          tool available in the glideinWMS/install directory.	

v1_6_2	Fixed a bug where Frontend would crash during certain conditions.

v1_6_1	Better randomization of GCBs and collectors
	Collector list now supports ranges of ports
	Fixed Condor-G log parsing
	Better treatment of multiple-collectors in the installer
	Add support for CCB and USE_MATCH_AUTH in the installer.
	Add OSG:vo-client to the minimal VDT install
	Better handling of Nordugrid sites.
	Start factory in nice mode to give priority to Condor daemons 
	In condor_config for glideins remove explicit STARTER_UPDATE_INTERVAL
	Removing GLIDEIN_Use_TCP, now uses UPDATE_COLLECTOR_WITH_TCP instead
	Force integrity on reads from WMS collector
 	Better layout of monitoring pages
	Better error handling in Factory downtime management
	Better formatting of error logs for factory and frontend
	Bug Fix: GLEXEC_JOB and GLEXEC_STARTER were not published in glideins
	  classds. This was preventing psuedo interactive monitoring to work
	  in case of GLEXEC
	Improved documentation

v1_6	The XML file now supports comments.
	Installer uses both .profile and .bashrc.
	Frontend now requires integrity checks when talking to
	  the WMS collector.
	Refactored install options so that most tasks performed
          as a non-privileged user.
	Added create_frontend, recreate_frontend.
	Refactoring creation libs;
	  create_frontend and create_glidein now share much code 
	Using m2crypto for sha1 checks.
	Added support for CCB.
        Monitoring refactored
          Most rrd operations now in separate module
          Groupes multiple attributes in the RRD files (lower overhead)
          Removed RRD locking
	Fixed Condor-G log parsing.
	Fixed startup bugs in various debug tools.
	Improved monitoring scalability (fewer RRD files)

v1_5_2	Fixed VDT installation
	Factory now changes public key at each restart.
	Minor monitoring improvements.

v1_5_1	Added flag that allows/requires proxies from frontend.
	Fixed bug in factory installation with encryption.
	The glidein now finds out about OSG squid.
	Fixed bug in the node blacklisting code.

v1_5	Added support for secure info passing between
          VO frontend and gfactory
          Requires M2Crypto Python module
        VO frontend can now give the gfactory int own proxy
          to be used for pilot submission
          Requires the encryption mentioned above
        gcb_setup is now loaded by default
          Can use GCB_ORDER=NONE to disable it
          Warning: Explicit listing of gcb_setup may create problems.
        glexec_setup is now loaded by default
	  Can use GLEXEC_BIN=NONE to disable it
          Warning: Explicit listing of glexec_setup may create problems.
	Randomized the retire time to smooth terminations.
	  Can be controlled via GLIDEIN_Retire_Time_Spread.
	Some monitoring tweaks.
	  Added more switches; xml incompatible with v1_4+
	The factory config file is now read only.
	Added switches to limit log file growth.

v1_4_4	Add factory_constraint parameter to the frontend.
	Add support for GLEXEC_JOB.
	Add support for USE_MATCH_AUTH.
	Add new protection against condor_submit errors.
	Warnings go into the info file, too. Easier to correlate errors this way.
	Better colors in graphs.

v1_4_3	Improve scalability 
 	  by adding locks into monitoring
	  Now only one rdd update can proceed at a time, and
	  only one graphing operation can proceed at a time

v1_4_2	Fix glexec setup script bug.
	Improve pseudo-interactive monitoring.
	  The changes introduced in v1_4_1 could leave behind zombies.

v1_4_1	Improved pseudo-interactive monitoring
	  By default use a separate startd for montoring
	  Old multi-VM mode can be enabled by MONITOR_MODE=MULTI
	Fixed factory handling held jobs
	Improved installer defaults

v1_4	Better support for RESS and BDII
	 Including automatic downtime handling
	User STARTD_SENDS_ALIVES=True by default.
	Disable glidein UDP port by default. 
	Global files can now be loaded after entry
	Added support for job wrapper scripts.
	Fix monitor locking.
	gcb_setup now supports ORDER=NONE.
	gcb_setup is now loaded automatically.
	Add verbosity to entries.
	Add config section to entries.
	Improve held handling.
	Add a completed job log.
	Improve signal handling (for stopping factory)
	Made the most CPU intensive part of monitoring optional.
	Installer now supports multiple collectors.

v1_3	Factory and frontend now gets sleep and advertize attr from config.
	Add downtime concept to the factory and relative management tool.
	Add command to get info about factory config file.
	Add init.d style startup script.
	Fix pseudo-interactive monitoring when glexec is used.
	Reduce VO frontend condor_q load by adding job_attributes.
	VO frontend now queries the collector and advertises result.
	Smarter algorithm to calculate min_idle, also using condor_status.
	Improve monitoring.

v1_2_3	Fix glexec handling in condor v7.0.3
	Cut in half the number of condor_q's in the frontend.
        Minor monitoring twaeks.
        Minor installation tweaks.

v1_2_2	Fix condor installation.
        Update versions in installer.
        Added glidein_gcb and collector_setup.
	Add LIBEXEC to condor_config.
        Better support for EGEE.

v1_2_1	Added support for BDII.
        Added stop scripts for factory and frontend.
        Added tools/wmsTxtList.py and tools/glidein_interactive.py.
        All commands now are executable.
        Add client and Condor-G monitoring in factory data.
        Greatly improved log stats monitoring.
        Add doc section on monitoring.

v1_2	More fine grained configuration of glideins
        Factory reads now force integrity checks
        Glideins now publish the gatekeeper name.

v1_1	Entry points can now be updated by using reconfig_glidein
        Add automatic OSG glexec discovery 
        Use condor_mapfile for authorization
        Installer now supports Condor v7 (without Quill)
        Installer now supports gLExec
        FIXED SECURITY CONFIGURATION, REINSTALL EVERYTHING

v1_0	During installation, Quill is now optional.
        During installation, Condor config can be split into condor_config.local.
        Files are now loaded in order specified.
        Added local_start.sh to ease testing.
        Slimmed down glidein_submit.sh.
        Many bugs fixed.
        NOT BACKWARD COMPATIBLE: Entry points need to be recreated.

v0_9	Significant speedup in the VO frontend matchmaking
	Added MaxRunningGlideins request
        Use human readable dates in logs
        Factory will use python rrd module if present
        Many bugs fixed.
        NOT BACKWARD COMPATIBLE: Entry points need to be recreated.

v0_9	Significant speedup in the VO frontend matchmaking
	Added MaxRunningGlideins request
        Use human readable dates in logs
        Factory will use python rrd module if present
        Reduced graphing load of the factory
        Frontend will work even if some of the schedd are down
        Improved installation scripts.
        NOT BACKWARD COMPATIBLE: Need to recreate both frontend and factory entries

v0_8	Add support for multiple schedds
	Add initial support for pseudo interactive monitoring
	Inproved Web monitoring
	Better documentation
	NOT BACKWARD COMPATIBLE: Entry points need to be recreated.

v0_7	Add support for Condor 6.9.2 => subdirs in condor tarball
	Add support for user variables
	Move log and monitoring files into entry dir
        Add lock files
        Create proper ClassAd cleanup when daemons exit.
        NOT BACKWARD COMPATIBLE: Entry points need to be recreated.

v0_6    The glidein factory now serves multiple entry points.
        The config file is now XML based.
        NOT BACKWARD COMPATIBLE: Entry points need to be recreated.

v0_5    More bug fixes.
        Added monitoring info in the classads.
        Improved monitoring info of the Factory.

v0_4	Many bug fixes.
	Added RRD graphs to glidein factory.

v0_3	Added support for GCB and gLExec
	Better stability and logging.
	Many bug fixes.
	Greately improved user documentation.
	NOT BACKWARD COMPATIBLE: Entry points need to be recreated.

v0_2	First fully configured version
	Very few things are still hardcoded here

v0_1    The first fully functional version
        Needs more polishing and better configuration, but it works<|MERGE_RESOLUTION|>--- conflicted
+++ resolved
@@ -1,4 +1,5 @@
-<<<<<<< HEAD
+v3_3_3  Includes all features and bug fixes released in v3_2_22_2
+
 v3_3_2  Allow multiple remote directories for BOSCO submissions
         Bug fix: Submit attributes in entry configuration are now transmitted to AWS VM
         Documented vm_id_fname and vm_type_fname
@@ -18,7 +19,7 @@
 	  correctly
         Bug Fix: create_condor_tarball now also includes required globus libraries
 	  from lib/condor that HTCondor loads at runtime
-=======
+
 v3_2_22_2 Changed singularity options also in singularity_setup.sh to adapt to the new singularity release requirements
         Bug Fix: Fix bug due to malformed -order option (SOFTWARE-3163)
 
@@ -27,7 +28,6 @@
 v3_2_22 Bug Fix: Incorrect behavior of Singularity
         Bug Fix: proxy-renewal-script updates and bug fixes
         Bug Fix: Critical bug in 3.2.21 leads to leaking glideFactoryEntryGroup.py processes
->>>>>>> f9aa1400
 
 v3_2_21 Have frontend groups request the removal of unused glideins
         Support of unprivileged singularity and new singularity scripts
