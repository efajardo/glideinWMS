#!/usr/bin/env python
from __future__ import absolute_import
from __future__ import print_function
import getpass
import unittest2 as unittest
import os
import tempfile
import xmlrunner


# from glideinwms.creation.lib.cgWDictFile import MonitorGroupDictFile
# from glideinwms.creation.lib.cgWDictFile import InfoSysDictFile
from glideinwms.unittests.unittest_utils import TestImportError
try:
    from glideinwms.creation.lib.cgWDictFile import CondorJDLDictFile
except ImportError as err:
    raise TestImportError(str(err))

from glideinwms.creation.lib.cgWDictFile import get_common_dicts
from glideinwms.creation.lib.cgWDictFile import get_main_dicts
from glideinwms.creation.lib.cgWDictFile import get_entry_dicts
from glideinwms.creation.lib.cgWDictFile import load_common_dicts
from glideinwms.creation.lib.cgWDictFile import load_main_dicts
from glideinwms.creation.lib.cgWDictFile import load_entry_dicts
# from glideinwms.creation.lib.cgWDictFile import refresh_description
# from glideinwms.creation.lib.cgWDictFile import refresh_file_list
# from glideinwms.creation.lib.cgWDictFile import refresh_signature
from glideinwms.creation.lib.cgWDictFile import save_common_dicts
from glideinwms.creation.lib.cgWDictFile import save_main_dicts
from glideinwms.creation.lib.cgWDictFile import save_entry_dicts
# from glideinwms.creation.lib.cgWDictFile import reuse_simple_dict
# from glideinwms.creation.lib.cgWDictFile import reuse_file_dict
# from glideinwms.creation.lib.cgWDictFile import reuse_common_dicts
# from glideinwms.creation.lib.cgWDictFile import reuse_main_dicts
# from glideinwms.creation.lib.cgWDictFile import reuse_entry_dicts
from glideinwms.creation.lib.cgWDictFile import clientDirSupport
# from glideinwms.creation.lib.cgWDictFile import chmodClientDirSupport
# from glideinwms.creation.lib.cgWDictFile import baseClientDirSupport
# from glideinwms.creation.lib.cgWDictFile import clientSymlinksSupport
# from glideinwms.creation.lib.cgWDictFile import clientLogDirSupport
# from glideinwms.creation.lib.cgWDictFile import clientProxiesDirSupport
from glideinwms.creation.lib.cgWDictFile import glideinMainDicts
from glideinwms.creation.lib.cgWDictFile import glideinEntryDicts
from glideinwms.creation.lib.cgWDictFile import glideinDicts

# import glideinwms.creation.lib.cWDictFile as cWDictFile

from glideinwms.creation.lib.factoryXmlConfig import parse

XML = 'fixtures/factory/glideinWMS.xml'
XML_ENTRY = 'fixtures/factory/config.d/Dev_Sites.xml'
XML_ENTRY2 = 'fixtures/factory/config.d/Dev_Sites2.xml'

# pylint: disable=maybe-no-member
# class TestMonitorGroupDictFile(unittest.TestCase):
class TestcgWDictFile(unittest.TestCase):

    def setUp(self):
        self.stage_dir = 'fixtures/factory/stage'
        self.submit_dir = 'fixtures/factory/work-dir'
        self.main_dicts = get_main_dicts(self.submit_dir, self.stage_dir)
        self.common_dicts = get_common_dicts(self.submit_dir, self.stage_dir)
        self.entry_dicts = get_entry_dicts(
            self.submit_dir, self.stage_dir, 'entry_el6_osg34')
        # self.main_dicts.populate()
        # self.entry_dicts.populate()

    def test__init__(self):
        self.assertTrue(isinstance(self.main_dicts, dict))
        self.assertTrue(isinstance(self.common_dicts, dict))
        self.assertTrue(isinstance(self.entry_dicts, dict))

    def test_add_MonitorGroupDictFile(self):
        monitor_group_dict_file = self.entry_dicts['mongroup']
        key = 'foo'
        val = 'bar'
        allow_overwrite = False
        accepts_non_tuples = True
        try:
            monitor_group_dict_file.add(key, val, allow_overwrite)
        except RuntimeError:
            accepts_non_tuples = False
        self.assertFalse(accepts_non_tuples)

        val = ['entry_el6_osg34']
        monitor_group_dict_file.add(key, val, allow_overwrite)
        self.assertTrue('foo' in monitor_group_dict_file)
        val = ['something_different']
        try:
            # should fail
            monitor_group_dict_file.add(key, val, allow_overwrite)
        except RuntimeError:
            allow_overwrite = True
        # should succeed
        monitor_group_dict_file.add(key, val, allow_overwrite)
        self.assertEqual(val, monitor_group_dict_file['foo'])
        self.assertTrue(allow_overwrite)

    def test_add_extended_MonitorGroupDictFile(self):
        monitor_group_dict_file = self.entry_dicts['mongroup']
        allow_overwrite = False
        group_name = 'entry_el6_osg34'
        monitor_group_dict_file.add_extended(group_name, allow_overwrite)
        try:
            # should fail
            monitor_group_dict_file.add_extended(group_name, allow_overwrite)
        except RuntimeError:
            allow_overwrite = True
        # should succeed
        monitor_group_dict_file.add_extended(group_name, allow_overwrite)
        self.assertTrue(group_name in monitor_group_dict_file)
        # FIXME
        # self.assertTrue(allow_overwrite)

    def test_file_footer_MonitorGroupDictFile(self):
        monitor_group_dict_file = self.entry_dicts['mongroup']
        expected = '</monitorgroups>'
        want_comments = False
        self.assertEqual(
            expected,
            monitor_group_dict_file.file_footer(want_comments))
        want_comments = True
        # FIXME
        # self.assertNotEqual(expected, monitor_group_dict_file.file_footer(want_comments))

    def test_file_header_MonitorGroupDictFile(self):
        monitor_group_dict_file = self.entry_dicts['mongroup']
        expected = '<monitorgroups>'
        want_comments = False
        self.assertEqual(
            expected,
            monitor_group_dict_file.file_header(want_comments))
        want_comments = True
        self.assertNotEqual(
            expected,
            monitor_group_dict_file.file_header(want_comments))

    def test_format_val_MonitorGroupDictFile(self):
        monitor_group_dict_file = self.entry_dicts['mongroup']
        val = ['entry_el6_osg34']
        key = 'foo'
        monitor_group_dict_file.add(key, val)
        no_c = monitor_group_dict_file.format_val(key, False)
        has_c = monitor_group_dict_file.format_val(key, True)
        expected = '  <monitorgroup group_name="entry_el6_osg34">'
        self.assertEqual(expected, no_c)
        self.assertEqual(expected, has_c)

    def test_parse_val_MonitorGroupDictFile(self):
        monitor_group_dict_file = self.entry_dicts['mongroup']
        monitor_group_dict_file.parse_val('')
        monitor_group_dict_file.parse_val('## hi there')

    def test_add_InfoSysDictFile(self):
        info_sys_dict_file = self.entry_dicts['infosys']
        key = 'foo'
        val = ['bar', 'baz', 'boo']
        allow_overwrite = False
        info_sys_dict_file.add(key, val, allow_overwrite)

    @unittest.skip('for now')
    def test_add_extended_InfoSysDictFile(self):
        # info_sys_dict_file = self.entry_dicts['infosys']
        # self.assertEqual(expected, info_sys_dict_file.add_extended(infosys_type, server_name, ref_str, allow_overwrite))
        assert False  # TODO: implement your test here

    def test_file_header_InfoSysDictFile(self):
        info_sys_dict_file = self.entry_dicts['infosys']
        want_comments = True
        self.assertTrue(
            '#######' in info_sys_dict_file.file_header(want_comments))
        want_comments = False
        self.assertEqual(None, info_sys_dict_file.file_header(want_comments))

    def test_format_val_InfoSysDictFile(self):
        info_sys_dict_file = self.entry_dicts['infosys']
        expected = 'bar \t                           baz \tboo \t\tfoo'
        want_comments = False
        key = 'foo'
        val = ['bar', 'baz', 'boo']
        allow_overwrite = False
        info_sys_dict_file.add(key, val, allow_overwrite)
        self.assertEqual(expected, info_sys_dict_file.format_val(key,
                                                                 want_comments))
        want_comments = True
        # want_comments is like the fake 'close door' button on an elevator
        self.assertEqual(expected, info_sys_dict_file.format_val(key,
                                                                 want_comments))

    def test_parse_val_InfoSysDictFile(self):
        info_sys_dict_file = self.entry_dicts['infosys']
        info_sys_dict_file.parse_val('')
        info_sys_dict_file.parse_val('###')

    @unittest.skip('hmm')
    def test_load_main_dicts(self):
        load_main_dicts(self.main_dicts)

    def test_save_main_dicts(self):
        save_main_dicts(self.main_dicts, False)

    def test_common_dicts(self):
        save_common_dicts(self.common_dicts, True, False)

    @unittest.skip('hmm')
    def test_load_common_dicts(self):
        load_common_dicts(self.common_dicts, self.common_dicts['description'])

    @unittest.skip('hmm')
    def test_load_entry_dicts(self):
        load_entry_dicts(
            self.entry_dicts,
            'el6_osg34',
            self.entry_dicts['signature'])


class TestCondorJDLDictFile(unittest.TestCase):

    def setUp(self):
        self.dir = 'fixtures/factory/work-dir/entry_el6_osg34'
        self.fname = 'job.condor'
        self.jdict = CondorJDLDictFile(self.dir, self.fname)
        self.jdict.load()

    def test__init__(self):
        self.assertTrue(isinstance(self.jdict, CondorJDLDictFile))
        self.assertNotEqual([], self.jdict.keys)

    def test_file_footer_CondorJDLDictFile(self):
        expected = 'Queue'
        self.assertNotEqual(
            expected, self.jdict.file_footer(
                want_comments=True))
        self.assertNotEqual(
            expected, self.jdict.file_footer(
                want_comments=False))

    def test_format_val_CondorJDLDictFile(self):
        want_comments = False
        for key in self.jdict.keys:
            not_expected = self.jdict[key]
            #self.assertEqual(expected, self.jdict.format_val(key, want_comments))
            self.assertNotEqual(
                not_expected, self.jdict.format_val(
                    key, want_comments))

    @unittest.skip('for now')
    def test_is_equal_CondorJDLDictFile(self):
        # condor_jdl_dict_file = CondorJDLDictFile(dir, fname, sort_keys, order_matters, jobs_in_cluster, fname_idx)
        # self.assertEqual(expected, condor_jdl_dict_file.is_equal(other, compare_dir, compare_fname, compare_keys))
        assert False  # TODO: implement your test here

    @unittest.skip('for now')
    def test_parse_val_CondorJDLDictFile(self):
        # condor_jdl_dict_file = CondorJDLDictFile(dir, fname, sort_keys, order_matters, jobs_in_cluster, fname_idx)
        # self.assertEqual(expected, condor_jdl_dict_file.parse_val(line))
        assert False  # TODO: implement your test here


# class TestRefreshDescription(unittest.TestCase):

    @unittest.skip('for now')
    def test_refresh_description(self):
        # self.assertEqual(expected, refresh_description(dicts))
        assert False  # TODO: implement your test here

# class TestRefreshFileList(unittest.TestCase):
    @unittest.skip('for now')
    def test_refresh_file_list(self):
        # self.assertEqual(expected, refresh_file_list(dicts, is_main, files_set_readonly, files_reset_changed))
        assert False  # TODO: implement your test here

# class TestRefreshSignature(unittest.TestCase):
    @unittest.skip('for now')
    def test_refresh_signature(self):
        # self.assertEqual(expected, refresh_signature(dicts))
        assert False  # TODO: implement your test here

# class TestSaveCommonDicts(unittest.TestCase):
    @unittest.skip('for now')
    def test_save_common_dicts(self):
        # self.assertEqual(expected, save_common_dicts(dicts, is_main, set_readonly))
        assert False  # TODO: implement your test here

# class TestSaveMainDicts(unittest.TestCase):
#    @unittest.skip('for now')
#    def test_save_main_dicts(self):
#        # self.assertEqual(expected, save_main_dicts(main_dicts, set_readonly))
#        assert False  # TODO: implement your test here

# class TestSaveEntryDicts(unittest.TestCase):
    @unittest.skip('for now')
    def test_save_entry_dicts(self):
        # self.assertEqual(expected, save_entry_dicts(entry_dicts, entry_name, summary_signature, set_readonly))
        assert False  # TODO: implement your test here

# class TestReuseSimpleDict(unittest.TestCase):
    @unittest.skip('for now')
    def test_reuse_simple_dict(self):
        # self.assertEqual(expected, reuse_simple_dict(dicts, other_dicts, key, compare_keys))
        assert False  # TODO: implement your test here

# class TestReuseFileDict(unittest.TestCase):
    @unittest.skip('for now')
    def test_reuse_file_dict(self):
        # self.assertEqual(expected, reuse_file_dict(dicts, other_dicts, key))
        assert False  # TODO: implement your test here

# class TestReuseCommonDicts(unittest.TestCase):
    @unittest.skip('for now')
    def test_reuse_common_dicts(self):
        # self.assertEqual(expected, reuse_common_dicts(dicts, other_dicts, is_main, all_reused))
        assert False  # TODO: implement your test here

# class TestReuseMainDicts(unittest.TestCase):
    @unittest.skip('for now')
    def test_reuse_main_dicts(self):
        # self.assertEqual(expected, reuse_main_dicts(main_dicts, other_main_dicts))
        assert False  # TODO: implement your test here

# class TestReuseEntryDicts(unittest.TestCase):
    @unittest.skip('for now')
    def test_reuse_entry_dicts(self):
        # self.assertEqual(expected, reuse_entry_dicts(entry_dicts, other_entry_dicts, entry_name))
        assert False  # TODO: implement your test here


class TestClientDirSupport(unittest.TestCase):
    def setUp(self):
        self.user = getpass.getuser()
        d = tempfile.NamedTemporaryFile()
        self.dir = d.name
        d.close()
        self.dir_name = 'client_dir'
        self.priv_dir_name = 'priv_dir'
        self.cds = clientDirSupport(self.user, self.dir, self.dir_name)

    def test___init__(self):
        self.assertTrue(isinstance(self.cds, clientDirSupport))
        # assert False  # TODO: implement your test here

    def test_create_dir(self):
        self.cds.create_dir(fail_if_exists=True)
        self.assertTrue(os.path.exists(self.dir))
        try:
            self.cds.create_dir(fail_if_exists=True)
            assert False
        except BaseException:
            assert True
<<<<<<< HEAD
=======
        # self.assertEqual(expected, client_dir_support.create_dir(fail_if_exists))
        # assert False  # TODO: implement your test here
>>>>>>> cd76ba6b

    def test_delete_dir(self):
        self.cds.create_dir()
        self.assertTrue(os.path.exists(self.dir))
        self.cds.delete_dir()
        self.assertFalse(os.path.exists(self.dir))
<<<<<<< HEAD
=======
        # self.assertEqual(expected, client_dir_support.delete_dir())
        # assert False  # TODO: implement your test here
>>>>>>> cd76ba6b


class TestChmodClientDirSupport(unittest.TestCase):
    @unittest.skip('for now')
    def test___init__(self):
        # chmod_client_dir_support = chmodClientDirSupport(user, dir, chmod, dir_name)
        assert False  # TODO: implement your test here

    @unittest.skip('for now')
    def test_create_dir(self):
        # chmod_client_dir_support = chmodClientDirSupport(user, dir, chmod, dir_name)
        # self.assertEqual(expected, chmod_client_dir_support.create_dir(fail_if_exists))
        assert False  # TODO: implement your test here


class TestBaseClientDirSupport(unittest.TestCase):
    @unittest.skip('for now')
    def test___init__(self):
        # base_client_dir_support = baseClientDirSupport(user, dir, dir_name)
        assert False  # TODO: implement your test here


class TestClientSymlinksSupport(unittest.TestCase):
    @unittest.skip('for now')
    def test___init__(self):
        # client_symlinks_support = clientSymlinksSupport(user_dirs, work_dir, symlink_base_subdir, dir_name)
        assert False  # TODO: implement your test here


class TestClientLogDirSupport(unittest.TestCase):
    @unittest.skip('for now')
    def test___init__(self):
        # client_log_dir_support = clientLogDirSupport(user, log_dir, dir_name)
        assert False  # TODO: implement your test here


class TestClientProxiesDirSupport(unittest.TestCase):
    @unittest.skip('for now')
    def test___init__(self):
        # client_proxies_dir_support = clientProxiesDirSupport(user, proxies_dir, proxiesdir_name)
        assert False  # TODO: implement your test here


class TestGlideinMainDicts(unittest.TestCase):

    def setUp(self):
        conf = parse(XML)
        self.submit_dir = conf.get_submit_dir()
        self.stage_dir = conf.get_stage_dir()
        self.monitor_dir = conf.get_monitor_dir()
        self.log_dir = conf.get_log_dir()
        self.client_log_dirs = conf.get_client_log_dirs()
        self.client_proxy_dirs = conf.get_client_proxy_dirs()

        self.conf = conf

        self.gmdicts = glideinMainDicts(self.submit_dir,
                                        self.stage_dir,
                                        'work_dir',
                                        self.log_dir,
                                        self.client_log_dirs,
                                        self.client_proxy_dirs)

    def test___init__(self):
        self.assertTrue(isinstance(self.gmdicts, glideinMainDicts))

    def test_get_daemon_log_dir(self):
        self.assertEqual(
            'fixtures/factory',
            self.gmdicts.get_daemon_log_dir('fixtures'))

    def test_get_main_dicts(self):
        md = self.gmdicts.get_main_dicts()
        if md:
            assert True
        else:
            assert False

    def test_load(self):
        self.gmdicts.load()

    def test_reuse(self):
        other = glideinMainDicts(self.submit_dir,
                                 self.stage_dir,
                                 'another-work-dir',
                                 self.log_dir,
                                 self.client_log_dirs,
                                 self.client_proxy_dirs)

        self.gmdicts.reuse(other)
        if other:
            assert True
        else:
            assert False

    def test_save(self):
        self.gmdicts.save(set_readonly=True)
        self.gmdicts.save(set_readonly=False)


class TestGlideinEntryDicts(unittest.TestCase):

    def setUp(self):
        conf = parse(XML)
        self.submit_dir = conf.get_submit_dir()
        self.stage_dir = conf.get_stage_dir()
        self.monitor_dir = conf.get_monitor_dir()
        self.log_dir = conf.get_log_dir()
        self.client_log_dirs = conf.get_client_log_dirs()
        self.client_proxy_dirs = conf.get_client_proxy_dirs()

        self.conf = conf
        self.md = glideinMainDicts(self.submit_dir,
                                   self.stage_dir,
                                   'another-work-dir',
                                   self.log_dir,
                                   self.client_log_dirs,
                                   self.client_proxy_dirs)
        self.entries = conf.get_entries()
        self.edicts = {}
        for entry in self.entries:
            nm = entry.getName()
            dir_nm = 'entry_' + nm
            ed  = glideinEntryDicts(self.submit_dir,
                                    self.stage_dir,
                                    nm,
                                    self.md.get_summary_signature(),
                                    dir_nm,
                                    self.log_dir,
                                    self.client_log_dirs,
                                    self.client_proxy_dirs)
            self.assertTrue(isinstance(ed, glideinEntryDicts))
            self.edicts[nm] = ed

    def test___init__(self):
        for nm in self.edicts:
            self.assertTrue(isinstance(self.edicts[nm], glideinEntryDicts))

    @unittest.skip('doesnt work')
    def test_load(self):
        for nm in self.edicts:
            self.edicts[nm].load()

    def test_reuse(self):
        ent = 'TEST_SITE_3'
        other = glideinEntryDicts(self.submit_dir,
                                  self.stage_dir,
                                  ent,
                                  self.md.get_summary_signature(),
                                  'another-work-dir',
                                  self.log_dir,
                                  self.client_log_dirs,
                                  self.client_proxy_dirs)

        for nm in self.edicts:
            try:
                self.edicts[nm].reuse(other)
            except RuntimeError as e:
                if nm != ent:
                    pass
                else:
                    raise

    def test_reuse_nocheck(self):
        ent = 'TEST_SITE_3'
        other = glideinEntryDicts(self.submit_dir,
                                  self.stage_dir,
                                  ent,
                                  self.md.get_summary_signature(),
                                  'another-work-dir',
                                  self.log_dir,
                                  self.client_log_dirs,
                                  self.client_proxy_dirs)

        for nm in self.edicts:
            self.edicts[nm].reuse_nocheck(other)

    def test_save(self):
        for nm in self.edicts:
            self.edicts[nm].save(set_readonly=True)
            self.edicts[nm].save(set_readonly=False)

    def test_save_final(self):
        for nm in self.edicts:
            self.edicts[nm].save_final(set_readonly=True)
            self.edicts[nm].save_final(set_readonly=False)

    def test_get_sub_dicts(self):
        for nm in self.edicts:
            sub_d = self.edicts[nm].get_sub_dicts()
            self.assertNotEqual(sub_d, None)

    @unittest.skip('broken af')
    def test_erase(self):
        # for this class erase is defined  self.dicts=self.get_sub_dicts()
        # ask for leaks much?  This method is broken 
        for nm in self.edicts:
            l1 = self.edicts[nm].get_sub_dicts()
            self.edicts[nm].erase()
            self.assertEqual(l1, self.edicts[nm].dicts)

    def test_get_sub_log_dir(self):
        for nm in self.edicts:
            d_nm = 'entry_' + nm
            expected = os.path.join(self.log_dir, d_nm)
            log_d = self.edicts[nm].get_sub_log_dir(self.log_dir)
            self.assertEqual(log_d, expected)

    def test_get_sub_stage_dir(self):
        for nm in self.edicts:
            d_nm = 'entry_' + nm
            expected = os.path.join(self.stage_dir, d_nm)
            log_d = self.edicts[nm].get_sub_stage_dir(self.stage_dir)
            self.assertEqual(log_d, expected)

    def test_get_sub_work_dir(self):
        for nm in self.edicts:
            d_nm = 'entry_' + nm
            expected = os.path.join(self.stage_dir, d_nm)
            log_d = self.edicts[nm].get_sub_work_dir(self.stage_dir)
            self.assertEqual(log_d, expected)


class TestGlideinDicts(unittest.TestCase):
    def setUp(self):
        conf = parse(XML)
        self.conf = conf
        self.gd = glideinDicts(conf.get_submit_dir(),
                               conf.get_stage_dir(),
                               conf.get_log_dir(),
                               conf.get_client_log_dirs(),
                               conf.get_client_proxy_dirs(),
                               [e.getName() for e in conf.get_entries()])

    def test___init__(self):
        self.assertTrue(isinstance(self.gd, glideinDicts))


    def test_new_MainDicts(self):
        ngd = self.gd.new_MainDicts()
        self.assertTrue(isinstance(ngd, glideinMainDicts))

    @unittest.skip('for now')
    def test_new_SubDicts(self):
        # glidein_dicts = glideinDicts(work_dir, stage_dir, log_dir, client_log_dirs, client_proxies_dirs, entry_list, workdir_name)
        # self.assertEqual(expected, glidein_dicts.new_SubDicts(sub_name))
        assert False  # TODO: implement your test here

    @unittest.skip('for now')
    def test_populate(self):
        # glidein_dicts = glideinDicts(conf, sub_list)
        #  self.assertEqual(expected, glidein_dicts.populate(other))
        assert False  # TODO: implement your test here

    @unittest.skip('for now')
    def test_reuse(self):
        # glidein_dicts = glideinDicts(conf, sub_list)
        # self.assertEqual(expected, glidein_dicts.reuse(other))
        assert False  # TODO: implement your test here

    @unittest.skip('for now')
    def test_sortit(self):
        # glidein_dicts = glideinDicts(conf, sub_list)
        # self.assertEqual(expected, glidein_dicts.sortit(unsorted_dict))
        assert False  # TODO: implement your test here


if __name__ == '__main__':
    unittest.main(
        testRunner=xmlrunner.XMLTestRunner(
            output='unittests-reports'))<|MERGE_RESOLUTION|>--- conflicted
+++ resolved
@@ -337,7 +337,7 @@
 
     def test___init__(self):
         self.assertTrue(isinstance(self.cds, clientDirSupport))
-        # assert False  # TODO: implement your test here
+        self.assertTrue(isinstance(self.cdp, clientDirSupport))
 
     def test_create_dir(self):
         self.cds.create_dir(fail_if_exists=True)
@@ -347,22 +347,12 @@
             assert False
         except BaseException:
             assert True
-<<<<<<< HEAD
-=======
-        # self.assertEqual(expected, client_dir_support.create_dir(fail_if_exists))
-        # assert False  # TODO: implement your test here
->>>>>>> cd76ba6b
 
     def test_delete_dir(self):
         self.cds.create_dir()
         self.assertTrue(os.path.exists(self.dir))
         self.cds.delete_dir()
         self.assertFalse(os.path.exists(self.dir))
-<<<<<<< HEAD
-=======
-        # self.assertEqual(expected, client_dir_support.delete_dir())
-        # assert False  # TODO: implement your test here
->>>>>>> cd76ba6b
 
 
 class TestChmodClientDirSupport(unittest.TestCase):
